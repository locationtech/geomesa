# PROJ
<<<<<<< HEAD
=======

<<<<<<< HEAD
GeoMesa is an open source suite of tools that enables large-scale geospatial querying and analytics on distributed
computing systems. GeoMesa provides spatio-temporal indexing on top of the Accumulo, HBase and
Cassandra databases for massive storage of point, line, and polygon data. GeoMesa also provides near real time
stream processing of spatio-temporal data by layering spatial semantics on top of Apache Kafka. Through GeoServer,
GeoMesa facilitates integration with a wide range of existing mapping clients over standard OGC (Open Geospatial
Consortium) APIs and protocols such as WFS and WMS. GeoMesa supports Apache Spark for custom distributed
geospatial analytics.
=======
[![Travis Status](https://travis-ci.com/OSGeo/PROJ.svg?branch=master)](https://travis-ci.com/OSGeo/PROJ)
[![AppVeyor Status](https://ci.appveyor.com/api/projects/status/github/OSGeo/PROJ?branch=master&svg=true)](https://ci.appveyor.com/project/OSGeo/PROJ?branch=master)
[![Docker build Status](https://img.shields.io/docker/cloud/build/osgeo/proj)](https://hub.docker.com/r/osgeo/proj/builds)
[![Coveralls Status](https://coveralls.io/repos/github/OSGeo/PROJ/badge.svg?branch=master)](https://coveralls.io/github/OSGeo/PROJ?branch=master)
[![Gitter](https://badges.gitter.im/OSGeo/proj.4.svg)](https://gitter.im/OSGeo/proj.4)
[![Mailing List](https://img.shields.io/badge/PROJ-mailing%20list-4eb899.svg)](http://lists.osgeo.org/mailman/listinfo/proj)
[![Contributor Covenant](https://img.shields.io/badge/Contributor%20Covenant-v1.4%20adopted-ff69b4.svg)](CODE_OF_CONDUCT.md)
>>>>>>> 73e3ca4b4 (Merge pull request #3524 from cffk/merid-update-fix)

<!-- [![Cirrus Status](https://img.shields.io/cirrus/github/OSGeo/PROJ)](https://cirrus-ci.com/github/OSGeo/PROJ/master) -->

[![DOI](https://zenodo.org/badge/DOI/10.5281/zenodo.5884394.svg)](https://doi.org/10.5281/zenodo.5884394)

PROJ is a generic coordinate transformation software, that transforms
coordinates from one coordinate reference system (CRS) to another.
This includes cartographic projections as well as geodetic transformations.

For more information on the PROJ project please see the web page at:

https://proj.org/

The PROJ mailing list can be found at:

https://lists.osgeo.org/mailman/listinfo/proj/

<<<<<<< HEAD
<<<<<<< HEAD
<<<<<<< HEAD
<<<<<<< HEAD
<<<<<<< HEAD
<<<<<<< HEAD
<<<<<<< HEAD
<<<<<<< HEAD
<<<<<<< HEAD
<<<<<<< HEAD
**Current release: [3.5.0](https://github.com/locationtech/geomesa/releases/tag/geomesa-3.5.0)**

  &nbsp;&nbsp;&nbsp;&nbsp;
  [**HBase**](https://github.com/locationtech/geomesa/releases/download/geomesa-3.5.0/geomesa-hbase_2.12-3.5.0-bin.tar.gz) |
  [**Accumulo**](https://github.com/locationtech/geomesa/releases/download/geomesa-3.5.0/geomesa-accumulo_2.12-3.5.0-bin.tar.gz) |
  [**Cassandra**](https://github.com/locationtech/geomesa/releases/download/geomesa-3.5.0/geomesa-cassandra_2.12-3.5.0-bin.tar.gz) |
  [**Kafka**](https://github.com/locationtech/geomesa/releases/download/geomesa-3.5.0/geomesa-kafka_2.12-3.5.0-bin.tar.gz) |
  [**Redis**](https://github.com/locationtech/geomesa/releases/download/geomesa-3.5.0/geomesa-redis_2.12-3.5.0-bin.tar.gz) |
  [**FileSystem**](https://github.com/locationtech/geomesa/releases/download/geomesa-3.5.0/geomesa-fs_2.12-3.5.0-bin.tar.gz) |
=======
=======
>>>>>>> 61d746ac2 ([maven-release-plugin] prepare for next development iteration)
**Current release: [3.4.0](https://github.com/locationtech/geomesa/releases/tag/geomesa-3.4.0)**

  &nbsp;&nbsp;&nbsp;&nbsp;
  [**HBase**](https://github.com/locationtech/geomesa/releases/download/geomesa-3.4.0/geomesa-hbase_2.12-3.4.0-bin.tar.gz) |
  [**Accumulo**](https://github.com/locationtech/geomesa/releases/download/geomesa-3.4.0/geomesa-accumulo_2.12-3.4.0-bin.tar.gz) |
  [**Cassandra**](https://github.com/locationtech/geomesa/releases/download/geomesa-3.4.0/geomesa-cassandra_2.12-3.4.0-bin.tar.gz) |
  [**Kafka**](https://github.com/locationtech/geomesa/releases/download/geomesa-3.4.0/geomesa-kafka_2.12-3.4.0-bin.tar.gz) |
  [**Redis**](https://github.com/locationtech/geomesa/releases/download/geomesa-3.4.0/geomesa-redis_2.12-3.4.0-bin.tar.gz) |
  [**FileSystem**](https://github.com/locationtech/geomesa/releases/download/geomesa-3.4.0/geomesa-fs_2.12-3.4.0-bin.tar.gz) |
  [**Bigtable**](https://github.com/locationtech/geomesa/releases/download/geomesa-3.4.0/geomesa-bigtable_2.12-3.4.0-bin.tar.gz)
<<<<<<< HEAD
>>>>>>> fb47f5073 ([maven-release-plugin] prepare for next development iteration)
=======
>>>>>>> 61d746ac2 ([maven-release-plugin] prepare for next development iteration)
=======
=======
>>>>>>> 8d2851846 ([maven-release-plugin] prepare for next development iteration)
=======
>>>>>>> 04c5bd425 ([maven-release-plugin] prepare for next development iteration)
=======
>>>>>>> f3dd0ac67 ([maven-release-plugin] prepare for next development iteration)
=======
>>>>>>> a0515b751 ([maven-release-plugin] prepare for next development iteration)
=======
>>>>>>> 3be8d2a5a (Merge branch 'feature/postgis-fixes')
**Current release: [3.4.1](https://github.com/locationtech/geomesa/releases/tag/geomesa-3.4.1)**

  &nbsp;&nbsp;&nbsp;&nbsp;
  [**HBase**](https://github.com/locationtech/geomesa/releases/download/geomesa-3.4.1/geomesa-hbase_2.12-3.4.1-bin.tar.gz) |
  [**Accumulo**](https://github.com/locationtech/geomesa/releases/download/geomesa-3.4.1/geomesa-accumulo_2.12-3.4.1-bin.tar.gz) |
  [**Cassandra**](https://github.com/locationtech/geomesa/releases/download/geomesa-3.4.1/geomesa-cassandra_2.12-3.4.1-bin.tar.gz) |
  [**Kafka**](https://github.com/locationtech/geomesa/releases/download/geomesa-3.4.1/geomesa-kafka_2.12-3.4.1-bin.tar.gz) |
  [**Redis**](https://github.com/locationtech/geomesa/releases/download/geomesa-3.4.1/geomesa-redis_2.12-3.4.1-bin.tar.gz) |
  [**FileSystem**](https://github.com/locationtech/geomesa/releases/download/geomesa-3.4.1/geomesa-fs_2.12-3.4.1-bin.tar.gz) |
  [**Bigtable**](https://github.com/locationtech/geomesa/releases/download/geomesa-3.4.1/geomesa-bigtable_2.12-3.4.1-bin.tar.gz)
<<<<<<< HEAD
<<<<<<< HEAD
>>>>>>> 0c5ed829b ([maven-release-plugin] prepare for next development iteration)
=======
=======
>>>>>>> 61d746ac2 ([maven-release-plugin] prepare for next development iteration)
**Current release: [3.4.0](https://github.com/locationtech/geomesa/releases/tag/geomesa-3.4.0)**

  &nbsp;&nbsp;&nbsp;&nbsp;
  [**HBase**](https://github.com/locationtech/geomesa/releases/download/geomesa-3.4.0/geomesa-hbase_2.12-3.4.0-bin.tar.gz) |
  [**Accumulo**](https://github.com/locationtech/geomesa/releases/download/geomesa-3.4.0/geomesa-accumulo_2.12-3.4.0-bin.tar.gz) |
  [**Cassandra**](https://github.com/locationtech/geomesa/releases/download/geomesa-3.4.0/geomesa-cassandra_2.12-3.4.0-bin.tar.gz) |
  [**Kafka**](https://github.com/locationtech/geomesa/releases/download/geomesa-3.4.0/geomesa-kafka_2.12-3.4.0-bin.tar.gz) |
  [**Redis**](https://github.com/locationtech/geomesa/releases/download/geomesa-3.4.0/geomesa-redis_2.12-3.4.0-bin.tar.gz) |
  [**FileSystem**](https://github.com/locationtech/geomesa/releases/download/geomesa-3.4.0/geomesa-fs_2.12-3.4.0-bin.tar.gz) |
  [**Bigtable**](https://github.com/locationtech/geomesa/releases/download/geomesa-3.4.0/geomesa-bigtable_2.12-3.4.0-bin.tar.gz)
<<<<<<< HEAD
>>>>>>> fb47f5073 ([maven-release-plugin] prepare for next development iteration)
=======
>>>>>>> 61d746ac2 ([maven-release-plugin] prepare for next development iteration)
=======
>>>>>>> f3dd0ac67 ([maven-release-plugin] prepare for next development iteration)
=======
**Current release: [3.4.0](https://github.com/locationtech/geomesa/releases/tag/geomesa-3.4.0)**

  &nbsp;&nbsp;&nbsp;&nbsp;
  [**HBase**](https://github.com/locationtech/geomesa/releases/download/geomesa-3.4.0/geomesa-hbase_2.12-3.4.0-bin.tar.gz) |
  [**Accumulo**](https://github.com/locationtech/geomesa/releases/download/geomesa-3.4.0/geomesa-accumulo_2.12-3.4.0-bin.tar.gz) |
  [**Cassandra**](https://github.com/locationtech/geomesa/releases/download/geomesa-3.4.0/geomesa-cassandra_2.12-3.4.0-bin.tar.gz) |
  [**Kafka**](https://github.com/locationtech/geomesa/releases/download/geomesa-3.4.0/geomesa-kafka_2.12-3.4.0-bin.tar.gz) |
  [**Redis**](https://github.com/locationtech/geomesa/releases/download/geomesa-3.4.0/geomesa-redis_2.12-3.4.0-bin.tar.gz) |
  [**FileSystem**](https://github.com/locationtech/geomesa/releases/download/geomesa-3.4.0/geomesa-fs_2.12-3.4.0-bin.tar.gz) |
  [**Bigtable**](https://github.com/locationtech/geomesa/releases/download/geomesa-3.4.0/geomesa-bigtable_2.12-3.4.0-bin.tar.gz)
>>>>>>> fb47f5073 ([maven-release-plugin] prepare for next development iteration)
=======
**Current release: [3.3.0](https://github.com/locationtech/geomesa/releases/tag/geomesa-3.3.0)**

  &nbsp;&nbsp;&nbsp;&nbsp;
  [**HBase**](https://github.com/locationtech/geomesa/releases/download/geomesa-3.3.0/geomesa-hbase_2.12-3.3.0-bin.tar.gz) |
  [**Accumulo**](https://github.com/locationtech/geomesa/releases/download/geomesa-3.3.0/geomesa-accumulo_2.12-3.3.0-bin.tar.gz) |
  [**Cassandra**](https://github.com/locationtech/geomesa/releases/download/geomesa-3.3.0/geomesa-cassandra_2.12-3.3.0-bin.tar.gz) |
  [**Kafka**](https://github.com/locationtech/geomesa/releases/download/geomesa-3.3.0/geomesa-kafka_2.12-3.3.0-bin.tar.gz) |
  [**Redis**](https://github.com/locationtech/geomesa/releases/download/geomesa-3.3.0/geomesa-redis_2.12-3.3.0-bin.tar.gz) |
  [**FileSystem**](https://github.com/locationtech/geomesa/releases/download/geomesa-3.3.0/geomesa-fs_2.12-3.3.0-bin.tar.gz) |
  [**Bigtable**](https://github.com/locationtech/geomesa/releases/download/geomesa-3.3.0/geomesa-bigtable_2.12-3.3.0-bin.tar.gz)
>>>>>>> 5792d822c ([maven-release-plugin] prepare for next development iteration)
=======
>>>>>>> 3be8d2a5a (Merge branch 'feature/postgis-fixes')
=======
See the NEWS file for changes between versions.

The following command line utilities are included in the PROJ package:
>>>>>>> 73e3ca4b4 (Merge pull request #3524 from cffk/merid-update-fix)

- `proj`: for cartographic projection of geodetic coordinates.
- `cs2cs`: for transformation from one CRS to another CRS.
- `geod`: for geodesic (great circle) computations.
- `cct`: for generic Coordinate Conversions and Transformations.
- `gie`: the Geospatial Integrity Investigation Environment.
- `projinfo`: for geodetic object and coordinate operation queries.
- `projsync`: for synchronizing PROJ datum and transformation support data.

> More information on the utilities can be found on the [PROJ website](https://proj.org/apps).

## Installation

Consult the [Installation](https://proj.org/install.html) page of the official
documentation.
For builds on the master branch, [install.rst](https://github.com/OSGeo/PROJ/blob/master/docs/source/install.rst)
might be more up-to-date.

<<<<<<< HEAD
```bash
<<<<<<< HEAD
<<<<<<< HEAD
<<<<<<< HEAD
<<<<<<< HEAD
<<<<<<< HEAD
<<<<<<< HEAD
<<<<<<< HEAD
<<<<<<< HEAD
<<<<<<< HEAD
$ gpg2 --verify geomesa-accumulo_2.12-3.5.0-bin.tar.gz.asc geomesa-accumulo_2.12-3.5.0-bin.tar.gz
=======
$ gpg2 --verify geomesa-accumulo_2.12-3.4.0-bin.tar.gz.asc geomesa-accumulo_2.12-3.4.0-bin.tar.gz
>>>>>>> fb47f5073 ([maven-release-plugin] prepare for next development iteration)
=======
$ gpg2 --verify geomesa-accumulo_2.12-3.4.0-bin.tar.gz.asc geomesa-accumulo_2.12-3.4.0-bin.tar.gz
>>>>>>> 61d746ac2 ([maven-release-plugin] prepare for next development iteration)
=======
=======
>>>>>>> 8d2851846 ([maven-release-plugin] prepare for next development iteration)
=======
>>>>>>> 04c5bd425 ([maven-release-plugin] prepare for next development iteration)
=======
>>>>>>> a0515b751 ([maven-release-plugin] prepare for next development iteration)
$ gpg2 --verify geomesa-accumulo_2.12-3.4.1-bin.tar.gz.asc geomesa-accumulo_2.12-3.4.1-bin.tar.gz
>>>>>>> 0c5ed829b ([maven-release-plugin] prepare for next development iteration)
=======
$ gpg2 --verify geomesa-accumulo_2.12-3.4.0-bin.tar.gz.asc geomesa-accumulo_2.12-3.4.0-bin.tar.gz
>>>>>>> fb47f5073 ([maven-release-plugin] prepare for next development iteration)
=======
$ gpg2 --verify geomesa-accumulo_2.12-3.4.0-bin.tar.gz.asc geomesa-accumulo_2.12-3.4.0-bin.tar.gz
>>>>>>> 61d746ac2 ([maven-release-plugin] prepare for next development iteration)
=======
$ gpg2 --verify geomesa-accumulo_2.12-3.4.1-bin.tar.gz.asc geomesa-accumulo_2.12-3.4.1-bin.tar.gz
>>>>>>> f3dd0ac67 ([maven-release-plugin] prepare for next development iteration)
=======
$ gpg2 --verify geomesa-accumulo_2.12-3.4.0-bin.tar.gz.asc geomesa-accumulo_2.12-3.4.0-bin.tar.gz
>>>>>>> fb47f5073 ([maven-release-plugin] prepare for next development iteration)
=======
$ gpg2 --verify geomesa-accumulo_2.12-3.3.0-bin.tar.gz.asc geomesa-accumulo_2.12-3.3.0-bin.tar.gz
>>>>>>> 5792d822c ([maven-release-plugin] prepare for next development iteration)
=======
$ gpg2 --verify geomesa-accumulo_2.12-3.4.1-bin.tar.gz.asc geomesa-accumulo_2.12-3.4.1-bin.tar.gz
>>>>>>> 3be8d2a5a (Merge branch 'feature/postgis-fixes')
```
=======
## Distribution files and format
>>>>>>> 73e3ca4b4 (Merge pull request #3524 from cffk/merid-update-fix)

Sources are distributed in one or more files.  The principle elements
of the system are stored in a compressed tar file named `proj-x.y.z.tar.gz` where
"x" will indicate the major release number, "y" indicates the minor release
number, and "z" indicates the patch number of the release.

In addition to the PROJ software package, distributions of datum
conversion grid files and PROJ parameter files are also available.
The grid package is distributed under the name `proj-data-x.y.zip`,
where "x" is the major release version and "y" is the minor release
version numbers. The resource packages can be downloaded from the
[PROJ website](https://proj.org/download.html).

More info on the contents of the proj-data package can be
found at the
[PROJ-data GitHub repository](https://github.com/OSGeo/PROJ-data).

The resource file packages should be extracted to `PROJ_LIB`
where PROJ will find them after installation. The default location of
`PROJ_LIB` on UNIX-based systems is `/usr/local/share/proj` but it may
be changed to a different directory. On Windows you have to define
`PROJ_LIB` yourself.

As an alternative to installing the data package on the local system,
the resource files can be retrieved on-the-fly from the
[PROJ CDN](https://cdn.proj.org/). A [network-enabled](https://proj.org/usage/network.html) PROJ build, will
automatically fetch resource files that are not present locally from the
CDN.

<<<<<<< HEAD
```xml
<dependency>
  <groupId>org.locationtech.geomesa</groupId>
  <artifactId>geomesa-hbase-datastore_2.12</artifactId>
<<<<<<< HEAD
<<<<<<< HEAD
<<<<<<< HEAD
<<<<<<< HEAD
<<<<<<< HEAD
<<<<<<< HEAD
<<<<<<< HEAD
<<<<<<< HEAD
<<<<<<< HEAD
  <version>3.5.0</version>
=======
  <version>3.4.0</version>
>>>>>>> 1c744a07e (GEOMESA-3151 Fix CLI GT dependency versions (#2812))
=======
  <version>3.4.0</version>
>>>>>>> a1258aa46 (GEOMESA-3151 Fix CLI GT dependency versions (#2812))
=======
=======
>>>>>>> 39183654c (GEOMESA-3151 Fix CLI GT dependency versions (#2812))
=======
>>>>>>> f2dc07420 (GEOMESA-3151 Fix CLI GT dependency versions (#2812))
=======
>>>>>>> a97477799 (GEOMESA-3151 Fix CLI GT dependency versions (#2812))
  <version>3.4.1</version>
>>>>>>> c46a601b8 (GEOMESA-3151 Fix CLI GT dependency versions (#2812))
=======
  <version>3.4.0</version>
>>>>>>> 1c744a07e (GEOMESA-3151 Fix CLI GT dependency versions (#2812))
=======
  <version>3.4.0</version>
>>>>>>> a1258aa46 (GEOMESA-3151 Fix CLI GT dependency versions (#2812))
=======
  <version>3.4.1</version>
>>>>>>> ed371dc57 (GEOMESA-3151 Fix CLI GT dependency versions (#2812))
=======
  <version>3.4.0</version>
>>>>>>> 1c744a07e (GEOMESA-3151 Fix CLI GT dependency versions (#2812))
=======
  <version>3.3.0</version>
>>>>>>> c8e685410 (GEOMESA-3151 Fix CLI GT dependency versions (#2812))
=======
  <version>3.4.1</version>
>>>>>>> 3be8d2a5a (Merge branch 'feature/postgis-fixes')
</dependency>
```
=======
>>>>>>> 73e3ca4b4 (Merge pull request #3524 from cffk/merid-update-fix)

## Citing PROJ in publications

<<<<<<< HEAD
```xml
<repositories>
  <!-- geotools -->
  <repository>
    <id>osgeo</id>
    <url>https://repo.osgeo.org/repository/release</url>
  </repository>
  <!-- confluent -->
  <repository>
    <id>confluent</id>
    <url>https://packages.confluent.io/maven/</url>
  </repository>
</repositories>
```
>>>>>>> 8cbe5e73

[![Travis Status](https://travis-ci.com/OSGeo/PROJ.svg?branch=master)](https://travis-ci.com/OSGeo/PROJ)
[![AppVeyor Status](https://ci.appveyor.com/api/projects/status/github/OSGeo/PROJ?branch=master&svg=true)](https://ci.appveyor.com/project/OSGeo/PROJ?branch=master)
[![Docker build Status](https://img.shields.io/docker/cloud/build/osgeo/proj)](https://hub.docker.com/r/osgeo/proj/builds)
[![Coveralls Status](https://coveralls.io/repos/github/OSGeo/PROJ/badge.svg?branch=master)](https://coveralls.io/github/OSGeo/PROJ?branch=master)
[![Gitter](https://badges.gitter.im/OSGeo/proj.4.svg)](https://gitter.im/OSGeo/proj.4)
[![Mailing List](https://img.shields.io/badge/PROJ-mailing%20list-4eb899.svg)](http://lists.osgeo.org/mailman/listinfo/proj)
[![Contributor Covenant](https://img.shields.io/badge/Contributor%20Covenant-v1.4%20adopted-ff69b4.svg)](CODE_OF_CONDUCT.md)

<<<<<<< HEAD
<!-- [![Cirrus Status](https://img.shields.io/cirrus/github/OSGeo/PROJ)](https://cirrus-ci.com/github/OSGeo/PROJ/master) -->
=======
<<<<<<< HEAD
<<<<<<< HEAD
<<<<<<< HEAD
<<<<<<< HEAD
<<<<<<< HEAD
<<<<<<< HEAD
<<<<<<< HEAD
<<<<<<< HEAD
<<<<<<< HEAD
<<<<<<< HEAD
<<<<<<< HEAD
<<<<<<< HEAD
<<<<<<< HEAD
<<<<<<< HEAD
<<<<<<< HEAD
<<<<<<< HEAD
<<<<<<< HEAD
<<<<<<< HEAD
<<<<<<< HEAD
<<<<<<< HEAD
<<<<<<< HEAD
=======
>>>>>>> 054a72ed9 (GEOMESA-3151 Fix CLI GT dependency versions (#2812))
=======
>>>>>>> 39183654c (GEOMESA-3151 Fix CLI GT dependency versions (#2812))
=======
>>>>>>> 04c5bd425 ([maven-release-plugin] prepare for next development iteration)
=======
>>>>>>> f2dc07420 (GEOMESA-3151 Fix CLI GT dependency versions (#2812))
=======
>>>>>>> 8a73cc043 ([maven-release-plugin] prepare for next development iteration)
=======
=======
>>>>>>> 054a72ed9 (GEOMESA-3151 Fix CLI GT dependency versions (#2812))
>>>>>>> d04dc6d34 (GEOMESA-3151 Fix CLI GT dependency versions (#2812))
=======
>>>>>>> a97477799 (GEOMESA-3151 Fix CLI GT dependency versions (#2812))
=======
>>>>>>> fb47f5073 ([maven-release-plugin] prepare for next development iteration)
=======
>>>>>>> 1c744a07e (GEOMESA-3151 Fix CLI GT dependency versions (#2812))
<<<<<<< HEAD
<<<<<<< HEAD
<<<<<<< HEAD
<<<<<<< HEAD
<<<<<<< HEAD
=======
>>>>>>> d04dc6d34 (GEOMESA-3151 Fix CLI GT dependency versions (#2812))
=======
>>>>>>> 61d746ac2 ([maven-release-plugin] prepare for next development iteration)
=======
>>>>>>> a1258aa46 (GEOMESA-3151 Fix CLI GT dependency versions (#2812))
<<<<<<< HEAD
<<<<<<< HEAD
=======
>>>>>>> 8a73cc043 ([maven-release-plugin] prepare for next development iteration)
=======
=======
>>>>>>> fb47f5073 ([maven-release-plugin] prepare for next development iteration)
>>>>>>> dbcf5b0db ([maven-release-plugin] prepare for next development iteration)
<<<<<<< HEAD
<<<<<<< HEAD
=======
>>>>>>> 054a72ed9 (GEOMESA-3151 Fix CLI GT dependency versions (#2812))
=======
>>>>>>> 0c5ed829b ([maven-release-plugin] prepare for next development iteration)
=======
>>>>>>> c46a601b8 (GEOMESA-3151 Fix CLI GT dependency versions (#2812))
=======
=======
>>>>>>> fb47f5073 ([maven-release-plugin] prepare for next development iteration)
>>>>>>> 8d2851846 ([maven-release-plugin] prepare for next development iteration)
=======
>>>>>>> 39183654c (GEOMESA-3151 Fix CLI GT dependency versions (#2812))
=======
=======
>>>>>>> 61d746ac2 ([maven-release-plugin] prepare for next development iteration)
>>>>>>> 04c5bd425 ([maven-release-plugin] prepare for next development iteration)
=======
>>>>>>> f2dc07420 (GEOMESA-3151 Fix CLI GT dependency versions (#2812))
=======
>>>>>>> 8a73cc043 ([maven-release-plugin] prepare for next development iteration)
=======
=======
>>>>>>> 054a72ed9 (GEOMESA-3151 Fix CLI GT dependency versions (#2812))
>>>>>>> d04dc6d34 (GEOMESA-3151 Fix CLI GT dependency versions (#2812))
=======
>>>>>>> f3dd0ac67 ([maven-release-plugin] prepare for next development iteration)
=======
>>>>>>> ed371dc57 (GEOMESA-3151 Fix CLI GT dependency versions (#2812))
=======
=======
>>>>>>> fb47f5073 ([maven-release-plugin] prepare for next development iteration)
>>>>>>> a0515b751 ([maven-release-plugin] prepare for next development iteration)
=======
>>>>>>> a97477799 (GEOMESA-3151 Fix CLI GT dependency versions (#2812))
Snapshot versions are published nightly to the Eclipse repository:
=======
```xml
<dependency>
  <groupId>org.locationtech.geomesa</groupId>
  <artifactId>geomesa-utils_2.12</artifactId>
  <version>3.3.0</version>
</dependency>
```

To download from the LocationTech Maven repository (required for older versions), add:

```xml
<repository>
  <id>eclipse-releases</id>
  <url>https://repo.eclipse.org/content/groups/releases</url>
  <snapshots>
    <enabled>false</enabled>
  </snapshots>
</repository>
```

For nightly snapshot integration, add:
>>>>>>> 5792d822c ([maven-release-plugin] prepare for next development iteration)
<<<<<<< HEAD
<<<<<<< HEAD
<<<<<<< HEAD
<<<<<<< HEAD
<<<<<<< HEAD
<<<<<<< HEAD
<<<<<<< HEAD
<<<<<<< HEAD
<<<<<<< HEAD
<<<<<<< HEAD
<<<<<<< HEAD
<<<<<<< HEAD
<<<<<<< HEAD
<<<<<<< HEAD
<<<<<<< HEAD
<<<<<<< HEAD
<<<<<<< HEAD
<<<<<<< HEAD
=======
>>>>>>> d04dc6d34 (GEOMESA-3151 Fix CLI GT dependency versions (#2812))
=======
>>>>>>> dbcf5b0db ([maven-release-plugin] prepare for next development iteration)
=======
>>>>>>> 054a72ed9 (GEOMESA-3151 Fix CLI GT dependency versions (#2812))
=======
<<<<<<< HEAD
>>>>>>> 8d2851846 ([maven-release-plugin] prepare for next development iteration)
=======
>>>>>>> 39183654c (GEOMESA-3151 Fix CLI GT dependency versions (#2812))
=======
>>>>>>> 04c5bd425 ([maven-release-plugin] prepare for next development iteration)
=======
>>>>>>> f2dc07420 (GEOMESA-3151 Fix CLI GT dependency versions (#2812))
=======
=======
>>>>>>> dbcf5b0db ([maven-release-plugin] prepare for next development iteration)
>>>>>>> 8a73cc043 ([maven-release-plugin] prepare for next development iteration)
=======
=======
>>>>>>> d04dc6d34 (GEOMESA-3151 Fix CLI GT dependency versions (#2812))
Snapshot versions are published nightly to the Eclipse repository:
>>>>>>> c8e685410 (GEOMESA-3151 Fix CLI GT dependency versions (#2812))
=======
>>>>>>> fb47f5073 ([maven-release-plugin] prepare for next development iteration)
<<<<<<< HEAD
<<<<<<< HEAD
<<<<<<< HEAD
<<<<<<< HEAD
<<<<<<< HEAD
<<<<<<< HEAD
=======
>>>>>>> 054a72ed9 (GEOMESA-3151 Fix CLI GT dependency versions (#2812))
=======
>>>>>>> 39183654c (GEOMESA-3151 Fix CLI GT dependency versions (#2812))
=======
>>>>>>> 8a73cc043 ([maven-release-plugin] prepare for next development iteration)
=======
=======
>>>>>>> 054a72ed9 (GEOMESA-3151 Fix CLI GT dependency versions (#2812))
>>>>>>> d04dc6d34 (GEOMESA-3151 Fix CLI GT dependency versions (#2812))
=======
=======
Snapshot versions are published nightly to the Eclipse repository:
>>>>>>> c8e685410 (GEOMESA-3151 Fix CLI GT dependency versions (#2812))
>>>>>>> 1c744a07e (GEOMESA-3151 Fix CLI GT dependency versions (#2812))
<<<<<<< HEAD
<<<<<<< HEAD
<<<<<<< HEAD
<<<<<<< HEAD
=======
>>>>>>> d04dc6d34 (GEOMESA-3151 Fix CLI GT dependency versions (#2812))
=======
>>>>>>> 61d746ac2 ([maven-release-plugin] prepare for next development iteration)
=======
=======
Snapshot versions are published nightly to the Eclipse repository:
>>>>>>> c8e685410 (GEOMESA-3151 Fix CLI GT dependency versions (#2812))
>>>>>>> a1258aa46 (GEOMESA-3151 Fix CLI GT dependency versions (#2812))
<<<<<<< HEAD
<<<<<<< HEAD
=======
>>>>>>> dbcf5b0db ([maven-release-plugin] prepare for next development iteration)
=======
>>>>>>> 054a72ed9 (GEOMESA-3151 Fix CLI GT dependency versions (#2812))
<<<<<<< HEAD
=======
>>>>>>> 0c5ed829b ([maven-release-plugin] prepare for next development iteration)
=======
=======
Snapshot versions are published nightly to the Eclipse repository:
>>>>>>> c8e685410 (GEOMESA-3151 Fix CLI GT dependency versions (#2812))
>>>>>>> c46a601b8 (GEOMESA-3151 Fix CLI GT dependency versions (#2812))
=======
>>>>>>> 8d2851846 ([maven-release-plugin] prepare for next development iteration)
=======
>>>>>>> 39183654c (GEOMESA-3151 Fix CLI GT dependency versions (#2812))
=======
=======
>>>>>>> 61d746ac2 ([maven-release-plugin] prepare for next development iteration)
>>>>>>> 04c5bd425 ([maven-release-plugin] prepare for next development iteration)
=======
>>>>>>> f2dc07420 (GEOMESA-3151 Fix CLI GT dependency versions (#2812))
=======
=======
>>>>>>> dbcf5b0db ([maven-release-plugin] prepare for next development iteration)
>>>>>>> 8a73cc043 ([maven-release-plugin] prepare for next development iteration)
=======
>>>>>>> d04dc6d34 (GEOMESA-3151 Fix CLI GT dependency versions (#2812))
=======
>>>>>>> f3dd0ac67 ([maven-release-plugin] prepare for next development iteration)
=======
=======
Snapshot versions are published nightly to the Eclipse repository:
>>>>>>> c8e685410 (GEOMESA-3151 Fix CLI GT dependency versions (#2812))
>>>>>>> ed371dc57 (GEOMESA-3151 Fix CLI GT dependency versions (#2812))
=======
=======
>>>>>>> a97477799 (GEOMESA-3151 Fix CLI GT dependency versions (#2812))
=======
Snapshot versions are published nightly to the Eclipse repository:
>>>>>>> c8e685410 (GEOMESA-3151 Fix CLI GT dependency versions (#2812))
=======
>>>>>>> fb47f5073 ([maven-release-plugin] prepare for next development iteration)
<<<<<<< HEAD
>>>>>>> a0515b751 ([maven-release-plugin] prepare for next development iteration)
=======
=======
=======
Snapshot versions are published nightly to the Eclipse repository:
>>>>>>> c8e685410 (GEOMESA-3151 Fix CLI GT dependency versions (#2812))
>>>>>>> 1c744a07e (GEOMESA-3151 Fix CLI GT dependency versions (#2812))
>>>>>>> a97477799 (GEOMESA-3151 Fix CLI GT dependency versions (#2812))
=======
Snapshot versions are published nightly to the Eclipse repository:
>>>>>>> 3be8d2a5a (Merge branch 'feature/postgis-fixes')
>>>>>>> 8cbe5e73

[![DOI](https://zenodo.org/badge/DOI/10.5281/zenodo.5884394.svg)](https://doi.org/10.5281/zenodo.5884394)

PROJ is a generic coordinate transformation software, that transforms
coordinates from one coordinate reference system (CRS) to another.
This includes cartographic projections as well as geodetic transformations.

For more information on the PROJ project please see the web page at:

<<<<<<< HEAD
https://proj.org/
=======
```xml
<dependency>
  <groupId>org.locationtech.geomesa</groupId>
  <artifactId>geomesa-gt-spark-runtime_2.12</artifactId>
<<<<<<< HEAD
<<<<<<< HEAD
<<<<<<< HEAD
<<<<<<< HEAD
<<<<<<< HEAD
<<<<<<< HEAD
<<<<<<< HEAD
<<<<<<< HEAD
<<<<<<< HEAD
  <version>3.5.0</version>
=======
  <version>3.4.0</version>
>>>>>>> 1c744a07e (GEOMESA-3151 Fix CLI GT dependency versions (#2812))
=======
  <version>3.4.0</version>
>>>>>>> a1258aa46 (GEOMESA-3151 Fix CLI GT dependency versions (#2812))
=======
=======
>>>>>>> 39183654c (GEOMESA-3151 Fix CLI GT dependency versions (#2812))
=======
>>>>>>> f2dc07420 (GEOMESA-3151 Fix CLI GT dependency versions (#2812))
=======
>>>>>>> a97477799 (GEOMESA-3151 Fix CLI GT dependency versions (#2812))
  <version>3.4.1</version>
>>>>>>> c46a601b8 (GEOMESA-3151 Fix CLI GT dependency versions (#2812))
=======
  <version>3.4.0</version>
>>>>>>> 1c744a07e (GEOMESA-3151 Fix CLI GT dependency versions (#2812))
=======
  <version>3.4.0</version>
>>>>>>> a1258aa46 (GEOMESA-3151 Fix CLI GT dependency versions (#2812))
=======
  <version>3.4.1</version>
>>>>>>> ed371dc57 (GEOMESA-3151 Fix CLI GT dependency versions (#2812))
=======
  <version>3.4.0</version>
>>>>>>> 1c744a07e (GEOMESA-3151 Fix CLI GT dependency versions (#2812))
=======
  <version>3.3.0</version>
>>>>>>> c8e685410 (GEOMESA-3151 Fix CLI GT dependency versions (#2812))
=======
  <version>3.4.1</version>
>>>>>>> 3be8d2a5a (Merge branch 'feature/postgis-fixes')
  <exclusions>
    <exclusion>
      <!-- if groupId wildcards are not supported, the two main ones are jline:* and org.geotools:* -->
      <groupId>*</groupId>
      <artifactId>*</artifactId>
    </exclusion>
  </exclusions>
</dependency>
```
>>>>>>> 8cbe5e73

The PROJ mailing list can be found at:

https://lists.osgeo.org/mailman/listinfo/proj/

See the NEWS file for changes between versions.

The following command line utilities are included in the PROJ package:

<<<<<<< HEAD
- `proj`: for cartographic projection of geodetic coordinates.
- `cs2cs`: for transformation from one CRS to another CRS.
- `geod`: for geodesic (great circle) computations.
- `cct`: for generic Coordinate Conversions and Transformations.
- `gie`: the Geospatial Integrity Investigation Environment.
- `projinfo`: for geodetic object and coordinate operation queries.
- `projsync`: for synchronizing PROJ datum and transformation support data.
=======
// Select desired modules
libraryDependencies ++= Seq(
<<<<<<< HEAD
<<<<<<< HEAD
<<<<<<< HEAD
<<<<<<< HEAD
<<<<<<< HEAD
<<<<<<< HEAD
<<<<<<< HEAD
<<<<<<< HEAD
<<<<<<< HEAD
  "org.locationtech.geomesa" %% "geomesa-utils" % "3.5.0"
=======
  "org.locationtech.geomesa" %% "geomesa-utils" % "3.4.0"
>>>>>>> fb47f5073 ([maven-release-plugin] prepare for next development iteration)
=======
  "org.locationtech.geomesa" %% "geomesa-utils" % "3.4.0"
>>>>>>> 61d746ac2 ([maven-release-plugin] prepare for next development iteration)
=======
=======
>>>>>>> 8d2851846 ([maven-release-plugin] prepare for next development iteration)
=======
>>>>>>> 04c5bd425 ([maven-release-plugin] prepare for next development iteration)
=======
>>>>>>> a0515b751 ([maven-release-plugin] prepare for next development iteration)
  "org.locationtech.geomesa" %% "geomesa-utils" % "3.4.1"
>>>>>>> 0c5ed829b ([maven-release-plugin] prepare for next development iteration)
=======
  "org.locationtech.geomesa" %% "geomesa-utils" % "3.4.0"
>>>>>>> fb47f5073 ([maven-release-plugin] prepare for next development iteration)
=======
  "org.locationtech.geomesa" %% "geomesa-utils" % "3.4.0"
>>>>>>> 61d746ac2 ([maven-release-plugin] prepare for next development iteration)
=======
  "org.locationtech.geomesa" %% "geomesa-utils" % "3.4.1"
>>>>>>> f3dd0ac67 ([maven-release-plugin] prepare for next development iteration)
=======
  "org.locationtech.geomesa" %% "geomesa-utils" % "3.4.0"
>>>>>>> fb47f5073 ([maven-release-plugin] prepare for next development iteration)
=======
  "org.locationtech.geomesa" %% "geomesa-utils" % "3.3.0"
>>>>>>> 5792d822c ([maven-release-plugin] prepare for next development iteration)
=======
  "org.locationtech.geomesa" %% "geomesa-utils" % "3.4.1"
>>>>>>> 3be8d2a5a (Merge branch 'feature/postgis-fixes')
)
```
>>>>>>> 8cbe5e73

> More information on the utilities can be found on the [PROJ website](https://proj.org/apps).

<<<<<<< HEAD
## Installation
=======
<<<<<<< HEAD
<<<<<<< HEAD
<<<<<<< HEAD
<<<<<<< HEAD
<<<<<<< HEAD
<<<<<<< HEAD
<<<<<<< HEAD
<<<<<<< HEAD
<<<<<<< HEAD
<<<<<<< HEAD
<<<<<<< HEAD
<<<<<<< HEAD
<<<<<<< HEAD
<<<<<<< HEAD
<<<<<<< HEAD
<<<<<<< HEAD
<<<<<<< HEAD
<<<<<<< HEAD
<<<<<<< HEAD
<<<<<<< HEAD
<<<<<<< HEAD
<<<<<<< HEAD
<<<<<<< HEAD
<<<<<<< HEAD
<<<<<<< HEAD
<<<<<<< HEAD
<<<<<<< HEAD
<<<<<<< HEAD
<<<<<<< HEAD
<<<<<<< HEAD
<<<<<<< HEAD
<<<<<<< HEAD
=======
>>>>>>> f71fa3c0e (GEOMESA-3061 Converters - support bytes in Avro top-level union types (#2762))
**Development version: 3.4.0-SNAPSHOT**
=======
>>>>>>> 6eb31fb65 (GEOMESA-3061 Converters - support bytes in Avro top-level union types (#2762))
=======
>>>>>>> 07a6a5c29 (GEOMESA-3061 Converters - support bytes in Avro top-level union types (#2762))
=======
>>>>>>> 67b361c85 (GEOMESA-3061 Converters - support bytes in Avro top-level union types (#2762))
=======
>>>>>>> 7cd2c4188 (GEOMESA-3076 Do inexact checking for cardinality values in minmax stat)
=======
>>>>>>> 04c5bd425 ([maven-release-plugin] prepare for next development iteration)
=======
>>>>>>> d6616d893 (GEOMESA-3061 Converters - support bytes in Avro top-level union types (#2762))
=======
=======
>>>>>>> 8a73cc043 ([maven-release-plugin] prepare for next development iteration)
=======
>>>>>>> 28e2bfa2d (GEOMESA-3061 Converters - support bytes in Avro top-level union types (#2762))
=======
>>>>>>> b6c4628db (GEOMESA-3076 Do inexact checking for cardinality values in minmax stat)
>>>>>>> 5e8ce12ec (GEOMESA-3076 Do inexact checking for cardinality values in minmax stat)
=======
<<<<<<< HEAD
=======
>>>>>>> dbcf5b0db ([maven-release-plugin] prepare for next development iteration)
=======
>>>>>>> 6eb31fb65 (GEOMESA-3061 Converters - support bytes in Avro top-level union types (#2762))
=======
>>>>>>> a9f01eaaf (GEOMESA-3061 Converters - support bytes in Avro top-level union types (#2762))
>>>>>>> 8a73cc043 ([maven-release-plugin] prepare for next development iteration)
=======
>>>>>>> 6ed35b9ff (GEOMESA-3076 Do inexact checking for cardinality values in minmax stat)
<<<<<<< HEAD
<<<<<<< HEAD
=======
>>>>>>> fb47f5073 ([maven-release-plugin] prepare for next development iteration)
<<<<<<< HEAD
<<<<<<< HEAD
<<<<<<< HEAD
=======
>>>>>>> b1c506839 (GEOMESA-3061 Converters - support bytes in Avro top-level union types (#2762))
<<<<<<< HEAD
=======
>>>>>>> f71fa3c0e (GEOMESA-3061 Converters - support bytes in Avro top-level union types (#2762))
<<<<<<< HEAD
>>>>>>> 28e2bfa2d (GEOMESA-3061 Converters - support bytes in Avro top-level union types (#2762))
=======
>>>>>>> cdb410251 (GEOMESA-3061 Converters - support bytes in Avro top-level union types (#2762))
=======
>>>>>>> 059393960 (GEOMESA-3076 Do inexact checking for cardinality values in minmax stat)
=======
>>>>>>> 61d746ac2 ([maven-release-plugin] prepare for next development iteration)
=======
=======
>>>>>>> a9f01eaaf (GEOMESA-3061 Converters - support bytes in Avro top-level union types (#2762))
>>>>>>> 7e68948ac (GEOMESA-3061 Converters - support bytes in Avro top-level union types (#2762))
=======
<<<<<<< HEAD
=======
>>>>>>> dbcf5b0db ([maven-release-plugin] prepare for next development iteration)
=======
>>>>>>> 8d2851846 ([maven-release-plugin] prepare for next development iteration)
=======
>>>>>>> a0515b751 ([maven-release-plugin] prepare for next development iteration)
=======
>>>>>>> a9f01eaaf (GEOMESA-3061 Converters - support bytes in Avro top-level union types (#2762))
=======
>>>>>>> 6ed35b9ff (GEOMESA-3076 Do inexact checking for cardinality values in minmax stat)
<<<<<<< HEAD
<<<<<<< HEAD
<<<<<<< HEAD
>>>>>>> b6c4628db (GEOMESA-3076 Do inexact checking for cardinality values in minmax stat)
=======
=======
>>>>>>> fb47f5073 ([maven-release-plugin] prepare for next development iteration)
>>>>>>> dbcf5b0db ([maven-release-plugin] prepare for next development iteration)
<<<<<<< HEAD
<<<<<<< HEAD
=======
=======
>>>>>>> 07a6a5c29 (GEOMESA-3061 Converters - support bytes in Avro top-level union types (#2762))
=======
**Development version: 3.4.0-SNAPSHOT**
=======
<<<<<<< HEAD
<<<<<<< HEAD
<<<<<<< HEAD
=======
>>>>>>> b1c506839 (GEOMESA-3061 Converters - support bytes in Avro top-level union types (#2762))
>>>>>>> f71fa3c0e (GEOMESA-3061 Converters - support bytes in Avro top-level union types (#2762))
<<<<<<< HEAD
<<<<<<< HEAD
>>>>>>> 6eb31fb65 (GEOMESA-3061 Converters - support bytes in Avro top-level union types (#2762))
=======
>>>>>>> 0e68e9f4c (GEOMESA-3061 Converters - support bytes in Avro top-level union types (#2762))
=======
>>>>>>> 1a54249ab (GEOMESA-3076 Do inexact checking for cardinality values in minmax stat)
=======
>>>>>>> 0c5ed829b ([maven-release-plugin] prepare for next development iteration)
=======
=======
>>>>>>> a9f01eaaf (GEOMESA-3061 Converters - support bytes in Avro top-level union types (#2762))
>>>>>>> 4073c9b17 (GEOMESA-3061 Converters - support bytes in Avro top-level union types (#2762))
=======
=======
>>>>>>> a9f01eaaf (GEOMESA-3061 Converters - support bytes in Avro top-level union types (#2762))
=======
>>>>>>> 6ed35b9ff (GEOMESA-3076 Do inexact checking for cardinality values in minmax stat)
>>>>>>> 8f88e57ed (GEOMESA-3076 Do inexact checking for cardinality values in minmax stat)
=======
=======
>>>>>>> fb47f5073 ([maven-release-plugin] prepare for next development iteration)
>>>>>>> 8d2851846 ([maven-release-plugin] prepare for next development iteration)
=======
>>>>>>> 07a6a5c29 (GEOMESA-3061 Converters - support bytes in Avro top-level union types (#2762))
=======
=======
>>>>>>> cdb410251 (GEOMESA-3061 Converters - support bytes in Avro top-level union types (#2762))
<<<<<<< HEAD
>>>>>>> 67b361c85 (GEOMESA-3061 Converters - support bytes in Avro top-level union types (#2762))
=======
=======
>>>>>>> 059393960 (GEOMESA-3076 Do inexact checking for cardinality values in minmax stat)
<<<<<<< HEAD
>>>>>>> 7cd2c4188 (GEOMESA-3076 Do inexact checking for cardinality values in minmax stat)
=======
=======
>>>>>>> 61d746ac2 ([maven-release-plugin] prepare for next development iteration)
<<<<<<< HEAD
>>>>>>> 04c5bd425 ([maven-release-plugin] prepare for next development iteration)
=======
=======
=======
>>>>>>> a9f01eaaf (GEOMESA-3061 Converters - support bytes in Avro top-level union types (#2762))
>>>>>>> 7e68948ac (GEOMESA-3061 Converters - support bytes in Avro top-level union types (#2762))
>>>>>>> d6616d893 (GEOMESA-3061 Converters - support bytes in Avro top-level union types (#2762))
=======
>>>>>>> b6c4628db (GEOMESA-3076 Do inexact checking for cardinality values in minmax stat)
>>>>>>> 5e8ce12ec (GEOMESA-3076 Do inexact checking for cardinality values in minmax stat)
=======
>>>>>>> 8a73cc043 ([maven-release-plugin] prepare for next development iteration)
=======
=======
>>>>>>> 6eb31fb65 (GEOMESA-3061 Converters - support bytes in Avro top-level union types (#2762))
>>>>>>> 28e2bfa2d (GEOMESA-3061 Converters - support bytes in Avro top-level union types (#2762))
=======
>>>>>>> b4320946b (GEOMESA-3061 Converters - support bytes in Avro top-level union types (#2762))
=======
>>>>>>> aada4d63c (GEOMESA-3076 Do inexact checking for cardinality values in minmax stat)
=======
>>>>>>> f3dd0ac67 ([maven-release-plugin] prepare for next development iteration)
=======
=======
>>>>>>> a9f01eaaf (GEOMESA-3061 Converters - support bytes in Avro top-level union types (#2762))
>>>>>>> 314e6ef1a (GEOMESA-3061 Converters - support bytes in Avro top-level union types (#2762))
=======
=======
>>>>>>> a9f01eaaf (GEOMESA-3061 Converters - support bytes in Avro top-level union types (#2762))
=======
>>>>>>> 6ed35b9ff (GEOMESA-3076 Do inexact checking for cardinality values in minmax stat)
>>>>>>> 9a1ca2afc (GEOMESA-3076 Do inexact checking for cardinality values in minmax stat)
=======
=======
>>>>>>> fb47f5073 ([maven-release-plugin] prepare for next development iteration)
>>>>>>> a0515b751 ([maven-release-plugin] prepare for next development iteration)
**Development version: 3.5.0-SNAPSHOT**
=======
**Development version: 4.0.0-SNAPSHOT**
>>>>>>> b9bdd406e (GEOMESA-3061 Converters - support bytes in Avro top-level union types (#2762))
<<<<<<< HEAD
<<<<<<< HEAD
<<<<<<< HEAD
<<<<<<< HEAD
<<<<<<< HEAD
<<<<<<< HEAD
<<<<<<< HEAD
<<<<<<< HEAD
<<<<<<< HEAD
<<<<<<< HEAD
<<<<<<< HEAD
<<<<<<< HEAD
<<<<<<< HEAD
<<<<<<< HEAD
<<<<<<< HEAD
<<<<<<< HEAD
<<<<<<< HEAD
<<<<<<< HEAD
<<<<<<< HEAD
<<<<<<< HEAD
<<<<<<< HEAD
>>>>>>> a9f01eaaf (GEOMESA-3061 Converters - support bytes in Avro top-level union types (#2762))
=======
>>>>>>> 9a1ca2afc (GEOMESA-3076 Do inexact checking for cardinality values in minmax stat)
=======
>>>>>>> 314e6ef1a (GEOMESA-3061 Converters - support bytes in Avro top-level union types (#2762))
=======
=======
>>>>>>> 67b361c85 (GEOMESA-3061 Converters - support bytes in Avro top-level union types (#2762))
=======
>>>>>>> 7cd2c4188 (GEOMESA-3076 Do inexact checking for cardinality values in minmax stat)
=======
>>>>>>> d6616d893 (GEOMESA-3061 Converters - support bytes in Avro top-level union types (#2762))
=======
>>>>>>> 5e8ce12ec (GEOMESA-3076 Do inexact checking for cardinality values in minmax stat)
=======
>>>>>>> 28e2bfa2d (GEOMESA-3061 Converters - support bytes in Avro top-level union types (#2762))
=======
>>>>>>> f71fa3c0e (GEOMESA-3061 Converters - support bytes in Avro top-level union types (#2762))
=======
>>>>>>> 7e68948ac (GEOMESA-3061 Converters - support bytes in Avro top-level union types (#2762))
=======
<<<<<<< HEAD
<<<<<<< HEAD
>>>>>>> b6c4628db (GEOMESA-3076 Do inexact checking for cardinality values in minmax stat)
=======
=======
>>>>>>> f71fa3c0e (GEOMESA-3061 Converters - support bytes in Avro top-level union types (#2762))
>>>>>>> 6eb31fb65 (GEOMESA-3061 Converters - support bytes in Avro top-level union types (#2762))
=======
<<<<<<< HEAD
>>>>>>> 4073c9b17 (GEOMESA-3061 Converters - support bytes in Avro top-level union types (#2762))
=======
>>>>>>> 8f88e57ed (GEOMESA-3076 Do inexact checking for cardinality values in minmax stat)
=======
=======
>>>>>>> f71fa3c0e (GEOMESA-3061 Converters - support bytes in Avro top-level union types (#2762))
>>>>>>> 07a6a5c29 (GEOMESA-3061 Converters - support bytes in Avro top-level union types (#2762))
=======
=======
>>>>>>> d6616d893 (GEOMESA-3061 Converters - support bytes in Avro top-level union types (#2762))
=======
>>>>>>> b6c4628db (GEOMESA-3076 Do inexact checking for cardinality values in minmax stat)
=======
>>>>>>> 5e8ce12ec (GEOMESA-3076 Do inexact checking for cardinality values in minmax stat)
=======
>>>>>>> 28e2bfa2d (GEOMESA-3061 Converters - support bytes in Avro top-level union types (#2762))
**Development version: 3.3.0-SNAPSHOT**
>>>>>>> 1108247cc (GEOMESA-3076 Do inexact checking for cardinality values in minmax stat)
<<<<<<< HEAD
<<<<<<< HEAD
<<<<<<< HEAD
>>>>>>> 6ed35b9ff (GEOMESA-3076 Do inexact checking for cardinality values in minmax stat)
=======
=======
**Development version: 3.4.0-SNAPSHOT**
>>>>>>> 5792d822c ([maven-release-plugin] prepare for next development iteration)
<<<<<<< HEAD
<<<<<<< HEAD
<<<<<<< HEAD
<<<<<<< HEAD
<<<<<<< HEAD
<<<<<<< HEAD
<<<<<<< HEAD
<<<<<<< HEAD
<<<<<<< HEAD
<<<<<<< HEAD
<<<<<<< HEAD
<<<<<<< HEAD
<<<<<<< HEAD
=======
=======
>>>>>>> d6616d893 (GEOMESA-3061 Converters - support bytes in Avro top-level union types (#2762))
=======
=======
>>>>>>> 28e2bfa2d (GEOMESA-3061 Converters - support bytes in Avro top-level union types (#2762))
=======
>>>>>>> dbcf5b0db ([maven-release-plugin] prepare for next development iteration)
>>>>>>> 8a73cc043 ([maven-release-plugin] prepare for next development iteration)
=======
>>>>>>> 6eb31fb65 (GEOMESA-3061 Converters - support bytes in Avro top-level union types (#2762))
=======
>>>>>>> a0515b751 ([maven-release-plugin] prepare for next development iteration)
=======
>>>>>>> a9f01eaaf (GEOMESA-3061 Converters - support bytes in Avro top-level union types (#2762))
=======
=======
**Development version: 3.3.0-SNAPSHOT**
>>>>>>> 1108247cc (GEOMESA-3076 Do inexact checking for cardinality values in minmax stat)
<<<<<<< HEAD
<<<<<<< HEAD
>>>>>>> 6ed35b9ff (GEOMESA-3076 Do inexact checking for cardinality values in minmax stat)
<<<<<<< HEAD
<<<<<<< HEAD
<<<<<<< HEAD
=======
>>>>>>> 04c5bd425 ([maven-release-plugin] prepare for next development iteration)
>>>>>>> fb47f5073 ([maven-release-plugin] prepare for next development iteration)
=======
>>>>>>> locationtech-main
=======
>>>>>>> b1c506839 (GEOMESA-3061 Converters - support bytes in Avro top-level union types (#2762))
>>>>>>> f71fa3c0e (GEOMESA-3061 Converters - support bytes in Avro top-level union types (#2762))
<<<<<<< HEAD
=======
>>>>>>> cdb410251 (GEOMESA-3061 Converters - support bytes in Avro top-level union types (#2762))
<<<<<<< HEAD
<<<<<<< HEAD
=======
>>>>>>> 7cd2c4188 (GEOMESA-3076 Do inexact checking for cardinality values in minmax stat)
=======
=======
**Development version: 3.3.0-SNAPSHOT**
>>>>>>> 1108247cc (GEOMESA-3076 Do inexact checking for cardinality values in minmax stat)
>>>>>>> 059393960 (GEOMESA-3076 Do inexact checking for cardinality values in minmax stat)
<<<<<<< HEAD
<<<<<<< HEAD
=======
=======
**Development version: 3.4.0-SNAPSHOT**
>>>>>>> 5792d822c ([maven-release-plugin] prepare for next development iteration)
>>>>>>> 61d746ac2 ([maven-release-plugin] prepare for next development iteration)
=======
=======
>>>>>>> dbcf5b0db ([maven-release-plugin] prepare for next development iteration)
=======
>>>>>>> 6eb31fb65 (GEOMESA-3061 Converters - support bytes in Avro top-level union types (#2762))
=======
>>>>>>> 8d2851846 ([maven-release-plugin] prepare for next development iteration)
=======
>>>>>>> 07a6a5c29 (GEOMESA-3061 Converters - support bytes in Avro top-level union types (#2762))
=======
>>>>>>> a9f01eaaf (GEOMESA-3061 Converters - support bytes in Avro top-level union types (#2762))
<<<<<<< HEAD
<<<<<<< HEAD
>>>>>>> 7e68948ac (GEOMESA-3061 Converters - support bytes in Avro top-level union types (#2762))
=======
=======
>>>>>>> 8f88e57ed (GEOMESA-3076 Do inexact checking for cardinality values in minmax stat)
=======
=======
**Development version: 3.3.0-SNAPSHOT**
>>>>>>> 1108247cc (GEOMESA-3076 Do inexact checking for cardinality values in minmax stat)
>>>>>>> 6ed35b9ff (GEOMESA-3076 Do inexact checking for cardinality values in minmax stat)
<<<<<<< HEAD
<<<<<<< HEAD
<<<<<<< HEAD
>>>>>>> b6c4628db (GEOMESA-3076 Do inexact checking for cardinality values in minmax stat)
=======
=======
>>>>>>> fb47f5073 ([maven-release-plugin] prepare for next development iteration)
<<<<<<< HEAD
<<<<<<< HEAD
>>>>>>> dbcf5b0db ([maven-release-plugin] prepare for next development iteration)
=======
<<<<<<< HEAD
=======
>>>>>>> 07a6a5c29 (GEOMESA-3061 Converters - support bytes in Avro top-level union types (#2762))
=======
>>>>>>> locationtech-main
=======
>>>>>>> b1c506839 (GEOMESA-3061 Converters - support bytes in Avro top-level union types (#2762))
>>>>>>> f71fa3c0e (GEOMESA-3061 Converters - support bytes in Avro top-level union types (#2762))
<<<<<<< HEAD
>>>>>>> 6eb31fb65 (GEOMESA-3061 Converters - support bytes in Avro top-level union types (#2762))
=======
>>>>>>> 0e68e9f4c (GEOMESA-3061 Converters - support bytes in Avro top-level union types (#2762))
=======
=======
**Development version: 3.3.0-SNAPSHOT**
>>>>>>> 1108247cc (GEOMESA-3076 Do inexact checking for cardinality values in minmax stat)
>>>>>>> 1a54249ab (GEOMESA-3076 Do inexact checking for cardinality values in minmax stat)
=======
=======
**Development version: 3.4.0-SNAPSHOT**
>>>>>>> 5792d822c ([maven-release-plugin] prepare for next development iteration)
>>>>>>> 0c5ed829b ([maven-release-plugin] prepare for next development iteration)
=======
=======
>>>>>>> a9f01eaaf (GEOMESA-3061 Converters - support bytes in Avro top-level union types (#2762))
>>>>>>> 4073c9b17 (GEOMESA-3061 Converters - support bytes in Avro top-level union types (#2762))
=======
>>>>>>> 8f88e57ed (GEOMESA-3076 Do inexact checking for cardinality values in minmax stat)
=======
=======
>>>>>>> fb47f5073 ([maven-release-plugin] prepare for next development iteration)
>>>>>>> 8d2851846 ([maven-release-plugin] prepare for next development iteration)
=======
>>>>>>> 07a6a5c29 (GEOMESA-3061 Converters - support bytes in Avro top-level union types (#2762))
=======
>>>>>>> 67b361c85 (GEOMESA-3061 Converters - support bytes in Avro top-level union types (#2762))
=======
>>>>>>> 7cd2c4188 (GEOMESA-3076 Do inexact checking for cardinality values in minmax stat)
=======
=======
>>>>>>> 61d746ac2 ([maven-release-plugin] prepare for next development iteration)
<<<<<<< HEAD
>>>>>>> 04c5bd425 ([maven-release-plugin] prepare for next development iteration)
=======
=======
=======
>>>>>>> a9f01eaaf (GEOMESA-3061 Converters - support bytes in Avro top-level union types (#2762))
>>>>>>> 7e68948ac (GEOMESA-3061 Converters - support bytes in Avro top-level union types (#2762))
<<<<<<< HEAD
>>>>>>> d6616d893 (GEOMESA-3061 Converters - support bytes in Avro top-level union types (#2762))
=======
=======
>>>>>>> b6c4628db (GEOMESA-3076 Do inexact checking for cardinality values in minmax stat)
<<<<<<< HEAD
>>>>>>> 5e8ce12ec (GEOMESA-3076 Do inexact checking for cardinality values in minmax stat)
=======
=======
=======
>>>>>>> fb47f5073 ([maven-release-plugin] prepare for next development iteration)
>>>>>>> dbcf5b0db ([maven-release-plugin] prepare for next development iteration)
>>>>>>> 8a73cc043 ([maven-release-plugin] prepare for next development iteration)
=======
>>>>>>> 6eb31fb65 (GEOMESA-3061 Converters - support bytes in Avro top-level union types (#2762))
>>>>>>> 28e2bfa2d (GEOMESA-3061 Converters - support bytes in Avro top-level union types (#2762))
=======
>>>>>>> b4320946b (GEOMESA-3061 Converters - support bytes in Avro top-level union types (#2762))
=======
=======
**Development version: 3.3.0-SNAPSHOT**
>>>>>>> 1108247cc (GEOMESA-3076 Do inexact checking for cardinality values in minmax stat)
>>>>>>> aada4d63c (GEOMESA-3076 Do inexact checking for cardinality values in minmax stat)
=======
=======
**Development version: 3.4.0-SNAPSHOT**
>>>>>>> 5792d822c ([maven-release-plugin] prepare for next development iteration)
>>>>>>> f3dd0ac67 ([maven-release-plugin] prepare for next development iteration)
=======
=======
>>>>>>> a9f01eaaf (GEOMESA-3061 Converters - support bytes in Avro top-level union types (#2762))
>>>>>>> 314e6ef1a (GEOMESA-3061 Converters - support bytes in Avro top-level union types (#2762))
=======
>>>>>>> 6ed35b9ff (GEOMESA-3076 Do inexact checking for cardinality values in minmax stat)
>>>>>>> 9a1ca2afc (GEOMESA-3076 Do inexact checking for cardinality values in minmax stat)
=======
=======
>>>>>>> fb47f5073 ([maven-release-plugin] prepare for next development iteration)
>>>>>>> a0515b751 ([maven-release-plugin] prepare for next development iteration)
=======
**Development version: 3.5.0-SNAPSHOT**
>>>>>>> 3be8d2a5a (Merge branch 'feature/postgis-fixes')
>>>>>>> 8cbe5e73

Consult the [Installation](https://proj.org/install.html) page of the official
documentation.
For builds on the master branch, [install.rst](https://github.com/OSGeo/PROJ/blob/master/docs/source/install.rst)
might be more up-to-date.

## Distribution files and format

Sources are distributed in one or more files.  The principle elements
of the system are stored in a compressed tar file named `proj-x.y.z.tar.gz` where
"x" will indicate the major release number, "y" indicates the minor release
number, and "z" indicates the patch number of the release.

In addition to the PROJ software package, distributions of datum
conversion grid files and PROJ parameter files are also available.
The grid package is distributed under the name `proj-data-x.y.zip`,
where "x" is the major release version and "y" is the minor release
version numbers. The resource packages can be downloaded from the
[PROJ website](https://proj.org/download.html).

More info on the contents of the proj-data package can be
found at the
[PROJ-data GitHub repository](https://github.com/OSGeo/PROJ-data).

<<<<<<< HEAD
The resource file packages should be extracted to `PROJ_LIB`
where PROJ will find them after installation. The default location of
`PROJ_LIB` on UNIX-based systems is `/usr/local/share/proj` but it may
be changed to a different directory. On Windows you have to define
`PROJ_LIB` yourself.
=======
The full build takes quite a while. To speed it up, you may skip tests and use multiple threads.

### Build with Bloop Compile Server

GeoMesa also provides experimental support for the [Bloop](https://scalacenter.github.io/bloop/) compile server,
which provides fast incremental compilation. To export the GeoMesa build to Bloop, run:

    ./build/bloop-export.sh

For more information on using Bloop, refer to the
[Bloop documentation](https://scalacenter.github.io/bloop/docs/build-tools/maven).

### Build with Zinc Compile Server

GeoMesa also provides experimental support for the [Zinc](https://github.com/typesafehub/zinc) compile server,
which provides fast incremental compilation. However, please note that Zinc is no longer actively maintained.
To use an existing Zinc server, run maven with `-Pzinc`. GeoMesa provides a helper script at `build/mvn`, which
is a wrapper around Maven that downloads and runs Zinc automatically:
>>>>>>> 8cbe5e73

As an alternative to installing the data package on the local system,
the resource files can be retrieved on-the-fly from the
[PROJ CDN](https://cdn.proj.org/). A [network-enabled](https://proj.org/usage/network.html) PROJ build, will
automatically fetch resource files that are not present locally from the
CDN.

<<<<<<< HEAD
=======
If the Zinc build fails with an error finding "javac", try setting the JAVA_HOME
environment variable to point to the root of your JDK. Example from a Mac:
>>>>>>> 8cbe5e73

## Citing PROJ in publications

<<<<<<< HEAD
See [CITATION](CITATION)
=======
### Scala Cross Build

<<<<<<< HEAD
To build for a different Scala version (e.g. 2.13), run the following script, then build as normal:

    ./build/change-scala-version.sh 2.13
=======
To build for a different Scala version (e.g. 2.11), run the following script, then build as normal:

    ./build/change-scala-version.sh 2.11
>>>>>>> b9bdd406e (GEOMESA-3061 Converters - support bytes in Avro top-level union types (#2762))
=======
See [CITATION](CITATION)
>>>>>>> 73e3ca4b4 (Merge pull request #3524 from cffk/merid-update-fix)
>>>>>>> 8cbe5e73
<|MERGE_RESOLUTION|>--- conflicted
+++ resolved
@@ -1,8 +1,7 @@
-# PROJ
-<<<<<<< HEAD
-=======
-
-<<<<<<< HEAD
+<p align="center">
+  <a href="http://geomesa.github.io"><img align="center" width="50%" src="https://raw.githubusercontent.com/geomesa/geomesa.github.io/main/img/geomesa-2x.png"></img></a>
+</p>
+
 GeoMesa is an open source suite of tools that enables large-scale geospatial querying and analytics on distributed
 computing systems. GeoMesa provides spatio-temporal indexing on top of the Accumulo, HBase and
 Cassandra databases for massive storage of point, line, and polygon data. GeoMesa also provides near real time
@@ -10,42 +9,34 @@
 GeoMesa facilitates integration with a wide range of existing mapping clients over standard OGC (Open Geospatial
 Consortium) APIs and protocols such as WFS and WMS. GeoMesa supports Apache Spark for custom distributed
 geospatial analytics.
-=======
-[![Travis Status](https://travis-ci.com/OSGeo/PROJ.svg?branch=master)](https://travis-ci.com/OSGeo/PROJ)
-[![AppVeyor Status](https://ci.appveyor.com/api/projects/status/github/OSGeo/PROJ?branch=master&svg=true)](https://ci.appveyor.com/project/OSGeo/PROJ?branch=master)
-[![Docker build Status](https://img.shields.io/docker/cloud/build/osgeo/proj)](https://hub.docker.com/r/osgeo/proj/builds)
-[![Coveralls Status](https://coveralls.io/repos/github/OSGeo/PROJ/badge.svg?branch=master)](https://coveralls.io/github/OSGeo/PROJ?branch=master)
-[![Gitter](https://badges.gitter.im/OSGeo/proj.4.svg)](https://gitter.im/OSGeo/proj.4)
-[![Mailing List](https://img.shields.io/badge/PROJ-mailing%20list-4eb899.svg)](http://lists.osgeo.org/mailman/listinfo/proj)
-[![Contributor Covenant](https://img.shields.io/badge/Contributor%20Covenant-v1.4%20adopted-ff69b4.svg)](CODE_OF_CONDUCT.md)
->>>>>>> 73e3ca4b4 (Merge pull request #3524 from cffk/merid-update-fix)
-
-<!-- [![Cirrus Status](https://img.shields.io/cirrus/github/OSGeo/PROJ)](https://cirrus-ci.com/github/OSGeo/PROJ/master) -->
-
-[![DOI](https://zenodo.org/badge/DOI/10.5281/zenodo.5884394.svg)](https://doi.org/10.5281/zenodo.5884394)
-
-PROJ is a generic coordinate transformation software, that transforms
-coordinates from one coordinate reference system (CRS) to another.
-This includes cartographic projections as well as geodetic transformations.
-
-For more information on the PROJ project please see the web page at:
-
-https://proj.org/
-
-The PROJ mailing list can be found at:
-
-https://lists.osgeo.org/mailman/listinfo/proj/
-
-<<<<<<< HEAD
-<<<<<<< HEAD
-<<<<<<< HEAD
-<<<<<<< HEAD
-<<<<<<< HEAD
-<<<<<<< HEAD
-<<<<<<< HEAD
-<<<<<<< HEAD
-<<<<<<< HEAD
-<<<<<<< HEAD
+
+<p align="center">
+  <img align="center" height="150px" src="http://www.geomesa.org/img/geomesa-overview-848x250.png"></img>
+</p>
+
+#### ![LocationTech](https://pbs.twimg.com/profile_images/2552421256/hv2oas84tv7n3maianiq_normal.png) GeoMesa is a member of the [LocationTech](https://projects.eclipse.org/projects/locationtech.geomesa) working group of the Eclipse Foundation.
+
+## Join the Community
+
+* <a href="https://gitter.im/locationtech/geomesa?utm_source=badge&utm_medium=badge&utm_campaign=pr-badge&utm_content=badge" target="_blank"><img src="https://badges.gitter.im/Join%20Chat.svg" alt="Join the chat at https://gitter.im/locationtech/geomesa"></img></a>
+* GeoMesa [Users](https://accounts.eclipse.org/mailing-list/geomesa-users) and [Dev](https://accounts.eclipse.org/mailing-list/geomesa-dev) mailing lists
+* GeoMesa [JIRA](https://geomesa.atlassian.net/issues/?jql=order+by+created+DESC) for issue tracking
+
+## Documentation
+
+* [Main documentation](http://www.geomesa.org/documentation/)
+* [Upgrade Guide](http://www.geomesa.org/documentation/user/upgrade.html)
+* Quick Starts:
+  [HBase](http://www.geomesa.org/documentation/tutorials/geomesa-quickstart-hbase.html) |
+  [Accumulo](http://www.geomesa.org/documentation/tutorials/geomesa-quickstart-accumulo.html) |
+  [Cassandra](http://www.geomesa.org/documentation/tutorials/geomesa-quickstart-cassandra.html) |
+  [Kafka](http://www.geomesa.org/documentation/tutorials/geomesa-quickstart-kafka.html) |
+  [Redis](http://www.geomesa.org/documentation/tutorials/geomesa-quickstart-redis.html) |
+  [FileSystem](http://www.geomesa.org/documentation/current/tutorials/geomesa-quickstart-fsds.html)
+* [Tutorials](http://www.geomesa.org/tutorials/)
+
+## Downloads
+
 **Current release: [3.5.0](https://github.com/locationtech/geomesa/releases/tag/geomesa-3.5.0)**
 
   &nbsp;&nbsp;&nbsp;&nbsp;
@@ -55,249 +46,46 @@
   [**Kafka**](https://github.com/locationtech/geomesa/releases/download/geomesa-3.5.0/geomesa-kafka_2.12-3.5.0-bin.tar.gz) |
   [**Redis**](https://github.com/locationtech/geomesa/releases/download/geomesa-3.5.0/geomesa-redis_2.12-3.5.0-bin.tar.gz) |
   [**FileSystem**](https://github.com/locationtech/geomesa/releases/download/geomesa-3.5.0/geomesa-fs_2.12-3.5.0-bin.tar.gz) |
-=======
-=======
->>>>>>> 61d746ac2 ([maven-release-plugin] prepare for next development iteration)
-**Current release: [3.4.0](https://github.com/locationtech/geomesa/releases/tag/geomesa-3.4.0)**
-
-  &nbsp;&nbsp;&nbsp;&nbsp;
-  [**HBase**](https://github.com/locationtech/geomesa/releases/download/geomesa-3.4.0/geomesa-hbase_2.12-3.4.0-bin.tar.gz) |
-  [**Accumulo**](https://github.com/locationtech/geomesa/releases/download/geomesa-3.4.0/geomesa-accumulo_2.12-3.4.0-bin.tar.gz) |
-  [**Cassandra**](https://github.com/locationtech/geomesa/releases/download/geomesa-3.4.0/geomesa-cassandra_2.12-3.4.0-bin.tar.gz) |
-  [**Kafka**](https://github.com/locationtech/geomesa/releases/download/geomesa-3.4.0/geomesa-kafka_2.12-3.4.0-bin.tar.gz) |
-  [**Redis**](https://github.com/locationtech/geomesa/releases/download/geomesa-3.4.0/geomesa-redis_2.12-3.4.0-bin.tar.gz) |
-  [**FileSystem**](https://github.com/locationtech/geomesa/releases/download/geomesa-3.4.0/geomesa-fs_2.12-3.4.0-bin.tar.gz) |
-  [**Bigtable**](https://github.com/locationtech/geomesa/releases/download/geomesa-3.4.0/geomesa-bigtable_2.12-3.4.0-bin.tar.gz)
-<<<<<<< HEAD
->>>>>>> fb47f5073 ([maven-release-plugin] prepare for next development iteration)
-=======
->>>>>>> 61d746ac2 ([maven-release-plugin] prepare for next development iteration)
-=======
-=======
->>>>>>> 8d2851846 ([maven-release-plugin] prepare for next development iteration)
-=======
->>>>>>> 04c5bd425 ([maven-release-plugin] prepare for next development iteration)
-=======
->>>>>>> f3dd0ac67 ([maven-release-plugin] prepare for next development iteration)
-=======
->>>>>>> a0515b751 ([maven-release-plugin] prepare for next development iteration)
-=======
->>>>>>> 3be8d2a5a (Merge branch 'feature/postgis-fixes')
-**Current release: [3.4.1](https://github.com/locationtech/geomesa/releases/tag/geomesa-3.4.1)**
-
-  &nbsp;&nbsp;&nbsp;&nbsp;
-  [**HBase**](https://github.com/locationtech/geomesa/releases/download/geomesa-3.4.1/geomesa-hbase_2.12-3.4.1-bin.tar.gz) |
-  [**Accumulo**](https://github.com/locationtech/geomesa/releases/download/geomesa-3.4.1/geomesa-accumulo_2.12-3.4.1-bin.tar.gz) |
-  [**Cassandra**](https://github.com/locationtech/geomesa/releases/download/geomesa-3.4.1/geomesa-cassandra_2.12-3.4.1-bin.tar.gz) |
-  [**Kafka**](https://github.com/locationtech/geomesa/releases/download/geomesa-3.4.1/geomesa-kafka_2.12-3.4.1-bin.tar.gz) |
-  [**Redis**](https://github.com/locationtech/geomesa/releases/download/geomesa-3.4.1/geomesa-redis_2.12-3.4.1-bin.tar.gz) |
-  [**FileSystem**](https://github.com/locationtech/geomesa/releases/download/geomesa-3.4.1/geomesa-fs_2.12-3.4.1-bin.tar.gz) |
-  [**Bigtable**](https://github.com/locationtech/geomesa/releases/download/geomesa-3.4.1/geomesa-bigtable_2.12-3.4.1-bin.tar.gz)
-<<<<<<< HEAD
-<<<<<<< HEAD
->>>>>>> 0c5ed829b ([maven-release-plugin] prepare for next development iteration)
-=======
-=======
->>>>>>> 61d746ac2 ([maven-release-plugin] prepare for next development iteration)
-**Current release: [3.4.0](https://github.com/locationtech/geomesa/releases/tag/geomesa-3.4.0)**
-
-  &nbsp;&nbsp;&nbsp;&nbsp;
-  [**HBase**](https://github.com/locationtech/geomesa/releases/download/geomesa-3.4.0/geomesa-hbase_2.12-3.4.0-bin.tar.gz) |
-  [**Accumulo**](https://github.com/locationtech/geomesa/releases/download/geomesa-3.4.0/geomesa-accumulo_2.12-3.4.0-bin.tar.gz) |
-  [**Cassandra**](https://github.com/locationtech/geomesa/releases/download/geomesa-3.4.0/geomesa-cassandra_2.12-3.4.0-bin.tar.gz) |
-  [**Kafka**](https://github.com/locationtech/geomesa/releases/download/geomesa-3.4.0/geomesa-kafka_2.12-3.4.0-bin.tar.gz) |
-  [**Redis**](https://github.com/locationtech/geomesa/releases/download/geomesa-3.4.0/geomesa-redis_2.12-3.4.0-bin.tar.gz) |
-  [**FileSystem**](https://github.com/locationtech/geomesa/releases/download/geomesa-3.4.0/geomesa-fs_2.12-3.4.0-bin.tar.gz) |
-  [**Bigtable**](https://github.com/locationtech/geomesa/releases/download/geomesa-3.4.0/geomesa-bigtable_2.12-3.4.0-bin.tar.gz)
-<<<<<<< HEAD
->>>>>>> fb47f5073 ([maven-release-plugin] prepare for next development iteration)
-=======
->>>>>>> 61d746ac2 ([maven-release-plugin] prepare for next development iteration)
-=======
->>>>>>> f3dd0ac67 ([maven-release-plugin] prepare for next development iteration)
-=======
-**Current release: [3.4.0](https://github.com/locationtech/geomesa/releases/tag/geomesa-3.4.0)**
-
-  &nbsp;&nbsp;&nbsp;&nbsp;
-  [**HBase**](https://github.com/locationtech/geomesa/releases/download/geomesa-3.4.0/geomesa-hbase_2.12-3.4.0-bin.tar.gz) |
-  [**Accumulo**](https://github.com/locationtech/geomesa/releases/download/geomesa-3.4.0/geomesa-accumulo_2.12-3.4.0-bin.tar.gz) |
-  [**Cassandra**](https://github.com/locationtech/geomesa/releases/download/geomesa-3.4.0/geomesa-cassandra_2.12-3.4.0-bin.tar.gz) |
-  [**Kafka**](https://github.com/locationtech/geomesa/releases/download/geomesa-3.4.0/geomesa-kafka_2.12-3.4.0-bin.tar.gz) |
-  [**Redis**](https://github.com/locationtech/geomesa/releases/download/geomesa-3.4.0/geomesa-redis_2.12-3.4.0-bin.tar.gz) |
-  [**FileSystem**](https://github.com/locationtech/geomesa/releases/download/geomesa-3.4.0/geomesa-fs_2.12-3.4.0-bin.tar.gz) |
-  [**Bigtable**](https://github.com/locationtech/geomesa/releases/download/geomesa-3.4.0/geomesa-bigtable_2.12-3.4.0-bin.tar.gz)
->>>>>>> fb47f5073 ([maven-release-plugin] prepare for next development iteration)
-=======
-**Current release: [3.3.0](https://github.com/locationtech/geomesa/releases/tag/geomesa-3.3.0)**
-
-  &nbsp;&nbsp;&nbsp;&nbsp;
-  [**HBase**](https://github.com/locationtech/geomesa/releases/download/geomesa-3.3.0/geomesa-hbase_2.12-3.3.0-bin.tar.gz) |
-  [**Accumulo**](https://github.com/locationtech/geomesa/releases/download/geomesa-3.3.0/geomesa-accumulo_2.12-3.3.0-bin.tar.gz) |
-  [**Cassandra**](https://github.com/locationtech/geomesa/releases/download/geomesa-3.3.0/geomesa-cassandra_2.12-3.3.0-bin.tar.gz) |
-  [**Kafka**](https://github.com/locationtech/geomesa/releases/download/geomesa-3.3.0/geomesa-kafka_2.12-3.3.0-bin.tar.gz) |
-  [**Redis**](https://github.com/locationtech/geomesa/releases/download/geomesa-3.3.0/geomesa-redis_2.12-3.3.0-bin.tar.gz) |
-  [**FileSystem**](https://github.com/locationtech/geomesa/releases/download/geomesa-3.3.0/geomesa-fs_2.12-3.3.0-bin.tar.gz) |
-  [**Bigtable**](https://github.com/locationtech/geomesa/releases/download/geomesa-3.3.0/geomesa-bigtable_2.12-3.3.0-bin.tar.gz)
->>>>>>> 5792d822c ([maven-release-plugin] prepare for next development iteration)
-=======
->>>>>>> 3be8d2a5a (Merge branch 'feature/postgis-fixes')
-=======
-See the NEWS file for changes between versions.
-
-The following command line utilities are included in the PROJ package:
->>>>>>> 73e3ca4b4 (Merge pull request #3524 from cffk/merid-update-fix)
-
-- `proj`: for cartographic projection of geodetic coordinates.
-- `cs2cs`: for transformation from one CRS to another CRS.
-- `geod`: for geodesic (great circle) computations.
-- `cct`: for generic Coordinate Conversions and Transformations.
-- `gie`: the Geospatial Integrity Investigation Environment.
-- `projinfo`: for geodetic object and coordinate operation queries.
-- `projsync`: for synchronizing PROJ datum and transformation support data.
-
-> More information on the utilities can be found on the [PROJ website](https://proj.org/apps).
-
-## Installation
-
-Consult the [Installation](https://proj.org/install.html) page of the official
-documentation.
-For builds on the master branch, [install.rst](https://github.com/OSGeo/PROJ/blob/master/docs/source/install.rst)
-might be more up-to-date.
-
-<<<<<<< HEAD
+
+### Verifying Downloads
+
+Downloads hosted on GitHub include SHA-256 hashes and gpg signatures (.asc files). To verify a download using gpg,
+import the appropriate key:
+
 ```bash
-<<<<<<< HEAD
-<<<<<<< HEAD
-<<<<<<< HEAD
-<<<<<<< HEAD
-<<<<<<< HEAD
-<<<<<<< HEAD
-<<<<<<< HEAD
-<<<<<<< HEAD
-<<<<<<< HEAD
+$ gpg2 --keyserver hkp://pool.sks-keyservers.net --recv-keys CD24F317
+```
+
+Then verify the file:
+
+```bash
 $ gpg2 --verify geomesa-accumulo_2.12-3.5.0-bin.tar.gz.asc geomesa-accumulo_2.12-3.5.0-bin.tar.gz
-=======
-$ gpg2 --verify geomesa-accumulo_2.12-3.4.0-bin.tar.gz.asc geomesa-accumulo_2.12-3.4.0-bin.tar.gz
->>>>>>> fb47f5073 ([maven-release-plugin] prepare for next development iteration)
-=======
-$ gpg2 --verify geomesa-accumulo_2.12-3.4.0-bin.tar.gz.asc geomesa-accumulo_2.12-3.4.0-bin.tar.gz
->>>>>>> 61d746ac2 ([maven-release-plugin] prepare for next development iteration)
-=======
-=======
->>>>>>> 8d2851846 ([maven-release-plugin] prepare for next development iteration)
-=======
->>>>>>> 04c5bd425 ([maven-release-plugin] prepare for next development iteration)
-=======
->>>>>>> a0515b751 ([maven-release-plugin] prepare for next development iteration)
-$ gpg2 --verify geomesa-accumulo_2.12-3.4.1-bin.tar.gz.asc geomesa-accumulo_2.12-3.4.1-bin.tar.gz
->>>>>>> 0c5ed829b ([maven-release-plugin] prepare for next development iteration)
-=======
-$ gpg2 --verify geomesa-accumulo_2.12-3.4.0-bin.tar.gz.asc geomesa-accumulo_2.12-3.4.0-bin.tar.gz
->>>>>>> fb47f5073 ([maven-release-plugin] prepare for next development iteration)
-=======
-$ gpg2 --verify geomesa-accumulo_2.12-3.4.0-bin.tar.gz.asc geomesa-accumulo_2.12-3.4.0-bin.tar.gz
->>>>>>> 61d746ac2 ([maven-release-plugin] prepare for next development iteration)
-=======
-$ gpg2 --verify geomesa-accumulo_2.12-3.4.1-bin.tar.gz.asc geomesa-accumulo_2.12-3.4.1-bin.tar.gz
->>>>>>> f3dd0ac67 ([maven-release-plugin] prepare for next development iteration)
-=======
-$ gpg2 --verify geomesa-accumulo_2.12-3.4.0-bin.tar.gz.asc geomesa-accumulo_2.12-3.4.0-bin.tar.gz
->>>>>>> fb47f5073 ([maven-release-plugin] prepare for next development iteration)
-=======
-$ gpg2 --verify geomesa-accumulo_2.12-3.3.0-bin.tar.gz.asc geomesa-accumulo_2.12-3.3.0-bin.tar.gz
->>>>>>> 5792d822c ([maven-release-plugin] prepare for next development iteration)
-=======
-$ gpg2 --verify geomesa-accumulo_2.12-3.4.1-bin.tar.gz.asc geomesa-accumulo_2.12-3.4.1-bin.tar.gz
->>>>>>> 3be8d2a5a (Merge branch 'feature/postgis-fixes')
-```
-=======
-## Distribution files and format
->>>>>>> 73e3ca4b4 (Merge pull request #3524 from cffk/merid-update-fix)
-
-Sources are distributed in one or more files.  The principle elements
-of the system are stored in a compressed tar file named `proj-x.y.z.tar.gz` where
-"x" will indicate the major release number, "y" indicates the minor release
-number, and "z" indicates the patch number of the release.
-
-In addition to the PROJ software package, distributions of datum
-conversion grid files and PROJ parameter files are also available.
-The grid package is distributed under the name `proj-data-x.y.zip`,
-where "x" is the major release version and "y" is the minor release
-version numbers. The resource packages can be downloaded from the
-[PROJ website](https://proj.org/download.html).
-
-More info on the contents of the proj-data package can be
-found at the
-[PROJ-data GitHub repository](https://github.com/OSGeo/PROJ-data).
-
-The resource file packages should be extracted to `PROJ_LIB`
-where PROJ will find them after installation. The default location of
-`PROJ_LIB` on UNIX-based systems is `/usr/local/share/proj` but it may
-be changed to a different directory. On Windows you have to define
-`PROJ_LIB` yourself.
-
-As an alternative to installing the data package on the local system,
-the resource files can be retrieved on-the-fly from the
-[PROJ CDN](https://cdn.proj.org/). A [network-enabled](https://proj.org/usage/network.html) PROJ build, will
-automatically fetch resource files that are not present locally from the
-CDN.
-
-<<<<<<< HEAD
+```
+
+The keys currently used for signing are:
+
+| Key ID | Name |
+| ------ | ---- |
+| `CD24F317` | Emilio Lahr-Vivaz &lt;elahrvivaz(-at-)ccri.com&gt; |
+| `1E679A56` | James Hughes &lt;jnh5y(-at-)ccri.com&gt; |
+
+## Maven Integration
+
+[![Maven](.github/maven-badge.svg)](https://search.maven.org/search?q=g:org.locationtech.geomesa)
+
+GeoMesa is hosted on Maven Central. To include it as a dependency, add the desired modules, for example:
+
 ```xml
 <dependency>
   <groupId>org.locationtech.geomesa</groupId>
   <artifactId>geomesa-hbase-datastore_2.12</artifactId>
-<<<<<<< HEAD
-<<<<<<< HEAD
-<<<<<<< HEAD
-<<<<<<< HEAD
-<<<<<<< HEAD
-<<<<<<< HEAD
-<<<<<<< HEAD
-<<<<<<< HEAD
-<<<<<<< HEAD
   <version>3.5.0</version>
-=======
-  <version>3.4.0</version>
->>>>>>> 1c744a07e (GEOMESA-3151 Fix CLI GT dependency versions (#2812))
-=======
-  <version>3.4.0</version>
->>>>>>> a1258aa46 (GEOMESA-3151 Fix CLI GT dependency versions (#2812))
-=======
-=======
->>>>>>> 39183654c (GEOMESA-3151 Fix CLI GT dependency versions (#2812))
-=======
->>>>>>> f2dc07420 (GEOMESA-3151 Fix CLI GT dependency versions (#2812))
-=======
->>>>>>> a97477799 (GEOMESA-3151 Fix CLI GT dependency versions (#2812))
-  <version>3.4.1</version>
->>>>>>> c46a601b8 (GEOMESA-3151 Fix CLI GT dependency versions (#2812))
-=======
-  <version>3.4.0</version>
->>>>>>> 1c744a07e (GEOMESA-3151 Fix CLI GT dependency versions (#2812))
-=======
-  <version>3.4.0</version>
->>>>>>> a1258aa46 (GEOMESA-3151 Fix CLI GT dependency versions (#2812))
-=======
-  <version>3.4.1</version>
->>>>>>> ed371dc57 (GEOMESA-3151 Fix CLI GT dependency versions (#2812))
-=======
-  <version>3.4.0</version>
->>>>>>> 1c744a07e (GEOMESA-3151 Fix CLI GT dependency versions (#2812))
-=======
-  <version>3.3.0</version>
->>>>>>> c8e685410 (GEOMESA-3151 Fix CLI GT dependency versions (#2812))
-=======
-  <version>3.4.1</version>
->>>>>>> 3be8d2a5a (Merge branch 'feature/postgis-fixes')
 </dependency>
 ```
-=======
->>>>>>> 73e3ca4b4 (Merge pull request #3524 from cffk/merid-update-fix)
-
-## Citing PROJ in publications
-
-<<<<<<< HEAD
+
+GeoMesa depends on several third-party libraries that are only available in separate repositories. To include
+GeoMesa in your project, add the following repositories to your pom:
+
 ```xml
 <repositories>
   <!-- geotools -->
@@ -312,334 +100,36 @@
   </repository>
 </repositories>
 ```
->>>>>>> 8cbe5e73
-
-[![Travis Status](https://travis-ci.com/OSGeo/PROJ.svg?branch=master)](https://travis-ci.com/OSGeo/PROJ)
-[![AppVeyor Status](https://ci.appveyor.com/api/projects/status/github/OSGeo/PROJ?branch=master&svg=true)](https://ci.appveyor.com/project/OSGeo/PROJ?branch=master)
-[![Docker build Status](https://img.shields.io/docker/cloud/build/osgeo/proj)](https://hub.docker.com/r/osgeo/proj/builds)
-[![Coveralls Status](https://coveralls.io/repos/github/OSGeo/PROJ/badge.svg?branch=master)](https://coveralls.io/github/OSGeo/PROJ?branch=master)
-[![Gitter](https://badges.gitter.im/OSGeo/proj.4.svg)](https://gitter.im/OSGeo/proj.4)
-[![Mailing List](https://img.shields.io/badge/PROJ-mailing%20list-4eb899.svg)](http://lists.osgeo.org/mailman/listinfo/proj)
-[![Contributor Covenant](https://img.shields.io/badge/Contributor%20Covenant-v1.4%20adopted-ff69b4.svg)](CODE_OF_CONDUCT.md)
-
-<<<<<<< HEAD
-<!-- [![Cirrus Status](https://img.shields.io/cirrus/github/OSGeo/PROJ)](https://cirrus-ci.com/github/OSGeo/PROJ/master) -->
-=======
-<<<<<<< HEAD
-<<<<<<< HEAD
-<<<<<<< HEAD
-<<<<<<< HEAD
-<<<<<<< HEAD
-<<<<<<< HEAD
-<<<<<<< HEAD
-<<<<<<< HEAD
-<<<<<<< HEAD
-<<<<<<< HEAD
-<<<<<<< HEAD
-<<<<<<< HEAD
-<<<<<<< HEAD
-<<<<<<< HEAD
-<<<<<<< HEAD
-<<<<<<< HEAD
-<<<<<<< HEAD
-<<<<<<< HEAD
-<<<<<<< HEAD
-<<<<<<< HEAD
-<<<<<<< HEAD
-=======
->>>>>>> 054a72ed9 (GEOMESA-3151 Fix CLI GT dependency versions (#2812))
-=======
->>>>>>> 39183654c (GEOMESA-3151 Fix CLI GT dependency versions (#2812))
-=======
->>>>>>> 04c5bd425 ([maven-release-plugin] prepare for next development iteration)
-=======
->>>>>>> f2dc07420 (GEOMESA-3151 Fix CLI GT dependency versions (#2812))
-=======
->>>>>>> 8a73cc043 ([maven-release-plugin] prepare for next development iteration)
-=======
-=======
->>>>>>> 054a72ed9 (GEOMESA-3151 Fix CLI GT dependency versions (#2812))
->>>>>>> d04dc6d34 (GEOMESA-3151 Fix CLI GT dependency versions (#2812))
-=======
->>>>>>> a97477799 (GEOMESA-3151 Fix CLI GT dependency versions (#2812))
-=======
->>>>>>> fb47f5073 ([maven-release-plugin] prepare for next development iteration)
-=======
->>>>>>> 1c744a07e (GEOMESA-3151 Fix CLI GT dependency versions (#2812))
-<<<<<<< HEAD
-<<<<<<< HEAD
-<<<<<<< HEAD
-<<<<<<< HEAD
-<<<<<<< HEAD
-=======
->>>>>>> d04dc6d34 (GEOMESA-3151 Fix CLI GT dependency versions (#2812))
-=======
->>>>>>> 61d746ac2 ([maven-release-plugin] prepare for next development iteration)
-=======
->>>>>>> a1258aa46 (GEOMESA-3151 Fix CLI GT dependency versions (#2812))
-<<<<<<< HEAD
-<<<<<<< HEAD
-=======
->>>>>>> 8a73cc043 ([maven-release-plugin] prepare for next development iteration)
-=======
-=======
->>>>>>> fb47f5073 ([maven-release-plugin] prepare for next development iteration)
->>>>>>> dbcf5b0db ([maven-release-plugin] prepare for next development iteration)
-<<<<<<< HEAD
-<<<<<<< HEAD
-=======
->>>>>>> 054a72ed9 (GEOMESA-3151 Fix CLI GT dependency versions (#2812))
-=======
->>>>>>> 0c5ed829b ([maven-release-plugin] prepare for next development iteration)
-=======
->>>>>>> c46a601b8 (GEOMESA-3151 Fix CLI GT dependency versions (#2812))
-=======
-=======
->>>>>>> fb47f5073 ([maven-release-plugin] prepare for next development iteration)
->>>>>>> 8d2851846 ([maven-release-plugin] prepare for next development iteration)
-=======
->>>>>>> 39183654c (GEOMESA-3151 Fix CLI GT dependency versions (#2812))
-=======
-=======
->>>>>>> 61d746ac2 ([maven-release-plugin] prepare for next development iteration)
->>>>>>> 04c5bd425 ([maven-release-plugin] prepare for next development iteration)
-=======
->>>>>>> f2dc07420 (GEOMESA-3151 Fix CLI GT dependency versions (#2812))
-=======
->>>>>>> 8a73cc043 ([maven-release-plugin] prepare for next development iteration)
-=======
-=======
->>>>>>> 054a72ed9 (GEOMESA-3151 Fix CLI GT dependency versions (#2812))
->>>>>>> d04dc6d34 (GEOMESA-3151 Fix CLI GT dependency versions (#2812))
-=======
->>>>>>> f3dd0ac67 ([maven-release-plugin] prepare for next development iteration)
-=======
->>>>>>> ed371dc57 (GEOMESA-3151 Fix CLI GT dependency versions (#2812))
-=======
-=======
->>>>>>> fb47f5073 ([maven-release-plugin] prepare for next development iteration)
->>>>>>> a0515b751 ([maven-release-plugin] prepare for next development iteration)
-=======
->>>>>>> a97477799 (GEOMESA-3151 Fix CLI GT dependency versions (#2812))
+
+### Nightly Snapshots
+
 Snapshot versions are published nightly to the Eclipse repository:
-=======
-```xml
-<dependency>
-  <groupId>org.locationtech.geomesa</groupId>
-  <artifactId>geomesa-utils_2.12</artifactId>
-  <version>3.3.0</version>
-</dependency>
-```
-
-To download from the LocationTech Maven repository (required for older versions), add:
 
 ```xml
 <repository>
-  <id>eclipse-releases</id>
-  <url>https://repo.eclipse.org/content/groups/releases</url>
+  <id>geomesa-snapshots</id>
+  <url>https://repo.eclipse.org/content/repositories/geomesa-snapshots</url>
+  <releases>
+    <enabled>false</enabled>
+  </releases>
   <snapshots>
-    <enabled>false</enabled>
+    <enabled>true</enabled>
   </snapshots>
 </repository>
 ```
 
-For nightly snapshot integration, add:
->>>>>>> 5792d822c ([maven-release-plugin] prepare for next development iteration)
-<<<<<<< HEAD
-<<<<<<< HEAD
-<<<<<<< HEAD
-<<<<<<< HEAD
-<<<<<<< HEAD
-<<<<<<< HEAD
-<<<<<<< HEAD
-<<<<<<< HEAD
-<<<<<<< HEAD
-<<<<<<< HEAD
-<<<<<<< HEAD
-<<<<<<< HEAD
-<<<<<<< HEAD
-<<<<<<< HEAD
-<<<<<<< HEAD
-<<<<<<< HEAD
-<<<<<<< HEAD
-<<<<<<< HEAD
-=======
->>>>>>> d04dc6d34 (GEOMESA-3151 Fix CLI GT dependency versions (#2812))
-=======
->>>>>>> dbcf5b0db ([maven-release-plugin] prepare for next development iteration)
-=======
->>>>>>> 054a72ed9 (GEOMESA-3151 Fix CLI GT dependency versions (#2812))
-=======
-<<<<<<< HEAD
->>>>>>> 8d2851846 ([maven-release-plugin] prepare for next development iteration)
-=======
->>>>>>> 39183654c (GEOMESA-3151 Fix CLI GT dependency versions (#2812))
-=======
->>>>>>> 04c5bd425 ([maven-release-plugin] prepare for next development iteration)
-=======
->>>>>>> f2dc07420 (GEOMESA-3151 Fix CLI GT dependency versions (#2812))
-=======
-=======
->>>>>>> dbcf5b0db ([maven-release-plugin] prepare for next development iteration)
->>>>>>> 8a73cc043 ([maven-release-plugin] prepare for next development iteration)
-=======
-=======
->>>>>>> d04dc6d34 (GEOMESA-3151 Fix CLI GT dependency versions (#2812))
-Snapshot versions are published nightly to the Eclipse repository:
->>>>>>> c8e685410 (GEOMESA-3151 Fix CLI GT dependency versions (#2812))
-=======
->>>>>>> fb47f5073 ([maven-release-plugin] prepare for next development iteration)
-<<<<<<< HEAD
-<<<<<<< HEAD
-<<<<<<< HEAD
-<<<<<<< HEAD
-<<<<<<< HEAD
-<<<<<<< HEAD
-=======
->>>>>>> 054a72ed9 (GEOMESA-3151 Fix CLI GT dependency versions (#2812))
-=======
->>>>>>> 39183654c (GEOMESA-3151 Fix CLI GT dependency versions (#2812))
-=======
->>>>>>> 8a73cc043 ([maven-release-plugin] prepare for next development iteration)
-=======
-=======
->>>>>>> 054a72ed9 (GEOMESA-3151 Fix CLI GT dependency versions (#2812))
->>>>>>> d04dc6d34 (GEOMESA-3151 Fix CLI GT dependency versions (#2812))
-=======
-=======
-Snapshot versions are published nightly to the Eclipse repository:
->>>>>>> c8e685410 (GEOMESA-3151 Fix CLI GT dependency versions (#2812))
->>>>>>> 1c744a07e (GEOMESA-3151 Fix CLI GT dependency versions (#2812))
-<<<<<<< HEAD
-<<<<<<< HEAD
-<<<<<<< HEAD
-<<<<<<< HEAD
-=======
->>>>>>> d04dc6d34 (GEOMESA-3151 Fix CLI GT dependency versions (#2812))
-=======
->>>>>>> 61d746ac2 ([maven-release-plugin] prepare for next development iteration)
-=======
-=======
-Snapshot versions are published nightly to the Eclipse repository:
->>>>>>> c8e685410 (GEOMESA-3151 Fix CLI GT dependency versions (#2812))
->>>>>>> a1258aa46 (GEOMESA-3151 Fix CLI GT dependency versions (#2812))
-<<<<<<< HEAD
-<<<<<<< HEAD
-=======
->>>>>>> dbcf5b0db ([maven-release-plugin] prepare for next development iteration)
-=======
->>>>>>> 054a72ed9 (GEOMESA-3151 Fix CLI GT dependency versions (#2812))
-<<<<<<< HEAD
-=======
->>>>>>> 0c5ed829b ([maven-release-plugin] prepare for next development iteration)
-=======
-=======
-Snapshot versions are published nightly to the Eclipse repository:
->>>>>>> c8e685410 (GEOMESA-3151 Fix CLI GT dependency versions (#2812))
->>>>>>> c46a601b8 (GEOMESA-3151 Fix CLI GT dependency versions (#2812))
-=======
->>>>>>> 8d2851846 ([maven-release-plugin] prepare for next development iteration)
-=======
->>>>>>> 39183654c (GEOMESA-3151 Fix CLI GT dependency versions (#2812))
-=======
-=======
->>>>>>> 61d746ac2 ([maven-release-plugin] prepare for next development iteration)
->>>>>>> 04c5bd425 ([maven-release-plugin] prepare for next development iteration)
-=======
->>>>>>> f2dc07420 (GEOMESA-3151 Fix CLI GT dependency versions (#2812))
-=======
-=======
->>>>>>> dbcf5b0db ([maven-release-plugin] prepare for next development iteration)
->>>>>>> 8a73cc043 ([maven-release-plugin] prepare for next development iteration)
-=======
->>>>>>> d04dc6d34 (GEOMESA-3151 Fix CLI GT dependency versions (#2812))
-=======
->>>>>>> f3dd0ac67 ([maven-release-plugin] prepare for next development iteration)
-=======
-=======
-Snapshot versions are published nightly to the Eclipse repository:
->>>>>>> c8e685410 (GEOMESA-3151 Fix CLI GT dependency versions (#2812))
->>>>>>> ed371dc57 (GEOMESA-3151 Fix CLI GT dependency versions (#2812))
-=======
-=======
->>>>>>> a97477799 (GEOMESA-3151 Fix CLI GT dependency versions (#2812))
-=======
-Snapshot versions are published nightly to the Eclipse repository:
->>>>>>> c8e685410 (GEOMESA-3151 Fix CLI GT dependency versions (#2812))
-=======
->>>>>>> fb47f5073 ([maven-release-plugin] prepare for next development iteration)
-<<<<<<< HEAD
->>>>>>> a0515b751 ([maven-release-plugin] prepare for next development iteration)
-=======
-=======
-=======
-Snapshot versions are published nightly to the Eclipse repository:
->>>>>>> c8e685410 (GEOMESA-3151 Fix CLI GT dependency versions (#2812))
->>>>>>> 1c744a07e (GEOMESA-3151 Fix CLI GT dependency versions (#2812))
->>>>>>> a97477799 (GEOMESA-3151 Fix CLI GT dependency versions (#2812))
-=======
-Snapshot versions are published nightly to the Eclipse repository:
->>>>>>> 3be8d2a5a (Merge branch 'feature/postgis-fixes')
->>>>>>> 8cbe5e73
-
-[![DOI](https://zenodo.org/badge/DOI/10.5281/zenodo.5884394.svg)](https://doi.org/10.5281/zenodo.5884394)
-
-PROJ is a generic coordinate transformation software, that transforms
-coordinates from one coordinate reference system (CRS) to another.
-This includes cartographic projections as well as geodetic transformations.
-
-For more information on the PROJ project please see the web page at:
-
-<<<<<<< HEAD
-https://proj.org/
-=======
+### Spark Runtimes
+
+GeoMesa publishes `spark-runtime` JARs for integration with Spark environments like Databricks. These
+shaded JARs include all the required dependencies in a single artifact. When importing through Maven, all
+transitive dependencies can be excluded. There are Spark runtime JARs available for most of the different
+DataStore implementations:
+
 ```xml
 <dependency>
   <groupId>org.locationtech.geomesa</groupId>
   <artifactId>geomesa-gt-spark-runtime_2.12</artifactId>
-<<<<<<< HEAD
-<<<<<<< HEAD
-<<<<<<< HEAD
-<<<<<<< HEAD
-<<<<<<< HEAD
-<<<<<<< HEAD
-<<<<<<< HEAD
-<<<<<<< HEAD
-<<<<<<< HEAD
   <version>3.5.0</version>
-=======
-  <version>3.4.0</version>
->>>>>>> 1c744a07e (GEOMESA-3151 Fix CLI GT dependency versions (#2812))
-=======
-  <version>3.4.0</version>
->>>>>>> a1258aa46 (GEOMESA-3151 Fix CLI GT dependency versions (#2812))
-=======
-=======
->>>>>>> 39183654c (GEOMESA-3151 Fix CLI GT dependency versions (#2812))
-=======
->>>>>>> f2dc07420 (GEOMESA-3151 Fix CLI GT dependency versions (#2812))
-=======
->>>>>>> a97477799 (GEOMESA-3151 Fix CLI GT dependency versions (#2812))
-  <version>3.4.1</version>
->>>>>>> c46a601b8 (GEOMESA-3151 Fix CLI GT dependency versions (#2812))
-=======
-  <version>3.4.0</version>
->>>>>>> 1c744a07e (GEOMESA-3151 Fix CLI GT dependency versions (#2812))
-=======
-  <version>3.4.0</version>
->>>>>>> a1258aa46 (GEOMESA-3151 Fix CLI GT dependency versions (#2812))
-=======
-  <version>3.4.1</version>
->>>>>>> ed371dc57 (GEOMESA-3151 Fix CLI GT dependency versions (#2812))
-=======
-  <version>3.4.0</version>
->>>>>>> 1c744a07e (GEOMESA-3151 Fix CLI GT dependency versions (#2812))
-=======
-  <version>3.3.0</version>
->>>>>>> c8e685410 (GEOMESA-3151 Fix CLI GT dependency versions (#2812))
-=======
-  <version>3.4.1</version>
->>>>>>> 3be8d2a5a (Merge branch 'feature/postgis-fixes')
   <exclusions>
     <exclusion>
       <!-- if groupId wildcards are not supported, the two main ones are jline:* and org.geotools:* -->
@@ -649,579 +139,49 @@
   </exclusions>
 </dependency>
 ```
->>>>>>> 8cbe5e73
-
-The PROJ mailing list can be found at:
-
-https://lists.osgeo.org/mailman/listinfo/proj/
-
-See the NEWS file for changes between versions.
-
-The following command line utilities are included in the PROJ package:
-
-<<<<<<< HEAD
-- `proj`: for cartographic projection of geodetic coordinates.
-- `cs2cs`: for transformation from one CRS to another CRS.
-- `geod`: for geodesic (great circle) computations.
-- `cct`: for generic Coordinate Conversions and Transformations.
-- `gie`: the Geospatial Integrity Investigation Environment.
-- `projinfo`: for geodetic object and coordinate operation queries.
-- `projsync`: for synchronizing PROJ datum and transformation support data.
-=======
+
+These JARs are also included in the [Downloads](#downloads) bundles, above.
+
+## `sbt` Integration
+
+Similarly, integration with `sbt` is straightforward:
+
+```scala
+// Add necessary resolvers
+resolvers ++= Seq(
+  "osgeo" at "https://repo.osgeo.org/repository/release",
+  "confluent" at "https://packages.confluent.io/maven"
+)
+
 // Select desired modules
 libraryDependencies ++= Seq(
-<<<<<<< HEAD
-<<<<<<< HEAD
-<<<<<<< HEAD
-<<<<<<< HEAD
-<<<<<<< HEAD
-<<<<<<< HEAD
-<<<<<<< HEAD
-<<<<<<< HEAD
-<<<<<<< HEAD
   "org.locationtech.geomesa" %% "geomesa-utils" % "3.5.0"
-=======
-  "org.locationtech.geomesa" %% "geomesa-utils" % "3.4.0"
->>>>>>> fb47f5073 ([maven-release-plugin] prepare for next development iteration)
-=======
-  "org.locationtech.geomesa" %% "geomesa-utils" % "3.4.0"
->>>>>>> 61d746ac2 ([maven-release-plugin] prepare for next development iteration)
-=======
-=======
->>>>>>> 8d2851846 ([maven-release-plugin] prepare for next development iteration)
-=======
->>>>>>> 04c5bd425 ([maven-release-plugin] prepare for next development iteration)
-=======
->>>>>>> a0515b751 ([maven-release-plugin] prepare for next development iteration)
-  "org.locationtech.geomesa" %% "geomesa-utils" % "3.4.1"
->>>>>>> 0c5ed829b ([maven-release-plugin] prepare for next development iteration)
-=======
-  "org.locationtech.geomesa" %% "geomesa-utils" % "3.4.0"
->>>>>>> fb47f5073 ([maven-release-plugin] prepare for next development iteration)
-=======
-  "org.locationtech.geomesa" %% "geomesa-utils" % "3.4.0"
->>>>>>> 61d746ac2 ([maven-release-plugin] prepare for next development iteration)
-=======
-  "org.locationtech.geomesa" %% "geomesa-utils" % "3.4.1"
->>>>>>> f3dd0ac67 ([maven-release-plugin] prepare for next development iteration)
-=======
-  "org.locationtech.geomesa" %% "geomesa-utils" % "3.4.0"
->>>>>>> fb47f5073 ([maven-release-plugin] prepare for next development iteration)
-=======
-  "org.locationtech.geomesa" %% "geomesa-utils" % "3.3.0"
->>>>>>> 5792d822c ([maven-release-plugin] prepare for next development iteration)
-=======
-  "org.locationtech.geomesa" %% "geomesa-utils" % "3.4.1"
->>>>>>> 3be8d2a5a (Merge branch 'feature/postgis-fixes')
 )
 ```
->>>>>>> 8cbe5e73
-
-> More information on the utilities can be found on the [PROJ website](https://proj.org/apps).
-
-<<<<<<< HEAD
-## Installation
-=======
-<<<<<<< HEAD
-<<<<<<< HEAD
-<<<<<<< HEAD
-<<<<<<< HEAD
-<<<<<<< HEAD
-<<<<<<< HEAD
-<<<<<<< HEAD
-<<<<<<< HEAD
-<<<<<<< HEAD
-<<<<<<< HEAD
-<<<<<<< HEAD
-<<<<<<< HEAD
-<<<<<<< HEAD
-<<<<<<< HEAD
-<<<<<<< HEAD
-<<<<<<< HEAD
-<<<<<<< HEAD
-<<<<<<< HEAD
-<<<<<<< HEAD
-<<<<<<< HEAD
-<<<<<<< HEAD
-<<<<<<< HEAD
-<<<<<<< HEAD
-<<<<<<< HEAD
-<<<<<<< HEAD
-<<<<<<< HEAD
-<<<<<<< HEAD
-<<<<<<< HEAD
-<<<<<<< HEAD
-<<<<<<< HEAD
-<<<<<<< HEAD
-<<<<<<< HEAD
-=======
->>>>>>> f71fa3c0e (GEOMESA-3061 Converters - support bytes in Avro top-level union types (#2762))
-**Development version: 3.4.0-SNAPSHOT**
-=======
->>>>>>> 6eb31fb65 (GEOMESA-3061 Converters - support bytes in Avro top-level union types (#2762))
-=======
->>>>>>> 07a6a5c29 (GEOMESA-3061 Converters - support bytes in Avro top-level union types (#2762))
-=======
->>>>>>> 67b361c85 (GEOMESA-3061 Converters - support bytes in Avro top-level union types (#2762))
-=======
->>>>>>> 7cd2c4188 (GEOMESA-3076 Do inexact checking for cardinality values in minmax stat)
-=======
->>>>>>> 04c5bd425 ([maven-release-plugin] prepare for next development iteration)
-=======
->>>>>>> d6616d893 (GEOMESA-3061 Converters - support bytes in Avro top-level union types (#2762))
-=======
-=======
->>>>>>> 8a73cc043 ([maven-release-plugin] prepare for next development iteration)
-=======
->>>>>>> 28e2bfa2d (GEOMESA-3061 Converters - support bytes in Avro top-level union types (#2762))
-=======
->>>>>>> b6c4628db (GEOMESA-3076 Do inexact checking for cardinality values in minmax stat)
->>>>>>> 5e8ce12ec (GEOMESA-3076 Do inexact checking for cardinality values in minmax stat)
-=======
-<<<<<<< HEAD
-=======
->>>>>>> dbcf5b0db ([maven-release-plugin] prepare for next development iteration)
-=======
->>>>>>> 6eb31fb65 (GEOMESA-3061 Converters - support bytes in Avro top-level union types (#2762))
-=======
->>>>>>> a9f01eaaf (GEOMESA-3061 Converters - support bytes in Avro top-level union types (#2762))
->>>>>>> 8a73cc043 ([maven-release-plugin] prepare for next development iteration)
-=======
->>>>>>> 6ed35b9ff (GEOMESA-3076 Do inexact checking for cardinality values in minmax stat)
-<<<<<<< HEAD
-<<<<<<< HEAD
-=======
->>>>>>> fb47f5073 ([maven-release-plugin] prepare for next development iteration)
-<<<<<<< HEAD
-<<<<<<< HEAD
-<<<<<<< HEAD
-=======
->>>>>>> b1c506839 (GEOMESA-3061 Converters - support bytes in Avro top-level union types (#2762))
-<<<<<<< HEAD
-=======
->>>>>>> f71fa3c0e (GEOMESA-3061 Converters - support bytes in Avro top-level union types (#2762))
-<<<<<<< HEAD
->>>>>>> 28e2bfa2d (GEOMESA-3061 Converters - support bytes in Avro top-level union types (#2762))
-=======
->>>>>>> cdb410251 (GEOMESA-3061 Converters - support bytes in Avro top-level union types (#2762))
-=======
->>>>>>> 059393960 (GEOMESA-3076 Do inexact checking for cardinality values in minmax stat)
-=======
->>>>>>> 61d746ac2 ([maven-release-plugin] prepare for next development iteration)
-=======
-=======
->>>>>>> a9f01eaaf (GEOMESA-3061 Converters - support bytes in Avro top-level union types (#2762))
->>>>>>> 7e68948ac (GEOMESA-3061 Converters - support bytes in Avro top-level union types (#2762))
-=======
-<<<<<<< HEAD
-=======
->>>>>>> dbcf5b0db ([maven-release-plugin] prepare for next development iteration)
-=======
->>>>>>> 8d2851846 ([maven-release-plugin] prepare for next development iteration)
-=======
->>>>>>> a0515b751 ([maven-release-plugin] prepare for next development iteration)
-=======
->>>>>>> a9f01eaaf (GEOMESA-3061 Converters - support bytes in Avro top-level union types (#2762))
-=======
->>>>>>> 6ed35b9ff (GEOMESA-3076 Do inexact checking for cardinality values in minmax stat)
-<<<<<<< HEAD
-<<<<<<< HEAD
-<<<<<<< HEAD
->>>>>>> b6c4628db (GEOMESA-3076 Do inexact checking for cardinality values in minmax stat)
-=======
-=======
->>>>>>> fb47f5073 ([maven-release-plugin] prepare for next development iteration)
->>>>>>> dbcf5b0db ([maven-release-plugin] prepare for next development iteration)
-<<<<<<< HEAD
-<<<<<<< HEAD
-=======
-=======
->>>>>>> 07a6a5c29 (GEOMESA-3061 Converters - support bytes in Avro top-level union types (#2762))
-=======
-**Development version: 3.4.0-SNAPSHOT**
-=======
-<<<<<<< HEAD
-<<<<<<< HEAD
-<<<<<<< HEAD
-=======
->>>>>>> b1c506839 (GEOMESA-3061 Converters - support bytes in Avro top-level union types (#2762))
->>>>>>> f71fa3c0e (GEOMESA-3061 Converters - support bytes in Avro top-level union types (#2762))
-<<<<<<< HEAD
-<<<<<<< HEAD
->>>>>>> 6eb31fb65 (GEOMESA-3061 Converters - support bytes in Avro top-level union types (#2762))
-=======
->>>>>>> 0e68e9f4c (GEOMESA-3061 Converters - support bytes in Avro top-level union types (#2762))
-=======
->>>>>>> 1a54249ab (GEOMESA-3076 Do inexact checking for cardinality values in minmax stat)
-=======
->>>>>>> 0c5ed829b ([maven-release-plugin] prepare for next development iteration)
-=======
-=======
->>>>>>> a9f01eaaf (GEOMESA-3061 Converters - support bytes in Avro top-level union types (#2762))
->>>>>>> 4073c9b17 (GEOMESA-3061 Converters - support bytes in Avro top-level union types (#2762))
-=======
-=======
->>>>>>> a9f01eaaf (GEOMESA-3061 Converters - support bytes in Avro top-level union types (#2762))
-=======
->>>>>>> 6ed35b9ff (GEOMESA-3076 Do inexact checking for cardinality values in minmax stat)
->>>>>>> 8f88e57ed (GEOMESA-3076 Do inexact checking for cardinality values in minmax stat)
-=======
-=======
->>>>>>> fb47f5073 ([maven-release-plugin] prepare for next development iteration)
->>>>>>> 8d2851846 ([maven-release-plugin] prepare for next development iteration)
-=======
->>>>>>> 07a6a5c29 (GEOMESA-3061 Converters - support bytes in Avro top-level union types (#2762))
-=======
-=======
->>>>>>> cdb410251 (GEOMESA-3061 Converters - support bytes in Avro top-level union types (#2762))
-<<<<<<< HEAD
->>>>>>> 67b361c85 (GEOMESA-3061 Converters - support bytes in Avro top-level union types (#2762))
-=======
-=======
->>>>>>> 059393960 (GEOMESA-3076 Do inexact checking for cardinality values in minmax stat)
-<<<<<<< HEAD
->>>>>>> 7cd2c4188 (GEOMESA-3076 Do inexact checking for cardinality values in minmax stat)
-=======
-=======
->>>>>>> 61d746ac2 ([maven-release-plugin] prepare for next development iteration)
-<<<<<<< HEAD
->>>>>>> 04c5bd425 ([maven-release-plugin] prepare for next development iteration)
-=======
-=======
-=======
->>>>>>> a9f01eaaf (GEOMESA-3061 Converters - support bytes in Avro top-level union types (#2762))
->>>>>>> 7e68948ac (GEOMESA-3061 Converters - support bytes in Avro top-level union types (#2762))
->>>>>>> d6616d893 (GEOMESA-3061 Converters - support bytes in Avro top-level union types (#2762))
-=======
->>>>>>> b6c4628db (GEOMESA-3076 Do inexact checking for cardinality values in minmax stat)
->>>>>>> 5e8ce12ec (GEOMESA-3076 Do inexact checking for cardinality values in minmax stat)
-=======
->>>>>>> 8a73cc043 ([maven-release-plugin] prepare for next development iteration)
-=======
-=======
->>>>>>> 6eb31fb65 (GEOMESA-3061 Converters - support bytes in Avro top-level union types (#2762))
->>>>>>> 28e2bfa2d (GEOMESA-3061 Converters - support bytes in Avro top-level union types (#2762))
-=======
->>>>>>> b4320946b (GEOMESA-3061 Converters - support bytes in Avro top-level union types (#2762))
-=======
->>>>>>> aada4d63c (GEOMESA-3076 Do inexact checking for cardinality values in minmax stat)
-=======
->>>>>>> f3dd0ac67 ([maven-release-plugin] prepare for next development iteration)
-=======
-=======
->>>>>>> a9f01eaaf (GEOMESA-3061 Converters - support bytes in Avro top-level union types (#2762))
->>>>>>> 314e6ef1a (GEOMESA-3061 Converters - support bytes in Avro top-level union types (#2762))
-=======
-=======
->>>>>>> a9f01eaaf (GEOMESA-3061 Converters - support bytes in Avro top-level union types (#2762))
-=======
->>>>>>> 6ed35b9ff (GEOMESA-3076 Do inexact checking for cardinality values in minmax stat)
->>>>>>> 9a1ca2afc (GEOMESA-3076 Do inexact checking for cardinality values in minmax stat)
-=======
-=======
->>>>>>> fb47f5073 ([maven-release-plugin] prepare for next development iteration)
->>>>>>> a0515b751 ([maven-release-plugin] prepare for next development iteration)
-**Development version: 3.5.0-SNAPSHOT**
-=======
+
+## Building from Source
+
 **Development version: 4.0.0-SNAPSHOT**
->>>>>>> b9bdd406e (GEOMESA-3061 Converters - support bytes in Avro top-level union types (#2762))
-<<<<<<< HEAD
-<<<<<<< HEAD
-<<<<<<< HEAD
-<<<<<<< HEAD
-<<<<<<< HEAD
-<<<<<<< HEAD
-<<<<<<< HEAD
-<<<<<<< HEAD
-<<<<<<< HEAD
-<<<<<<< HEAD
-<<<<<<< HEAD
-<<<<<<< HEAD
-<<<<<<< HEAD
-<<<<<<< HEAD
-<<<<<<< HEAD
-<<<<<<< HEAD
-<<<<<<< HEAD
-<<<<<<< HEAD
-<<<<<<< HEAD
-<<<<<<< HEAD
-<<<<<<< HEAD
->>>>>>> a9f01eaaf (GEOMESA-3061 Converters - support bytes in Avro top-level union types (#2762))
-=======
->>>>>>> 9a1ca2afc (GEOMESA-3076 Do inexact checking for cardinality values in minmax stat)
-=======
->>>>>>> 314e6ef1a (GEOMESA-3061 Converters - support bytes in Avro top-level union types (#2762))
-=======
-=======
->>>>>>> 67b361c85 (GEOMESA-3061 Converters - support bytes in Avro top-level union types (#2762))
-=======
->>>>>>> 7cd2c4188 (GEOMESA-3076 Do inexact checking for cardinality values in minmax stat)
-=======
->>>>>>> d6616d893 (GEOMESA-3061 Converters - support bytes in Avro top-level union types (#2762))
-=======
->>>>>>> 5e8ce12ec (GEOMESA-3076 Do inexact checking for cardinality values in minmax stat)
-=======
->>>>>>> 28e2bfa2d (GEOMESA-3061 Converters - support bytes in Avro top-level union types (#2762))
-=======
->>>>>>> f71fa3c0e (GEOMESA-3061 Converters - support bytes in Avro top-level union types (#2762))
-=======
->>>>>>> 7e68948ac (GEOMESA-3061 Converters - support bytes in Avro top-level union types (#2762))
-=======
-<<<<<<< HEAD
-<<<<<<< HEAD
->>>>>>> b6c4628db (GEOMESA-3076 Do inexact checking for cardinality values in minmax stat)
-=======
-=======
->>>>>>> f71fa3c0e (GEOMESA-3061 Converters - support bytes in Avro top-level union types (#2762))
->>>>>>> 6eb31fb65 (GEOMESA-3061 Converters - support bytes in Avro top-level union types (#2762))
-=======
-<<<<<<< HEAD
->>>>>>> 4073c9b17 (GEOMESA-3061 Converters - support bytes in Avro top-level union types (#2762))
-=======
->>>>>>> 8f88e57ed (GEOMESA-3076 Do inexact checking for cardinality values in minmax stat)
-=======
-=======
->>>>>>> f71fa3c0e (GEOMESA-3061 Converters - support bytes in Avro top-level union types (#2762))
->>>>>>> 07a6a5c29 (GEOMESA-3061 Converters - support bytes in Avro top-level union types (#2762))
-=======
-=======
->>>>>>> d6616d893 (GEOMESA-3061 Converters - support bytes in Avro top-level union types (#2762))
-=======
->>>>>>> b6c4628db (GEOMESA-3076 Do inexact checking for cardinality values in minmax stat)
-=======
->>>>>>> 5e8ce12ec (GEOMESA-3076 Do inexact checking for cardinality values in minmax stat)
-=======
->>>>>>> 28e2bfa2d (GEOMESA-3061 Converters - support bytes in Avro top-level union types (#2762))
-**Development version: 3.3.0-SNAPSHOT**
->>>>>>> 1108247cc (GEOMESA-3076 Do inexact checking for cardinality values in minmax stat)
-<<<<<<< HEAD
-<<<<<<< HEAD
-<<<<<<< HEAD
->>>>>>> 6ed35b9ff (GEOMESA-3076 Do inexact checking for cardinality values in minmax stat)
-=======
-=======
-**Development version: 3.4.0-SNAPSHOT**
->>>>>>> 5792d822c ([maven-release-plugin] prepare for next development iteration)
-<<<<<<< HEAD
-<<<<<<< HEAD
-<<<<<<< HEAD
-<<<<<<< HEAD
-<<<<<<< HEAD
-<<<<<<< HEAD
-<<<<<<< HEAD
-<<<<<<< HEAD
-<<<<<<< HEAD
-<<<<<<< HEAD
-<<<<<<< HEAD
-<<<<<<< HEAD
-<<<<<<< HEAD
-=======
-=======
->>>>>>> d6616d893 (GEOMESA-3061 Converters - support bytes in Avro top-level union types (#2762))
-=======
-=======
->>>>>>> 28e2bfa2d (GEOMESA-3061 Converters - support bytes in Avro top-level union types (#2762))
-=======
->>>>>>> dbcf5b0db ([maven-release-plugin] prepare for next development iteration)
->>>>>>> 8a73cc043 ([maven-release-plugin] prepare for next development iteration)
-=======
->>>>>>> 6eb31fb65 (GEOMESA-3061 Converters - support bytes in Avro top-level union types (#2762))
-=======
->>>>>>> a0515b751 ([maven-release-plugin] prepare for next development iteration)
-=======
->>>>>>> a9f01eaaf (GEOMESA-3061 Converters - support bytes in Avro top-level union types (#2762))
-=======
-=======
-**Development version: 3.3.0-SNAPSHOT**
->>>>>>> 1108247cc (GEOMESA-3076 Do inexact checking for cardinality values in minmax stat)
-<<<<<<< HEAD
-<<<<<<< HEAD
->>>>>>> 6ed35b9ff (GEOMESA-3076 Do inexact checking for cardinality values in minmax stat)
-<<<<<<< HEAD
-<<<<<<< HEAD
-<<<<<<< HEAD
-=======
->>>>>>> 04c5bd425 ([maven-release-plugin] prepare for next development iteration)
->>>>>>> fb47f5073 ([maven-release-plugin] prepare for next development iteration)
-=======
->>>>>>> locationtech-main
-=======
->>>>>>> b1c506839 (GEOMESA-3061 Converters - support bytes in Avro top-level union types (#2762))
->>>>>>> f71fa3c0e (GEOMESA-3061 Converters - support bytes in Avro top-level union types (#2762))
-<<<<<<< HEAD
-=======
->>>>>>> cdb410251 (GEOMESA-3061 Converters - support bytes in Avro top-level union types (#2762))
-<<<<<<< HEAD
-<<<<<<< HEAD
-=======
->>>>>>> 7cd2c4188 (GEOMESA-3076 Do inexact checking for cardinality values in minmax stat)
-=======
-=======
-**Development version: 3.3.0-SNAPSHOT**
->>>>>>> 1108247cc (GEOMESA-3076 Do inexact checking for cardinality values in minmax stat)
->>>>>>> 059393960 (GEOMESA-3076 Do inexact checking for cardinality values in minmax stat)
-<<<<<<< HEAD
-<<<<<<< HEAD
-=======
-=======
-**Development version: 3.4.0-SNAPSHOT**
->>>>>>> 5792d822c ([maven-release-plugin] prepare for next development iteration)
->>>>>>> 61d746ac2 ([maven-release-plugin] prepare for next development iteration)
-=======
-=======
->>>>>>> dbcf5b0db ([maven-release-plugin] prepare for next development iteration)
-=======
->>>>>>> 6eb31fb65 (GEOMESA-3061 Converters - support bytes in Avro top-level union types (#2762))
-=======
->>>>>>> 8d2851846 ([maven-release-plugin] prepare for next development iteration)
-=======
->>>>>>> 07a6a5c29 (GEOMESA-3061 Converters - support bytes in Avro top-level union types (#2762))
-=======
->>>>>>> a9f01eaaf (GEOMESA-3061 Converters - support bytes in Avro top-level union types (#2762))
-<<<<<<< HEAD
-<<<<<<< HEAD
->>>>>>> 7e68948ac (GEOMESA-3061 Converters - support bytes in Avro top-level union types (#2762))
-=======
-=======
->>>>>>> 8f88e57ed (GEOMESA-3076 Do inexact checking for cardinality values in minmax stat)
-=======
-=======
-**Development version: 3.3.0-SNAPSHOT**
->>>>>>> 1108247cc (GEOMESA-3076 Do inexact checking for cardinality values in minmax stat)
->>>>>>> 6ed35b9ff (GEOMESA-3076 Do inexact checking for cardinality values in minmax stat)
-<<<<<<< HEAD
-<<<<<<< HEAD
-<<<<<<< HEAD
->>>>>>> b6c4628db (GEOMESA-3076 Do inexact checking for cardinality values in minmax stat)
-=======
-=======
->>>>>>> fb47f5073 ([maven-release-plugin] prepare for next development iteration)
-<<<<<<< HEAD
-<<<<<<< HEAD
->>>>>>> dbcf5b0db ([maven-release-plugin] prepare for next development iteration)
-=======
-<<<<<<< HEAD
-=======
->>>>>>> 07a6a5c29 (GEOMESA-3061 Converters - support bytes in Avro top-level union types (#2762))
-=======
->>>>>>> locationtech-main
-=======
->>>>>>> b1c506839 (GEOMESA-3061 Converters - support bytes in Avro top-level union types (#2762))
->>>>>>> f71fa3c0e (GEOMESA-3061 Converters - support bytes in Avro top-level union types (#2762))
-<<<<<<< HEAD
->>>>>>> 6eb31fb65 (GEOMESA-3061 Converters - support bytes in Avro top-level union types (#2762))
-=======
->>>>>>> 0e68e9f4c (GEOMESA-3061 Converters - support bytes in Avro top-level union types (#2762))
-=======
-=======
-**Development version: 3.3.0-SNAPSHOT**
->>>>>>> 1108247cc (GEOMESA-3076 Do inexact checking for cardinality values in minmax stat)
->>>>>>> 1a54249ab (GEOMESA-3076 Do inexact checking for cardinality values in minmax stat)
-=======
-=======
-**Development version: 3.4.0-SNAPSHOT**
->>>>>>> 5792d822c ([maven-release-plugin] prepare for next development iteration)
->>>>>>> 0c5ed829b ([maven-release-plugin] prepare for next development iteration)
-=======
-=======
->>>>>>> a9f01eaaf (GEOMESA-3061 Converters - support bytes in Avro top-level union types (#2762))
->>>>>>> 4073c9b17 (GEOMESA-3061 Converters - support bytes in Avro top-level union types (#2762))
-=======
->>>>>>> 8f88e57ed (GEOMESA-3076 Do inexact checking for cardinality values in minmax stat)
-=======
-=======
->>>>>>> fb47f5073 ([maven-release-plugin] prepare for next development iteration)
->>>>>>> 8d2851846 ([maven-release-plugin] prepare for next development iteration)
-=======
->>>>>>> 07a6a5c29 (GEOMESA-3061 Converters - support bytes in Avro top-level union types (#2762))
-=======
->>>>>>> 67b361c85 (GEOMESA-3061 Converters - support bytes in Avro top-level union types (#2762))
-=======
->>>>>>> 7cd2c4188 (GEOMESA-3076 Do inexact checking for cardinality values in minmax stat)
-=======
-=======
->>>>>>> 61d746ac2 ([maven-release-plugin] prepare for next development iteration)
-<<<<<<< HEAD
->>>>>>> 04c5bd425 ([maven-release-plugin] prepare for next development iteration)
-=======
-=======
-=======
->>>>>>> a9f01eaaf (GEOMESA-3061 Converters - support bytes in Avro top-level union types (#2762))
->>>>>>> 7e68948ac (GEOMESA-3061 Converters - support bytes in Avro top-level union types (#2762))
-<<<<<<< HEAD
->>>>>>> d6616d893 (GEOMESA-3061 Converters - support bytes in Avro top-level union types (#2762))
-=======
-=======
->>>>>>> b6c4628db (GEOMESA-3076 Do inexact checking for cardinality values in minmax stat)
-<<<<<<< HEAD
->>>>>>> 5e8ce12ec (GEOMESA-3076 Do inexact checking for cardinality values in minmax stat)
-=======
-=======
-=======
->>>>>>> fb47f5073 ([maven-release-plugin] prepare for next development iteration)
->>>>>>> dbcf5b0db ([maven-release-plugin] prepare for next development iteration)
->>>>>>> 8a73cc043 ([maven-release-plugin] prepare for next development iteration)
-=======
->>>>>>> 6eb31fb65 (GEOMESA-3061 Converters - support bytes in Avro top-level union types (#2762))
->>>>>>> 28e2bfa2d (GEOMESA-3061 Converters - support bytes in Avro top-level union types (#2762))
-=======
->>>>>>> b4320946b (GEOMESA-3061 Converters - support bytes in Avro top-level union types (#2762))
-=======
-=======
-**Development version: 3.3.0-SNAPSHOT**
->>>>>>> 1108247cc (GEOMESA-3076 Do inexact checking for cardinality values in minmax stat)
->>>>>>> aada4d63c (GEOMESA-3076 Do inexact checking for cardinality values in minmax stat)
-=======
-=======
-**Development version: 3.4.0-SNAPSHOT**
->>>>>>> 5792d822c ([maven-release-plugin] prepare for next development iteration)
->>>>>>> f3dd0ac67 ([maven-release-plugin] prepare for next development iteration)
-=======
-=======
->>>>>>> a9f01eaaf (GEOMESA-3061 Converters - support bytes in Avro top-level union types (#2762))
->>>>>>> 314e6ef1a (GEOMESA-3061 Converters - support bytes in Avro top-level union types (#2762))
-=======
->>>>>>> 6ed35b9ff (GEOMESA-3076 Do inexact checking for cardinality values in minmax stat)
->>>>>>> 9a1ca2afc (GEOMESA-3076 Do inexact checking for cardinality values in minmax stat)
-=======
-=======
->>>>>>> fb47f5073 ([maven-release-plugin] prepare for next development iteration)
->>>>>>> a0515b751 ([maven-release-plugin] prepare for next development iteration)
-=======
-**Development version: 3.5.0-SNAPSHOT**
->>>>>>> 3be8d2a5a (Merge branch 'feature/postgis-fixes')
->>>>>>> 8cbe5e73
-
-Consult the [Installation](https://proj.org/install.html) page of the official
-documentation.
-For builds on the master branch, [install.rst](https://github.com/OSGeo/PROJ/blob/master/docs/source/install.rst)
-might be more up-to-date.
-
-## Distribution files and format
-
-Sources are distributed in one or more files.  The principle elements
-of the system are stored in a compressed tar file named `proj-x.y.z.tar.gz` where
-"x" will indicate the major release number, "y" indicates the minor release
-number, and "z" indicates the patch number of the release.
-
-In addition to the PROJ software package, distributions of datum
-conversion grid files and PROJ parameter files are also available.
-The grid package is distributed under the name `proj-data-x.y.zip`,
-where "x" is the major release version and "y" is the minor release
-version numbers. The resource packages can be downloaded from the
-[PROJ website](https://proj.org/download.html).
-
-More info on the contents of the proj-data package can be
-found at the
-[PROJ-data GitHub repository](https://github.com/OSGeo/PROJ-data).
-
-<<<<<<< HEAD
-The resource file packages should be extracted to `PROJ_LIB`
-where PROJ will find them after installation. The default location of
-`PROJ_LIB` on UNIX-based systems is `/usr/local/share/proj` but it may
-be changed to a different directory. On Windows you have to define
-`PROJ_LIB` yourself.
-=======
+
+  &nbsp;&nbsp;&nbsp;&nbsp;
+  [![Build Status](https://github.com/locationtech/geomesa/actions/workflows/build-and-test-2.12.yml/badge.svg?branch=main)](https://github.com/locationtech/geomesa/actions/workflows/build-and-test-2.12.yml?query=branch%3Amain)
+  [![Build Status](https://github.com/locationtech/geomesa/actions/workflows/build-and-test-2.11.yml/badge.svg?branch=main)](https://github.com/locationtech/geomesa/actions/workflows/build-and-test-2.11.yml?query=branch%3Amain)
+
+Requirements:
+
+* [Git](http://git-scm.com/)
+* [Java JDK 8](http://www.oracle.com/technetwork/java/javase/downloads/index.html)
+* [Apache Maven](http://maven.apache.org/) 3.6.3 or later
+
+Use Git to download the source code. Navigate to the destination directory, then run:
+
+    git clone git@github.com:locationtech/geomesa.git
+    cd geomesa
+
+The project is built using Maven. To build, run:
+
+    mvn clean install
+
 The full build takes quite a while. To speed it up, you may skip tests and use multiple threads.
 
 ### Build with Bloop Compile Server
@@ -1240,37 +200,16 @@
 which provides fast incremental compilation. However, please note that Zinc is no longer actively maintained.
 To use an existing Zinc server, run maven with `-Pzinc`. GeoMesa provides a helper script at `build/mvn`, which
 is a wrapper around Maven that downloads and runs Zinc automatically:
->>>>>>> 8cbe5e73
-
-As an alternative to installing the data package on the local system,
-the resource files can be retrieved on-the-fly from the
-[PROJ CDN](https://cdn.proj.org/). A [network-enabled](https://proj.org/usage/network.html) PROJ build, will
-automatically fetch resource files that are not present locally from the
-CDN.
-
-<<<<<<< HEAD
-=======
+
+    build/mvn clean install -T8 -DskipTests
+
 If the Zinc build fails with an error finding "javac", try setting the JAVA_HOME
 environment variable to point to the root of your JDK. Example from a Mac:
->>>>>>> 8cbe5e73
-
-## Citing PROJ in publications
-
-<<<<<<< HEAD
-See [CITATION](CITATION)
-=======
+
+    JAVA_HOME="/Library/Java/JavaVirtualMachines/jdk1.8.0_51.jdk/Contents/Home" build/mvn clean install
+
 ### Scala Cross Build
 
-<<<<<<< HEAD
 To build for a different Scala version (e.g. 2.13), run the following script, then build as normal:
 
-    ./build/change-scala-version.sh 2.13
-=======
-To build for a different Scala version (e.g. 2.11), run the following script, then build as normal:
-
-    ./build/change-scala-version.sh 2.11
->>>>>>> b9bdd406e (GEOMESA-3061 Converters - support bytes in Avro top-level union types (#2762))
-=======
-See [CITATION](CITATION)
->>>>>>> 73e3ca4b4 (Merge pull request #3524 from cffk/merid-update-fix)
->>>>>>> 8cbe5e73
+    ./build/change-scala-version.sh 2.13