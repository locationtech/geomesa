--- conflicted
+++ resolved
@@ -38,10 +38,9 @@
                   value="geomesa.plugin.wms.CoverageStoreEditPanel"/>
     </bean>
 
-<<<<<<< HEAD
     <bean id="routeRankProcessResultPPIO" class="geomesa.plugin.process.RouteRankProcessPPIO" />
     <bean id="routeRankProcessResultJsonPPIO" class="geomesa.plugin.process.RouteRankProcessJsonPPIO" />
-=======
+
     <bean id="geomesaProcessFactory" class="geomesa.plugin.wps.GeomesaProcessFactory">
         <constructor-arg index="0" value="Geomesa Processes"/>
         <constructor-arg index="1" value="geomesa"/>
@@ -109,6 +108,5 @@
     <property name="category" ref="geoMesaCategory"/>
     <property name="order" value="400"/>
   </bean>
->>>>>>> 1cbd4ef5
 
 </beans>