package org.locationtech.geomesa.core.index

import com.typesafe.scalalogging.slf4j.Logging
import com.vividsolutions.jts.geom.Geometry
import org.apache.accumulo.core.data.{Key, Value}
import org.apache.hadoop.io.Text
import org.geotools.feature.simple.SimpleFeatureBuilder
import org.joda.time.{DateTime, DateTimeZone}
import org.locationtech.geomesa.core._
import org.locationtech.geomesa.core.data.DATA_CQ
import org.locationtech.geomesa.feature.SimpleFeatureEncoder
import org.locationtech.geomesa.utils.geohash.{GeoHash, GeohashUtils}
import org.opengis.feature.simple.SimpleFeature

import scala.collection.JavaConversions._

object IndexEntry extends IndexHelpers {

<<<<<<< HEAD
=======
  val timeZone = DateTimeZone.forID("UTC")

  implicit class IndexEntrySFT(sf: SimpleFeature) {
    lazy val userData = sf.getFeatureType.getUserData
    lazy val dtgStartField = userData.getOrElse(SF_PROPERTY_START_TIME, DEFAULT_DTG_PROPERTY_NAME).asInstanceOf[String]
    lazy val dtgEndField = userData.getOrElse(SF_PROPERTY_END_TIME, DEFAULT_DTG_END_PROPERTY_NAME).asInstanceOf[String]

    lazy val sid = sf.getID
    lazy val gh: GeoHash = GeohashUtils.reconstructGeohashFromGeometry(geometry)
    def geometry = sf.getDefaultGeometry match {
      case geo: Geometry => geo
      case other =>
        throw new Exception(s"Default geometry must be Geometry: '$other' of type '${Option(other).map(_.getClass).orNull}'")
    }

    private def getTime(attr: String) = sf.getAttribute(attr).asInstanceOf[java.util.Date]
    def startTime = getTime(dtgStartField)
    def endTime   = getTime(dtgEndField)
    lazy val dt   = Option(startTime).map { d => new DateTime(d) }

    private def setTime(attr: String, time: DateTime) =
      sf.setAttribute(attr, Option(time).map(_.toDate).orNull)

    def setStartTime(time: DateTime) = setTime(dtgStartField, time)
    def setEndTime(time: DateTime)   = setTime(dtgEndField, time)
  }
>>>>>>> fe5d4a38
}

case class IndexEntryEncoder(rowf: TextFormatter,
                             cff: TextFormatter,
                             cqf: TextFormatter,
                             featureEncoder: SimpleFeatureEncoder)
  extends Logging {

  import org.locationtech.geomesa.core.index.IndexEntry._
  import org.locationtech.geomesa.utils.geohash.GeohashUtils._

  val formats = Array(rowf,cff,cqf)

  // the resolutions are valid for decomposed objects are all 5-bit boundaries
  // between 5-bits and 35-bits (inclusive)
  lazy val decomposableResolutions: ResolutionRange = new ResolutionRange(0, 35, 5)

  // the maximum number of sub-units into which a geometry may be decomposed
  lazy val maximumDecompositions: Int = 5

  def encode(featureToEncode: SimpleFeature, visibility: String = ""): List[KeyValuePair] = {

    logger.trace(s"encoding feature: $featureToEncode")

    // decompose non-point geometries into multiple index entries
    // (a point will return a single GeoHash at the maximum allowable resolution)
    val geohashes =
      decomposeGeometry(featureToEncode.geometry, maximumDecompositions, decomposableResolutions)

    logger.trace(s"decomposed ${featureToEncode.geometry} into geohashes: ${geohashes.map(_.hash).mkString(",")})}")

    val v = new Text(visibility)
    val dt = featureToEncode.dt.getOrElse(new DateTime()).withZone(timeZone)

    // remember the resulting index-entries
    val keys = geohashes.map { gh =>
      val Array(r, cf, cq) = formats.map { _.format(gh, dt, featureToEncode) }
      new Key(r, cf, cq, v)
    }
    val rowIDs = keys.map(_.getRow)
    val id = new Text(featureToEncode.sid)

    val indexValue = IndexValueEncoder(featureToEncode.getFeatureType).encode(featureToEncode)
    val iv = new Value(indexValue)
    // the index entries are (key, FID) pairs
    val indexEntries = keys.map { k => (k, iv) }

    // the (single) data value is the encoded (serialized-to-string) SimpleFeature
    val dataValue = new Value(featureEncoder.encode(featureToEncode))

    // data entries are stored separately (and independently) from the index entries;
    // each attribute gets its own data row (though currently, we use only one attribute
    // that represents the entire, encoded feature)
    val dataEntries = rowIDs.map { rowID =>
      val key = new Key(rowID, id, DATA_CQ, v)
      (key, dataValue)
    }

    (indexEntries ++ dataEntries).toList
  }

}

object IndexEntryDecoder {
  val localBuilder = new ThreadLocal[SimpleFeatureBuilder] {
    override def initialValue(): SimpleFeatureBuilder = new SimpleFeatureBuilder(indexSFT)
  }
}

import org.locationtech.geomesa.core.index.IndexEntryDecoder._

case class IndexEntryDecoder(ghDecoder: GeohashDecoder, dtDecoder: Option[DateDecoder[AbstractExtractor]]) {
  def decode(key: Key) = {
    val builder = localBuilder.get
    builder.reset()
    builder.addAll(List(ghDecoder.decode(key).geom, dtDecoder.map { _.decode(key) } ))
    builder.buildFeature("")
  }
}

trait IndexHelpers {

  val timeZone = DateTimeZone.forID("UTC")

  implicit class IndexEntrySFT(sf: SimpleFeature) {
    lazy val userData = sf.getFeatureType.getUserData
    lazy val dtgStartField = userData.getOrElse(SF_PROPERTY_START_TIME, DEFAULT_DTG_PROPERTY_NAME).asInstanceOf[String]
    lazy val dtgEndField = userData.getOrElse(SF_PROPERTY_END_TIME, DEFAULT_DTG_END_PROPERTY_NAME).asInstanceOf[String]

    lazy val sid = sf.getID
    lazy val gh: GeoHash = GeohashUtils.reconstructGeohashFromGeometry(geometry)
    def geometry = sf.getDefaultGeometry match {
      case geo: Geometry => geo
      case other =>
        throw new Exception(s"Default geometry must be Geometry: '$other' of type '${Option(other).map(_.getClass).orNull}'")
    }

    private def getTime(attr: String) = sf.getAttribute(attr).asInstanceOf[java.util.Date]
    def startTime = getTime(dtgStartField)
    def endTime   = getTime(dtgEndField)
    lazy val dt   = Option(startTime).map { d => new DateTime(d) }

    private def setTime(attr: String, time: DateTime) =
      sf.setAttribute(attr, Option(time).map(_.toDate).orNull)

    def setStartTime(time: DateTime) = setTime(dtgStartField, time)
    def setEndTime(time: DateTime)   = setTime(dtgEndField, time)
  }

  def byteArrayToDecodedIndex(b: Array[Byte]): DecodedIndex = {
    val idLength = ByteBuffer.wrap(b, 0, 4).getInt
    val (idPortion, geomDatePortion) = b.drop(4).splitAt(idLength)
    val id = new String(idPortion)
    val geomLength = ByteBuffer.wrap(geomDatePortion, 0, 4).getInt
    if(geomLength < (geomDatePortion.length - 4)) {
      val (l,r) = geomDatePortion.drop(4).splitAt(geomLength)
      DecodedIndex(id, WKBUtils.read(l), Some(ByteBuffer.wrap(r).getLong))
    } else {
      DecodedIndex(id, WKBUtils.read(geomDatePortion.drop(4)), None)
    }
  }

  // the index value consists of the feature's:
  // 1.  ID
  // 2.  WKB-encoded geometry
  // 3.  start-date/time
  def encodeIndexValue(entry: SimpleFeature): Value = {
    val encodedId = entry.sid.getBytes
    val encodedGeom = WKBUtils.write(entry.geometry)
    val encodedDtg = entry.dt.map { dtg => ByteBuffer.allocate(8).putLong(dtg.getMillis).array() } .getOrElse(Array[Byte]())

    new Value(
      ByteBuffer.allocate(4).putInt(encodedId.length).array() ++ encodedId ++
        ByteBuffer.allocate(4).putInt(encodedGeom.length).array() ++ encodedGeom ++
        encodedDtg)
  }

  def decodeIndexValue(v: Value): DecodedIndex = {
    val buf = v.get()
    byteArrayToDecodedIndex(buf)
  }
}

case class DecodedIndex(id: String, geom: Geometry, dtgMillis: Option[Long])<|MERGE_RESOLUTION|>--- conflicted
+++ resolved
@@ -1,4 +1,6 @@
 package org.locationtech.geomesa.core.index
+
+import java.nio.ByteBuffer
 
 import com.typesafe.scalalogging.slf4j.Logging
 import com.vividsolutions.jts.geom.Geometry
@@ -10,41 +12,13 @@
 import org.locationtech.geomesa.core.data.DATA_CQ
 import org.locationtech.geomesa.feature.SimpleFeatureEncoder
 import org.locationtech.geomesa.utils.geohash.{GeoHash, GeohashUtils}
+import org.locationtech.geomesa.utils.text.WKBUtils
 import org.opengis.feature.simple.SimpleFeature
 
 import scala.collection.JavaConversions._
 
 object IndexEntry extends IndexHelpers {
 
-<<<<<<< HEAD
-=======
-  val timeZone = DateTimeZone.forID("UTC")
-
-  implicit class IndexEntrySFT(sf: SimpleFeature) {
-    lazy val userData = sf.getFeatureType.getUserData
-    lazy val dtgStartField = userData.getOrElse(SF_PROPERTY_START_TIME, DEFAULT_DTG_PROPERTY_NAME).asInstanceOf[String]
-    lazy val dtgEndField = userData.getOrElse(SF_PROPERTY_END_TIME, DEFAULT_DTG_END_PROPERTY_NAME).asInstanceOf[String]
-
-    lazy val sid = sf.getID
-    lazy val gh: GeoHash = GeohashUtils.reconstructGeohashFromGeometry(geometry)
-    def geometry = sf.getDefaultGeometry match {
-      case geo: Geometry => geo
-      case other =>
-        throw new Exception(s"Default geometry must be Geometry: '$other' of type '${Option(other).map(_.getClass).orNull}'")
-    }
-
-    private def getTime(attr: String) = sf.getAttribute(attr).asInstanceOf[java.util.Date]
-    def startTime = getTime(dtgStartField)
-    def endTime   = getTime(dtgEndField)
-    lazy val dt   = Option(startTime).map { d => new DateTime(d) }
-
-    private def setTime(attr: String, time: DateTime) =
-      sf.setAttribute(attr, Option(time).map(_.toDate).orNull)
-
-    def setStartTime(time: DateTime) = setTime(dtgStartField, time)
-    def setEndTime(time: DateTime)   = setTime(dtgEndField, time)
-  }
->>>>>>> fe5d4a38
 }
 
 case class IndexEntryEncoder(rowf: TextFormatter,
@@ -166,26 +140,6 @@
       DecodedIndex(id, WKBUtils.read(geomDatePortion.drop(4)), None)
     }
   }
-
-  // the index value consists of the feature's:
-  // 1.  ID
-  // 2.  WKB-encoded geometry
-  // 3.  start-date/time
-  def encodeIndexValue(entry: SimpleFeature): Value = {
-    val encodedId = entry.sid.getBytes
-    val encodedGeom = WKBUtils.write(entry.geometry)
-    val encodedDtg = entry.dt.map { dtg => ByteBuffer.allocate(8).putLong(dtg.getMillis).array() } .getOrElse(Array[Byte]())
-
-    new Value(
-      ByteBuffer.allocate(4).putInt(encodedId.length).array() ++ encodedId ++
-        ByteBuffer.allocate(4).putInt(encodedGeom.length).array() ++ encodedGeom ++
-        encodedDtg)
-  }
-
-  def decodeIndexValue(v: Value): DecodedIndex = {
-    val buf = v.get()
-    byteArrayToDecodedIndex(buf)
-  }
 }
 
 case class DecodedIndex(id: String, geom: Geometry, dtgMillis: Option[Long])