/*
 * Copyright 2014 Commonwealth Computer Research, Inc.
 *
 * Licensed under the Apache License, Version 2.0 (the "License");
 * you may not use this file except in compliance with the License.
 * You may obtain a copy of the License at
 *
 * http://www.apache.org/licenses/LICENSE-2.0
 *
 * Unless required by applicable law or agreed to in writing, software
 * distributed under the License is distributed on an "AS IS" BASIS,
 * WITHOUT WARRANTIES OR CONDITIONS OF ANY KIND, either express or implied.
 * See the License for the specific language governing permissions and
 * limitations under the License.
 */

package org.locationtech.geomesa.core.iterators

import java.util.{HashSet => JHashSet, Date}

import com.typesafe.scalalogging.slf4j.Logging
import com.vividsolutions.jts.geom.Geometry
import org.apache.accumulo.core.data.{ArrayByteSequence, ByteSequence, Key, Range, Value}
import org.apache.accumulo.core.iterators.{IteratorEnvironment, SortedKeyValueIterator}
import org.apache.hadoop.io.Text
import org.geotools.feature.simple.SimpleFeatureBuilder
import org.geotools.filter.text.ecql.ECQL
import org.locationtech.geomesa.core._
import org.locationtech.geomesa.core.data._
import org.locationtech.geomesa.core.index._
import org.locationtech.geomesa.utils.geotools.SimpleFeatureTypes

import scala.collection.JavaConverters._

case class Attribute(name: Text, value: Text)

/**
 * Remember that we maintain two sources:  one for index records (that determines
 * whether the point is inside the search polygon), and one for data records (that
 * can consist of multiple data rows per index row, one data-row per attribute).
 * Each time the index source advances, we need to reposition the data source.
 *
 * This iterator returns as its nextKey and nextValue responses the key and value
 * from the DATA iterator, not from the INDEX iterator.  The assumption is that
 * the data rows are what we care about; that we do not care about the index
 * rows that merely helped us find the data rows quickly.
 *
 * The other trick to remember about iterators is that they essentially pre-fetch
 * data.  "hasNext" really means, "was there a next record that you already found".
 */
class SpatioTemporalIntersectingIterator
  extends SortedKeyValueIterator[Key, Value]
  with Logging with WrappedSTFilter {

  protected var indexSource: SortedKeyValueIterator[Key, Value] = null
  protected var dataSource: SortedKeyValueIterator[Key, Value] = null
  protected var topKey: Key = null
  protected var topValue: Value = null
  protected var nextKey: Key = null
  protected var nextValue: Value = null
  protected var curId: Text = null
  protected var indexEncoder: IndexValueEncoder = null

  protected var deduplicate: Boolean = false

  // each batch-scanner thread maintains its own (imperfect!) list of the
  // unique (in-polygon) identifiers it has seen
  protected var maxInMemoryIdCacheEntries = 10000
  protected val inMemoryIdCache = new JHashSet[String]()

  def init(source: SortedKeyValueIterator[Key, Value],
           options: java.util.Map[String, String],
           env: IteratorEnvironment) {
    TServerClassLoader.initClassLoader(logger)

    val featureType = SimpleFeatureTypes.createType("DummyType", options.get(GEOMESA_ITERATORS_SIMPLE_FEATURE_TYPE))
    featureType.decodeUserData(options, GEOMESA_ITERATORS_SIMPLE_FEATURE_TYPE)

    indexEncoder = IndexValueEncoder(featureType)

    dateAttributeName = getDtgFieldName(featureType)

    if (options.containsKey(DEFAULT_FILTER_PROPERTY_NAME)) {
      val filterString  = options.get(DEFAULT_FILTER_PROPERTY_NAME)
      filter = ECQL.toFilter(filterString)
      val sfb = new SimpleFeatureBuilder(featureType)
      testSimpleFeature = sfb.buildFeature("test")
    }

    if (options.containsKey(DEFAULT_CACHE_SIZE_NAME))
      maxInMemoryIdCacheEntries = options.get(DEFAULT_CACHE_SIZE_NAME).toInt

    if (!options.containsKey(GEOMESA_ITERATORS_IS_DENSITY_TYPE)) {
      deduplicate = IndexSchema.mayContainDuplicates(featureType)
    }

    this.indexSource = source.deepCopy(env)
    this.dataSource = source.deepCopy(env)
  }

  def hasTop = nextKey != null || topKey != null

  def getTopKey = topKey

  def getTopValue = topValue

  /**
   * Returns a local estimate as to whether the current identifier
   * is likely to be a duplicate.
   *
   * Because we set a limit on how many unique IDs will be preserved in
   * the local cache, a TRUE response is always accurate, but a FALSE
   * response may not be accurate.  (That is, this cache allows for false-
   * negatives, but no false-positives.)  We accept this, because there is
   * a final, client-side filter that will eliminate all duplicate IDs
   * definitively.  The purpose of the local cache is to reduce traffic
   * through the remainder of the iterator/aggregator pipeline as quickly as
   * possible.
   *
   * @return False if this identifier is in the local cache; True otherwise
   */
  lazy val isIdUnique: (String) => Boolean =
    if (deduplicate) (id:String) => (id!=null) && !inMemoryIdCache.contains(id)
    else                       _ => true

  lazy val rememberId: (String) => Unit =
    if (deduplicate) (id: String) => {
      if (id!=null && !inMemoryIdCache.contains(id) && inMemoryIdCache.size < maxInMemoryIdCacheEntries)
        inMemoryIdCache.add(id)
    } else _ => Unit

  // data rows are the only ones with "SimpleFeatureAttribute" in the ColQ
  // (if we expand on the idea of separating out attributes more, we will need
  // to revisit this function)
  protected def isKeyValueADataEntry(key: Key, value: Value): Boolean =
    (key != null) &&
    (key.getColumnQualifier != null) &&
    (key.getColumnQualifier == DATA_CQ)

  // if it's not a data entry, it's an index entry
  // (though we still share some requirements -- non-nulls -- with data entries)
  protected def isKeyValueAnIndexEntry(key: Key, value: Value): Boolean =
    (key != null) &&
    (
      (key.getColumnQualifier == null) ||
      (key.getColumnQualifier != DATA_CQ)
    )

  def skipIndexEntries(itr: SortedKeyValueIterator[Key,Value]) {
    while (itr != null && itr.hasTop && isKeyValueAnIndexEntry(itr.getTopKey, itr.getTopValue))
    itr.next()
  }

  def skipDataEntries(itr: SortedKeyValueIterator[Key,Value]) {
    while (itr != null && itr.hasTop && isKeyValueADataEntry(itr.getTopKey, itr.getTopValue))
      itr.next()
  }

  /**
   * Advances the index-iterator to the next qualifying entry, and then
   * updates the data-iterator to match what ID the index-iterator found
   */
  def findTop() {
    // clear out the reference to the next entry
    nextKey = null
    nextValue = null

    // be sure to start on an index entry
    skipDataEntries(indexSource)

    while (nextValue == null && indexSource.hasTop && indexSource.getTopKey != null) {
      // the value contains the full-resolution geometry and time; use them
      val indexValue = indexEncoder.decode(indexSource.getTopValue.get)
      def isSTAcceptable = wrappedSTFilter(indexValue.geom, indexValue.date.map(_.getTime))
      // see whether this box is acceptable
      // (the tests are ordered from fastest to slowest to take advantage of
      // short-circuit evaluation)
      if (isIdUnique(indexValue.id) && isSTAcceptable) {
        // stash this ID
        rememberId(indexValue.id)
        // advance the data-iterator to its corresponding match
        seekData(indexValue)
      }

      // you MUST advance to the next key
      indexSource.next()

      // skip over any intervening data entries, should they exist
      skipDataEntries(indexSource)
    }
  }

  /**
   * Updates the data-iterator to seek the first row that matches the current
   * (top) reference of the index-iterator.
   *
   * We emit the top-key from the index-iterator, and the top-value from the
   * data-iterator.  This is *IMPORTANT*, as otherwise we do not emit rows
   * that honor the SortedKeyValueIterator expectation, and Bad Things Happen.
   */
<<<<<<< HEAD
  def seekData(indexValue: DecodedIndex) {
=======
  def seekData(indexValue: DecodedIndexValue) {
>>>>>>> fe5d4a38
    val nextId = indexValue.id
    curId = new Text(nextId)
    val indexSourceTopKey = indexSource.getTopKey

    val dataSeekKey = new Key(indexSourceTopKey.getRow, curId)
    val range = new Range(dataSeekKey, null)
    val colFamilies = List[ByteSequence](new ArrayByteSequence(nextId.getBytes)).asJavaCollection
    dataSource.seek(range, colFamilies, true)

    // it may be possible to pollute the key space so that index rows can be
    // confused for data rows; skip until you know you've found a data row
    skipIndexEntries(dataSource)

    if (!dataSource.hasTop || dataSource.getTopKey == null || dataSource.getTopKey.getColumnFamily.toString != nextId)
      logger.error(s"Could not find the data key corresponding to index key $indexSourceTopKey and dataId is $nextId.")
    else {
      nextKey = new Key(indexSourceTopKey)
      nextValue = dataSource.getTopValue
    }
  }

  /**
   * If there was a next, then we pre-fetched it, so we report those entries
   * back to the user, and make an attempt to pre-fetch another row, allowing
   * us to know whether there exists, in fact, a next entry.
   */
  def next() {
    if (nextKey == null) {
      // this means that there are no more data to return
      topKey = null
      topValue = null
    } else {
      // assume the previously found values
      topKey = nextKey
      topValue = nextValue

      findTop()
    }
  }

  /**
   * Position the index-source.  Consequently, updates the data-source.
   *
   * @param range
   * @param columnFamilies
   * @param inclusive
   */
  def seek(range: Range, columnFamilies: java.util.Collection[ByteSequence], inclusive: Boolean) {
    // move the source iterator to the right starting spot
    indexSource.seek(range, columnFamilies, inclusive)

    // find the first index-entry that is inside the search polygon
    // (use the current entry, if it's already inside the search polygon)
    findTop()

    // pre-fetch the next entry, if one exists
    // (the idea is to always be one entry ahead)
    if (nextKey != null) next()
  }

  def deepCopy(env: IteratorEnvironment) = throw new UnsupportedOperationException("STII does not support deepCopy.")
}<|MERGE_RESOLUTION|>--- conflicted
+++ resolved
@@ -16,10 +16,9 @@
 
 package org.locationtech.geomesa.core.iterators
 
-import java.util.{HashSet => JHashSet, Date}
+import java.util.{HashSet => JHashSet}
 
 import com.typesafe.scalalogging.slf4j.Logging
-import com.vividsolutions.jts.geom.Geometry
 import org.apache.accumulo.core.data.{ArrayByteSequence, ByteSequence, Key, Range, Value}
 import org.apache.accumulo.core.iterators.{IteratorEnvironment, SortedKeyValueIterator}
 import org.apache.hadoop.io.Text
@@ -198,11 +197,8 @@
    * data-iterator.  This is *IMPORTANT*, as otherwise we do not emit rows
    * that honor the SortedKeyValueIterator expectation, and Bad Things Happen.
    */
-<<<<<<< HEAD
-  def seekData(indexValue: DecodedIndex) {
-=======
+
   def seekData(indexValue: DecodedIndexValue) {
->>>>>>> fe5d4a38
     val nextId = indexValue.id
     curId = new Text(nextId)
     val indexSourceTopKey = indexSource.getTopKey
