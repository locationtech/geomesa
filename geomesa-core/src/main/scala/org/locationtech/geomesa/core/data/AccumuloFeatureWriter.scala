/*
 * Copyright 2013 Commonwealth Computer Research, Inc.
 *
 * Licensed under the Apache License, Version 2.0 (the "License");
 * you may not use this file except in compliance with the License.
 * You may obtain a copy of the License at
 *
 * http://www.apache.org/licenses/LICENSE-2.0
 *
 * Unless required by applicable law or agreed to in writing, software
 * distributed under the License is distributed on an "AS IS" BASIS,
 * WITHOUT WARRANTIES OR CONDITIONS OF ANY KIND, either express or implied.
 * See the License for the specific language governing permissions and
 * limitations under the License.
 */

package org.locationtech.geomesa.core.data

import java.util.UUID

import com.typesafe.scalalogging.slf4j.Logging
import org.apache.accumulo.core.client.{BatchWriterConfig, Connector}
import org.apache.accumulo.core.data.{Key, Mutation, Value}
import org.apache.hadoop.mapred.{RecordWriter, Reporter}
import org.apache.hadoop.mapreduce.TaskInputOutputContext
import org.geotools.data.DataUtilities
import org.geotools.data.simple.SimpleFeatureWriter
import org.geotools.factory.Hints
import org.geotools.filter.identity.FeatureIdImpl
import org.locationtech.geomesa.core.data.tables.{AttributeTable, RecordTable, SpatioTemporalTable}
import org.locationtech.geomesa.core.index._
import org.locationtech.geomesa.feature.{AvroSimpleFeature, AvroSimpleFeatureFactory}
import org.locationtech.geomesa.utils.geotools.SimpleFeatureTypes
import org.opengis.feature.simple.{SimpleFeature, SimpleFeatureType}

object AccumuloFeatureWriter {

  type AccumuloRecordWriter = RecordWriter[Key, Value]

  class LocalRecordDeleter(tableName: String, connector: Connector) extends AccumuloRecordWriter {
    private val bw = connector.createBatchWriter(tableName, new BatchWriterConfig())

    def write(key: Key, value: Value) {
      val m = new Mutation(key.getRow)
      m.putDelete(key.getColumnFamily, key.getColumnQualifier, key.getColumnVisibilityParsed)
      bw.addMutation(m)
    }

    def close(reporter: Reporter) {
      bw.flush()
      bw.close()
    }
  }

  class MapReduceRecordWriter(context: TaskInputOutputContext[_,_,Key,Value]) extends AccumuloRecordWriter {
    def write(key: Key, value: Value) {
      context.write(key, value)
    }

    def close(reporter: Reporter) {}
  }
}

abstract class AccumuloFeatureWriter(featureType: SimpleFeatureType,
                                     indexEncoder: IndexEntryEncoder,
                                     encoder: SimpleFeatureEncoder,
                                     ds: AccumuloDataStore,
                                     visibility: String)
  extends SimpleFeatureWriter
          with Logging {

  val indexedAttributes = SimpleFeatureTypes.getIndexedAttributes(featureType)

  val connector = ds.connector

  protected val multiBWWriter = connector.createMultiTableBatchWriter(new BatchWriterConfig)

  // A "writer" is a function that takes a simple feature and writes
  // it to an index or table. This list is configured to match the
  // version of the datastore (i.e. single table vs catalog
  // table + index tables)
  protected val writers: List[SimpleFeature => Unit] = {
    val stTable = ds.getSpatioTemporalIdxTableName(featureType)
    val stWriter = List(SpatioTemporalTable.spatioTemporalWriter(multiBWWriter.getBatchWriter(stTable), indexEncoder))

    val attrWriters: List[SimpleFeature => Unit] =
      if (ds.catalogTableFormat(featureType)) {
        val attrTable = ds.getAttrIdxTableName(featureType)
        val recTable = ds.getRecordTableForType(featureType)
        val rowIdPrefix = org.locationtech.geomesa.core.index.getTableSharingPrefix(featureType)

        List(
          AttributeTable.attrWriter(multiBWWriter.getBatchWriter(attrTable), indexedAttributes, visibility, rowIdPrefix),
          RecordTable.recordWriter(multiBWWriter.getBatchWriter(recTable), encoder, visibility, rowIdPrefix))
      } else {
        List.empty
      }

    stWriter ::: attrWriters
  }

  def getFeatureType: SimpleFeatureType = featureType

  /* Return a String representing nextId - use UUID.random for universal uniqueness across multiple ingest nodes */
  protected def nextFeatureId = UUID.randomUUID().toString

  protected val builder = AvroSimpleFeatureFactory.featureBuilder(featureType)

  protected def writeToAccumulo(feature: SimpleFeature): Unit = {
    // see if there's a suggested ID to use for this feature
    // (relevant when this insertion is wrapped inside a Transaction)
    val toWrite =
      if(feature.getUserData.containsKey(Hints.PROVIDED_FID)) {
        builder.init(feature)
        builder.buildFeature(feature.getUserData.get(Hints.PROVIDED_FID).toString)
      }
      else feature

    // require non-null geometry to write to geomesa (can't index null geo yo!)
    if (toWrite.getDefaultGeometry != null) {
      writers.foreach { w => w(toWrite) }
    } else {
      logger.warn("Invalid feature to write (no default geometry):  " + DataUtilities.encodeFeature(toWrite))
    }
  }

<<<<<<< HEAD
  /** Creates a function to write a feature to the Record Table **/
  private def recordWriter(bw: BatchWriter): SimpleFeature => Unit =
    (feature: SimpleFeature) => {
      val m = new Mutation(feature.getID)
      m.put(SFT_CF, EMPTY_COLQ, new ColumnVisibility(visibility), new Value(encoder.encode(feature)))
      bw.addMutation(m)
    }

  /** Creates a function to write a feature to the spatio temporal index **/
  private def spatioTemporalWriter(bw: BatchWriter): SimpleFeature => Unit =
    (feature: SimpleFeature) => {
      val KVs = indexer.encode(feature, visibility)
      val m = KVs.groupBy { case (k, _) => k.getRow }.map { case (row, kvs) => kvsToMutations(row, kvs) }
      bw.addMutations(m.asJava)
    }

  /** Creates a function to write a feature to the attribute index **/
  private def attrWriter(bw: BatchWriter): SimpleFeature => Unit =
    (feature: SimpleFeature) => {
      val mutations = getAttributeIndexMutations(feature,
                                                 indexedAttributesWithNames,
                                                 new ColumnVisibility(visibility))
      bw.addMutations(mutations)
    }

  case class PutOrDeleteMutation(row: Array[Byte], cf: Text, cq: Text, v: Value)

  private def kvsToMutations(row: Text, kvs: Seq[(Key, Value)]): Mutation = {
    val m = new Mutation(row)
    kvs.foreach { case (k, v) =>
      m.put(k.getColumnFamily, k.getColumnQualifier, k.getColumnVisibilityParsed, v)
    }
    m
  }

=======
>>>>>>> aa272677
  def close() = multiBWWriter.close()

  def remove() {}

  def hasNext: Boolean = false
}

class AppendAccumuloFeatureWriter(featureType: SimpleFeatureType,
                                  indexEncoder: IndexEntryEncoder,
                                  connector: Connector,
                                  encoder: SimpleFeatureEncoder,
                                  visibility: String,
                                  ds: AccumuloDataStore)
  extends AccumuloFeatureWriter(featureType, indexEncoder, encoder, ds, visibility) {

  var currentFeature: SimpleFeature = null


  def write() {
    if (currentFeature != null) writeToAccumulo(currentFeature)
    currentFeature = null
  }

  def next(): SimpleFeature = {
    currentFeature = new AvroSimpleFeature(new FeatureIdImpl(nextFeatureId), featureType)
    currentFeature
  }

}

class ModifyAccumuloFeatureWriter(featureType: SimpleFeatureType,
                                  indexEncoder: IndexEntryEncoder,
                                  connector: Connector,
                                  encoder: SimpleFeatureEncoder,
                                  visibility: String,
                                  dataStore: AccumuloDataStore)
  extends AccumuloFeatureWriter(featureType, indexEncoder, encoder, dataStore, visibility) {

  val reader = dataStore.getFeatureReader(featureType.getName.toString)
  var live: SimpleFeature = null      /* feature to let user modify   */
  var original: SimpleFeature = null  /* feature returned from reader */

  // A remover is a function that removes a feature from an
  // index or table. This list is configured to match the
  // version of the datastore (i.e. single table vs catalog
  // table + index tables)
  val removers: List[SimpleFeature => Unit] = {
    val stTable = dataStore.getSpatioTemporalIdxTableName(featureType)
    val stWriter = List(SpatioTemporalTable.removeSpatioTemporalIdx(multiBWWriter.getBatchWriter(stTable), indexEncoder))

    val rowIdPrefix = org.locationtech.geomesa.core.index.getTableSharingPrefix(featureType)

    val attrWriters: List[SimpleFeature => Unit] =
      if (dataStore.catalogTableFormat(featureType)) {
        val attrTable = dataStore.getAttrIdxTableName(featureType)
        val recTable = dataStore.getRecordTableForType(featureType)

        List(
          AttributeTable.removeAttrIdx(multiBWWriter.getBatchWriter(attrTable), indexedAttributes, visibility, rowIdPrefix),
          RecordTable.recordDeleter(multiBWWriter.getBatchWriter(recTable), encoder, visibility, rowIdPrefix))
      } else {
        List.empty
      }
    stWriter ::: attrWriters
  }

  override def remove() =
    if (original != null) {
      removers.foreach { r => r(original)}
      multiBWWriter.flush()
    }

  override def hasNext = reader.hasNext

  /* only write if non null and it hasn't changed...*/
  /* original should be null only when reader runs out */
  override def write() =
    if(!live.equals(original)) {  // This depends on having the same SimpleFeature concrete class
      if(original != null) remove()
      writeToAccumulo(live)
    }

  override def next: SimpleFeature = {
    original = null
    live =
      if (hasNext) {
        original = reader.next()
        builder.init(original)
        builder.buildFeature(original.getID)
      } else {
        builder.buildFeature(nextFeatureId)
      }
    live
  }

  override def close() = {
    super.close() //closes writer
    reader.close()
  }

}<|MERGE_RESOLUTION|>--- conflicted
+++ resolved
@@ -81,7 +81,7 @@
   // table + index tables)
   protected val writers: List[SimpleFeature => Unit] = {
     val stTable = ds.getSpatioTemporalIdxTableName(featureType)
-    val stWriter = List(SpatioTemporalTable.spatioTemporalWriter(multiBWWriter.getBatchWriter(stTable), indexEncoder))
+    val stWriter = List(SpatioTemporalTable.spatioTemporalWriter(multiBWWriter.getBatchWriter(stTable), visibility, indexEncoder))
 
     val attrWriters: List[SimpleFeature => Unit] =
       if (ds.catalogTableFormat(featureType)) {
@@ -124,44 +124,6 @@
     }
   }
 
-<<<<<<< HEAD
-  /** Creates a function to write a feature to the Record Table **/
-  private def recordWriter(bw: BatchWriter): SimpleFeature => Unit =
-    (feature: SimpleFeature) => {
-      val m = new Mutation(feature.getID)
-      m.put(SFT_CF, EMPTY_COLQ, new ColumnVisibility(visibility), new Value(encoder.encode(feature)))
-      bw.addMutation(m)
-    }
-
-  /** Creates a function to write a feature to the spatio temporal index **/
-  private def spatioTemporalWriter(bw: BatchWriter): SimpleFeature => Unit =
-    (feature: SimpleFeature) => {
-      val KVs = indexer.encode(feature, visibility)
-      val m = KVs.groupBy { case (k, _) => k.getRow }.map { case (row, kvs) => kvsToMutations(row, kvs) }
-      bw.addMutations(m.asJava)
-    }
-
-  /** Creates a function to write a feature to the attribute index **/
-  private def attrWriter(bw: BatchWriter): SimpleFeature => Unit =
-    (feature: SimpleFeature) => {
-      val mutations = getAttributeIndexMutations(feature,
-                                                 indexedAttributesWithNames,
-                                                 new ColumnVisibility(visibility))
-      bw.addMutations(mutations)
-    }
-
-  case class PutOrDeleteMutation(row: Array[Byte], cf: Text, cq: Text, v: Value)
-
-  private def kvsToMutations(row: Text, kvs: Seq[(Key, Value)]): Mutation = {
-    val m = new Mutation(row)
-    kvs.foreach { case (k, v) =>
-      m.put(k.getColumnFamily, k.getColumnQualifier, k.getColumnVisibilityParsed, v)
-    }
-    m
-  }
-
-=======
->>>>>>> aa272677
   def close() = multiBWWriter.close()
 
   def remove() {}
