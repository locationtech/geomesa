--- conflicted
+++ resolved
@@ -17,12 +17,8 @@
 package geomesa.core.data
 
 import com.vividsolutions.jts.geom.Coordinate
-<<<<<<< HEAD
-import geomesa.core.index.SF_PROPERTY_START_TIME
+import geomesa.core.index.{IndexSchemaBuilder, SF_PROPERTY_START_TIME}
 import geomesa.core.iterators.TestData
-=======
-import geomesa.core.index.{IndexSchemaBuilder, SF_PROPERTY_START_TIME}
->>>>>>> 075f5a43
 import geomesa.core.security.{AuthorizationsProvider, DefaultAuthorizationsProvider, FilteringAuthorizationsProvider}
 import geomesa.feature.AvroSimpleFeatureFactory
 import geomesa.utils.geotools.SimpleFeatureTypes
@@ -95,6 +91,7 @@
       "auths"           -> "A,B,C",
       "tableName"       -> tableName,
       "useMock"         -> "true",
+      "indexSchemaFormat" -> testIndexSchemaFormat,
       "featureEncoding" -> "avro")).asInstanceOf[AccumuloDataStore]
   }
 
