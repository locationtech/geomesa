--- conflicted
+++ resolved
@@ -172,20 +172,12 @@
     override val max: java.lang.Long = java.lang.Long.MAX_VALUE
   }
 
-<<<<<<< HEAD
-  implicit object MinMaxFloat extends ComparableMinMax[java.lang.Float] {
-=======
   implicit object MinMaxFloat extends ComparableMinMax[java.lang.Float] with Serializable {
->>>>>>> b238a3a0
     override val min: java.lang.Float = 0f - java.lang.Float.MAX_VALUE
     override val max: java.lang.Float = java.lang.Float.MAX_VALUE
   }
 
-<<<<<<< HEAD
-  implicit object MinMaxDouble extends ComparableMinMax[java.lang.Double] {
-=======
   implicit object MinMaxDouble extends ComparableMinMax[java.lang.Double] with Serializable  {
->>>>>>> b238a3a0
     override val min: java.lang.Double = 0d - java.lang.Double.MAX_VALUE
     override val max: java.lang.Double = java.lang.Double.MAX_VALUE
   }
