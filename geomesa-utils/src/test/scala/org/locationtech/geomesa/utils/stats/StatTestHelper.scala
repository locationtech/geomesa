/***********************************************************************
* Copyright (c) 2013-2016 Commonwealth Computer Research, Inc.
* All rights reserved. This program and the accompanying materials
* are made available under the terms of the Apache License, Version 2.0
* which accompanies this distribution and is available at
* http://www.opensource.org/licenses/apache2.0.php.
*************************************************************************/

package org.locationtech.geomesa.utils.stats

import org.geotools.feature.simple.SimpleFeatureBuilder
import org.locationtech.geomesa.utils.geotools.SimpleFeatureTypes

trait StatTestHelper {
  val sftSpec = "strAttr:String,intAttr:Integer,longAttr:Long,doubleAttr:Double,floatAttr:Float,cat1:Integer,cat2:String,geom:Geometry:srid=4326,dtg:Date"
  val sft = SimpleFeatureTypes.createType("test", sftSpec)

  val stringIndex = sft.indexOf("strAttr")
  val intIndex = sft.indexOf("intAttr")
  val longIndex = sft.indexOf("longAttr")
  val doubleIndex = sft.indexOf("doubleAttr")
  val floatIndex = sft.indexOf("floatAttr")
  val category1Index = sft.indexOf("cat1")
  val category2Index = sft.indexOf("cat2")
  val geomIndex = sft.indexOf("geom")
  val dateIndex = sft.indexOf("dtg")

  val features = (0 until 100).toArray.map { i =>
    val a = Array(f"abc$i%03d", i, i, i, i, i%10, String.valueOf((math.abs(i%26) + 'A').toChar), s"POINT(-$i ${i / 2})", f"2012-01-01T${i%24}%02d:00:00.000Z")
    SimpleFeatureBuilder.build(sft, a.asInstanceOf[Array[AnyRef]], i.toString)
  }

  val features2 = (100 until 200).toArray.map { i =>
    val a = Array(f"abc$i%03d", i, i, i, i, i%10, String.valueOf((math.abs(i%26) + 'A').toChar),s"POINT(${i -20} ${i / 2 - 20})", f"2012-01-02T${i%24}%02d:00:00.000Z")
    SimpleFeatureBuilder.build(sft, a.asInstanceOf[Array[AnyRef]], i.toString)
  }

  val features3 = (-100 until 0).toArray.map { i =>
<<<<<<< HEAD
    val a = Array(f"abc$i%+03d", i, i, i, i, s"POINT($i $i)", f"2012-01-02T${Math.abs(i)%24}%02d:00:00.000Z")
    SimpleFeatureBuilder.build(sft, a.asInstanceOf[Array[AnyRef]], i.toString)
  }
=======
    val a = Array(f"abc$i%+03d", i, i, i, i, i%10, String.valueOf((math.abs(i%26) + 'A').toChar),s"POINT($i $i)", f"2012-01-02T${Math.abs(i)%24}%02d:00:00.000Z")
    SimpleFeatureBuilder.build(sft, a.asInstanceOf[Array[AnyRef]], i.toString)
  }

  implicit class WhiteSpace(s: String) {
    def ignoreSpace: String = s.replaceAll("\\s+","\\\\s*")
  }
>>>>>>> b238a3a0
}<|MERGE_RESOLUTION|>--- conflicted
+++ resolved
@@ -36,11 +36,6 @@
   }
 
   val features3 = (-100 until 0).toArray.map { i =>
-<<<<<<< HEAD
-    val a = Array(f"abc$i%+03d", i, i, i, i, s"POINT($i $i)", f"2012-01-02T${Math.abs(i)%24}%02d:00:00.000Z")
-    SimpleFeatureBuilder.build(sft, a.asInstanceOf[Array[AnyRef]], i.toString)
-  }
-=======
     val a = Array(f"abc$i%+03d", i, i, i, i, i%10, String.valueOf((math.abs(i%26) + 'A').toChar),s"POINT($i $i)", f"2012-01-02T${Math.abs(i)%24}%02d:00:00.000Z")
     SimpleFeatureBuilder.build(sft, a.asInstanceOf[Array[AnyRef]], i.toString)
   }
@@ -48,5 +43,4 @@
   implicit class WhiteSpace(s: String) {
     def ignoreSpace: String = s.replaceAll("\\s+","\\\\s*")
   }
->>>>>>> b238a3a0
 }