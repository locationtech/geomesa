/***********************************************************************
 * Copyright (c) 2013-2025 General Atomics Integrated Intelligence, Inc.
 * All rights reserved. This program and the accompanying materials
 * are made available under the terms of the Apache License, Version 2.0
 * which accompanies this distribution and is available at
 * https://www.apache.org/licenses/LICENSE-2.0
 ***********************************************************************/

package org.locationtech.geomesa.index.planning

import com.typesafe.scalalogging.LazyLogging
import org.geotools.api.feature.simple.SimpleFeatureType
import org.geotools.api.filter.Filter
import org.geotools.util.factory.Hints
import org.locationtech.geomesa.index.api._
import org.locationtech.geomesa.index.geotools.GeoMesaDataStore
import org.locationtech.geomesa.index.index.EmptyIndex
import org.locationtech.geomesa.index.index.attribute.AttributeIndex
import org.locationtech.geomesa.index.planning.QueryPlanner.CostEvaluation
import org.locationtech.geomesa.index.planning.QueryPlanner.CostEvaluation.CostEvaluation
import org.locationtech.geomesa.index.stats.GeoMesaStats
import org.locationtech.geomesa.index.utils.{ExplainNull, Explainer}
import org.locationtech.geomesa.utils.conf.GeoMesaSystemProperties.SystemProperty
import org.locationtech.geomesa.utils.index.IndexMode
import org.locationtech.geomesa.utils.metrics.MethodProfiling

/**
  * Selects from available strategies for answering a query
  */
trait StrategyDecider {

  /**
   * Select from available filter plans
   *
   * @param sft simple feature type being queried
   * @param options filter plans that can satisfy the query
   * @param stats optional stats that can be used for selecting a plan
   * @param explain explain logging
   * @return filter plan to execute
   */
  @deprecated("Replaced with alternate signature")
  def selectFilterPlan(
    sft: SimpleFeatureType,
    options: Seq[FilterPlan],
    stats: Option[GeoMesaStats],
    explain: Explainer): FilterPlan = throw new NotImplementedError()

  /**
   * Select from available filter plans.
   *
   * This method has a default implementation that delegates to the old method for
   * back-compatibility, but should be overridden going forward
   *
   * @param ds data store
   * @param sft simple feature type being queried
   * @param options filter plans that can satisfy the query
   * @param evaluation cost evaluation type
   * @param explain explain logging
   * @return filter plan to execute
   */
  def selectFilterPlan[DS <: GeoMesaDataStore[DS]](
      ds: DS,
      sft: SimpleFeatureType,
      options: Seq[FilterPlan],
      evaluation: CostEvaluation,
      explain: Explainer): FilterPlan = {
    val stats = evaluation match {
      case CostEvaluation.Stats => Option(ds.stats)
      case CostEvaluation.Index => None
    }
    // noinspection ScalaDeprecation
    selectFilterPlan(sft, options, stats, explain)
  }
}

object StrategyDecider extends MethodProfiling with LazyLogging {

  import org.locationtech.geomesa.index.conf.QueryHints.RichHints

  private val decider: StrategyDecider = SystemProperty("geomesa.strategy.decider").option match {
    case None       => new CostBasedStrategyDecider()
    case Some(clas) => Class.forName(clas).getConstructor().newInstance().asInstanceOf[StrategyDecider]
  }

  logger.debug(s"Using strategy provider '${decider.getClass.getName}'")

  /**
    * Selects a strategy for executing a given query.
    *
    * If a particular strategy has been requested, that strategy will be used (note - this is only
    * partially supported, and should be used with care.)
    *
    * Otherwise, the query will be examined for strategies that could be used to execute it. The cost of
    * executing each available strategy will be calculated, and the least expensive strategy will be used.
    *
    * @param ds data store
    * @param sft simple feature type
    * @param filter filter to execute
    * @param hints query hints (transform, etc)
    * @param requested requested index
    * @param explain for trace logging
    * @return
    */
  def getFilterPlan[DS <: GeoMesaDataStore[DS]](
      ds: DS,
      sft: SimpleFeatureType,
      filter: Filter,
      hints: Hints,
      requested: Option[String],
      explain: Explainer = ExplainNull): Seq[FilterStrategy] = {

    def complete(op: String, time: Long, count: Int): Unit = explain(s"$op took ${time}ms for $count options")

    val evaluation = hints.getCostEvaluation
    val indices = ds.manager.indices(sft, mode = IndexMode.Read)

    // get the various options that we could potentially use
    val options = profile((o: Seq[FilterPlan], t: Long) => complete("Query processing", t, o.length)) {
      new FilterSplitter(sft, indices).getQueryOptions(filter, hints, requested)
    }

    val selected = profile(t => complete("Strategy selection", t, options.length)) {
      if (requested.isDefined) {
        val id = requested.get
        // see if one of the normal plans matches the requested type - if not, force it
        val forced = matchRequested(id, options).getOrElse {
          val index =
            indices.find(_.identifier.equalsIgnoreCase(id))
              .orElse(indices.find(_.name.equalsIgnoreCase(id)))
              .getOrElse {
                throw new IllegalArgumentException(s"Invalid index strategy: $id. Valid values are " +
                  indices.map(i => s"${i.name}, ${i.identifier}").mkString(", "))
              }
          val secondary = if (filter == Filter.INCLUDE) { None } else { Some(filter) }
          FilterPlan(Seq(FilterStrategy(index, None, secondary, temporal = false, Float.PositiveInfinity, hints)))
        }
        explain(s"Filter plan forced to $forced")
        forced
      } else if (options.isEmpty) {
        // corresponds to filter.exclude
        // we still need to return something so that we can handle reduce steps, if needed
        explain("No filter plans found - creating empty plan")
        FilterPlan(Seq(FilterStrategy(new EmptyIndex(ds, sft), Some(Filter.EXCLUDE), None, temporal = false, 1f, hints)))
      } else if (options.lengthCompare(1) == 0) {
        // only a single option, so don't bother with cost
        explain(s"Filter plan: ${options.head}")
        options.head
      } else {
        // let the decider implementation choose the best option
        decider.selectFilterPlan(ds, sft, options, evaluation, explain)
      }
    }

    selected.strategies
  }

  private def matchRequested(id: String, options: Seq[FilterPlan]): Option[FilterPlan] = {
    def byId: Option[FilterPlan] = options.find(_.strategies.forall(_.index.identifier.equalsIgnoreCase(id)))
    def byName: Option[FilterPlan] = options.find(_.strategies.forall(_.index.name.equalsIgnoreCase(id)))
    // back-compatibility for attr vs join index name
    def byJoin: Option[FilterPlan] = if (!AttributeIndex.name.equalsIgnoreCase(id)) { None } else {
      options.find(_.strategies.forall(_.index.name == AttributeIndex.JoinIndexName))
    }
    byId.orElse(byName).orElse(byJoin)
  }

<<<<<<< HEAD
  private class CostBasedStrategyDecider extends StrategyDecider with MethodProfiling {
=======
  class CostBasedStrategyDecider extends StrategyDecider {
>>>>>>> 1c0555a0

    import org.locationtech.geomesa.utils.geotools.RichSimpleFeatureType.RichSimpleFeatureType

    override def selectFilterPlan[DS <: GeoMesaDataStore[DS]](
        ds: DS,
        sft: SimpleFeatureType,
        options: Seq[FilterPlan],
        evaluation: CostEvaluation,
        explain: Explainer): FilterPlan = {

      def cost(option: FilterPlan): FilterPlanCost = {
        profile((fpc: FilterPlanCost, time: Long) => fpc.copy(time = time)) {
          var cost = BigInt(0)
          option.strategies.foreach { strategy =>
            val count = evaluation match {
              case CostEvaluation.Stats => ds.adapter.getStrategyCost(strategy, explain)
              case CostEvaluation.Index => None
            }
            cost = cost + BigInt((count.getOrElse(100L) * strategy.costMultiplier).toLong)
          }
          FilterPlanCost(option, if (cost.isValidLong) { cost.longValue } else { Long.MaxValue }, 0L)
        }
      }

      val costs = options.map(cost).sorted

      val temporal = if (!sft.isTemporalPriority) { None } else {
        costs.find(c => c.plan.strategies.nonEmpty && c.plan.strategies.forall(_.temporal))
      }
      val selected = temporal.getOrElse(costs.head)
      explain(s"Filter plan selected: $selected")
      explain(s"Filter plans not selected: ${costs.filterNot(_.eq(selected)).mkString(", ")}")
      selected.plan
    }

    private case class FilterPlanCost(plan: FilterPlan, cost: Long, time: Long) extends Comparable[FilterPlanCost] {
      override def compareTo(o: FilterPlanCost): Int = java.lang.Long.compare(cost, o.cost)
      override def toString: String = s"$plan (Cost $cost in ${time}ms)"
    }
  }
}<|MERGE_RESOLUTION|>--- conflicted
+++ resolved
@@ -164,11 +164,7 @@
     byId.orElse(byName).orElse(byJoin)
   }
 
-<<<<<<< HEAD
-  private class CostBasedStrategyDecider extends StrategyDecider with MethodProfiling {
-=======
-  class CostBasedStrategyDecider extends StrategyDecider {
->>>>>>> 1c0555a0
+  private class CostBasedStrategyDecider extends StrategyDecider {
 
     import org.locationtech.geomesa.utils.geotools.RichSimpleFeatureType.RichSimpleFeatureType
 
