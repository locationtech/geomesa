/***********************************************************************
 * Copyright (c) 2013-2022 Commonwealth Computer Research, Inc.
 * All rights reserved. This program and the accompanying materials
 * are made available under the terms of the Apache License, Version 2.0
 * which accompanies this distribution and is available at
 * http://www.opensource.org/licenses/apache2.0.php.
 ***********************************************************************/

package org.locationtech.geomesa.index.metadata

import java.time.format.DateTimeFormatterBuilder
import java.time.temporal.ChronoField
import java.time.{Instant, ZoneOffset}
import java.util.Locale
import java.util.concurrent.TimeUnit
import java.util.concurrent.atomic.AtomicBoolean

import com.github.benmanes.caffeine.cache.{Cache, CacheLoader, Caffeine}
import com.typesafe.scalalogging.LazyLogging
import org.locationtech.geomesa.utils.collection.{CloseableIterator, IsSynchronized, MaybeSynchronized, NotSynchronized}
import org.locationtech.geomesa.utils.conf.GeoMesaSystemProperties.SystemProperty
import org.locationtech.geomesa.utils.io.WithClose
import org.locationtech.geomesa.utils.text.DateParsing

/**
  * Metadata persisted in a database table. The underlying table will be lazily created when required.
  * Metadata values are cached with a configurable timeout to save repeated database reads.
  *
  * @tparam T type param
  */
trait TableBasedMetadata[T] extends GeoMesaMetadata[T] with LazyLogging {

  import scala.collection.JavaConverters._

  /**
    * Serializer
    *
    * @return
    */
  def serializer: MetadataSerializer[T]

  /**
    * Checks if the underlying table exists
    *
    * @return
    */
  protected def checkIfTableExists: Boolean

  /**
    * Creates the underlying table
    */
  protected def createTable(): Unit

  /**
    * Create an instance to use for backup
    *
    * @param timestamp formatted timestamp for the current time
    * @return
    */
  protected def createEmptyBackup(timestamp: String): TableBasedMetadata[T]

  /**
    * Writes key/value pairs
    *
    * @param rows keys/values
    */
  protected def write(typeName: String, rows: Seq[(String, Array[Byte])]): Unit

  /**
    * Deletes multiple rows
    *
    * @param typeName simple feature type name
    * @param keys keys
    */
  protected def delete(typeName: String, keys: Seq[String])

  /**
    * Reads a value from the underlying table
    *
    * @param typeName simple feature type name
    * @param key key
    * @return value, if it exists
    */
  protected def scanValue(typeName: String, key: String): Option[Array[Byte]]

  /**
    * Reads row keys from the underlying table
    *
    * @param typeName simple feature type name
    * @param prefix scan prefix, or empty string for all values
    * @return matching tuples of (key, value)
    */
  protected def scanValues(typeName: String, prefix: String = ""): CloseableIterator[(String, Array[Byte])]

  /**
    * Reads all row keys from the underlying table
    *
    * @return matching tuples of (typeName, key)
    */
  protected def scanKeys(): CloseableIterator[(String, String)]

  // only synchronize if table doesn't exist - otherwise it's ready only and we can avoid synchronization
<<<<<<< HEAD
  private var tableExists: MaybeSynchronized[Boolean] =
    if (checkIfTableExists) { new NotSynchronized(true) } else { new IsSynchronized(false) }
=======
  private val tableExists: AtomicBoolean = new AtomicBoolean(checkIfTableExists)
>>>>>>> 91799199

  private val expiry = TableBasedMetadata.Expiry.toDuration.get.toMillis

  // cache for our metadata - invalidate every 10 minutes so we keep things current
  private val metaDataCache =
    Caffeine.newBuilder().expireAfterWrite(expiry, TimeUnit.MILLISECONDS).build(
      new CacheLoader[(String, String), Option[T]] {
        override def load(typeNameAndKey: (String, String)): Option[T] = {
          if (!tableExists.get) { None } else {
            val (typeName, key) = typeNameAndKey
            scanValue(typeName, key).map(serializer.deserialize(typeName, _))
          }
        }
      }
    )

  // keep a separate cache for scan queries vs point lookups, so that the point lookups don't cache
  // partial values for a scan result
  private val metaDataScanCache =
    Caffeine.newBuilder().expireAfterWrite(expiry, TimeUnit.MILLISECONDS).build(
      new CacheLoader[(String, String), Seq[(String, T)]] {
        override def load(typeNameAndPrefix: (String, String)): Seq[(String, T)] = {
          if (!tableExists.get) { Seq.empty } else {
            val (typeName, prefix) = typeNameAndPrefix
            WithClose(scanValues(typeName, prefix)) { iter =>
              val builder = Seq.newBuilder[(String, T)]
              iter.foreach { case (k, v) => builder += k -> serializer.deserialize(typeName, v) }
              builder.result()
            }
          }
        }
      }
    )

  private lazy val formatter =
    new DateTimeFormatterBuilder()
      .parseCaseInsensitive()
      .appendValue(ChronoField.YEAR, 4)
      .appendValue(ChronoField.MONTH_OF_YEAR, 2)
      .appendValue(ChronoField.DAY_OF_MONTH, 2)
      .appendLiteral('T')
      .appendValue(ChronoField.HOUR_OF_DAY, 2)
      .appendValue(ChronoField.MINUTE_OF_HOUR, 2)
      .appendValue(ChronoField.SECOND_OF_MINUTE, 2)
      .toFormatter(Locale.US)
      .withZone(ZoneOffset.UTC)

  override def getFeatureTypes: Array[String] = {
    if (!tableExists.get) { Array.empty } else {
      WithClose(scanKeys()) { keys =>
        keys.collect { case (typeName, key) if key == GeoMesaMetadata.AttributesKey => typeName }.toArray
      }
    }
  }

  override def read(typeName: String, key: String, cache: Boolean): Option[T] = {
    if (!cache) {
      metaDataCache.invalidate((typeName, key))
    }
    metaDataCache.get((typeName, key))
  }

  override def scan(typeName: String, prefix: String, cache: Boolean): Seq[(String, T)] = {
    if (!cache) {
      metaDataScanCache.invalidate((typeName, prefix))
    }
    metaDataScanCache.get((typeName, prefix))
  }

  override def insert(typeName: String, key: String, value: T): Unit = insert(typeName, Map(key -> value))

  override def insert(typeName: String, kvPairs: Map[String, T]): Unit = {
    ensureTableExists()
    val strings = kvPairs.map { case (k, v) =>
      metaDataCache.put((typeName, k), Option(v)) // note: side effect in map
      (k, serializer.serialize(typeName, v))
    }
    write(typeName, strings.toSeq)
    invalidate(metaDataScanCache, typeName)
  }

  override def invalidateCache(typeName: String, key: String): Unit = {
    metaDataCache.invalidate((typeName, key))
    invalidate(metaDataScanCache, typeName)
  }

  override def remove(typeName: String, key: String): Unit = remove(typeName, Seq(key))

  override def remove(typeName: String, keys: Seq[String]): Unit = {
    if (tableExists.get) {
      delete(typeName, keys)
      // also remove from the cache
      keys.foreach(k => metaDataCache.invalidate((typeName, k)))
      invalidate(metaDataScanCache, typeName)
    } else {
      logger.debug(s"Trying to delete '$typeName: ${keys.mkString(", ")}' but table does not exist")
    }
  }

  override def delete(typeName: String): Unit = {
    if (tableExists.get) {
      WithClose(scanValues(typeName)) { rows =>
        if (rows.nonEmpty) {
          delete(typeName, rows.map(_._1).toSeq)
        }
      }
    } else {
      logger.debug(s"Trying to delete type '$typeName' but table does not exist")
    }
    Seq(metaDataCache, metaDataScanCache).foreach(invalidate(_, typeName))
  }

  override def backup(typeName: String): Unit = {
    if (tableExists.get) {
      WithClose(scanValues(typeName)) { rows =>
        if (rows.nonEmpty) {
          WithClose(createEmptyBackup(DateParsing.formatInstant(Instant.now, formatter))) { metadata =>
            metadata.ensureTableExists()
            metadata.write(typeName, rows.toSeq)
          }
        }
      }
    } else {
      logger.debug(s"Trying to back up type '$typeName' but table does not exist")
    }
  }

  // checks that the table is already created, and creates it if not
  def ensureTableExists(): Unit = {
    if(tableExists.compareAndSet(false,true)) {
      createTable()
    }
  }

  override def resetCache():Unit={
    tableExists.set(checkIfTableExists)
    metaDataCache.invalidateAll()
  }

  override def resetCache():Unit={
    tableExists = if (checkIfTableExists) { new NotSynchronized[Boolean](true)} else {new IsSynchronized[Boolean](false)}
    metaDataCache.invalidateAll()
  }

  /**
    * Invalidate all keys for the given feature type
    *
    * @param cache cache to invalidate
    * @param typeName feature type name
    */
  private def invalidate(cache: Cache[(String, String), _], typeName: String): Unit = {
    cache.asMap.asScala.keys.foreach { k =>
      if (k._1 == typeName) {
        cache.invalidate(k)
      }
    }
  }
}

object TableBasedMetadata {
  val Expiry = SystemProperty("geomesa.metadata.expiry", "10 minutes")
}<|MERGE_RESOLUTION|>--- conflicted
+++ resolved
@@ -100,12 +100,7 @@
   protected def scanKeys(): CloseableIterator[(String, String)]
 
   // only synchronize if table doesn't exist - otherwise it's ready only and we can avoid synchronization
-<<<<<<< HEAD
-  private var tableExists: MaybeSynchronized[Boolean] =
-    if (checkIfTableExists) { new NotSynchronized(true) } else { new IsSynchronized(false) }
-=======
   private val tableExists: AtomicBoolean = new AtomicBoolean(checkIfTableExists)
->>>>>>> 91799199
 
   private val expiry = TableBasedMetadata.Expiry.toDuration.get.toMillis
 
@@ -245,11 +240,6 @@
     metaDataCache.invalidateAll()
   }
 
-  override def resetCache():Unit={
-    tableExists = if (checkIfTableExists) { new NotSynchronized[Boolean](true)} else {new IsSynchronized[Boolean](false)}
-    metaDataCache.invalidateAll()
-  }
-
   /**
     * Invalidate all keys for the given feature type
     *
