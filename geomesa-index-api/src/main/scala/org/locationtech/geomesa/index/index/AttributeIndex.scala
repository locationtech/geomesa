/***********************************************************************
 * Copyright (c) 2013-2018 Commonwealth Computer Research, Inc.
 * All rights reserved. This program and the accompanying materials
 * are made available under the terms of the Apache License, Version 2.0
 * which accompanies this distribution and is available at
 * http://www.opensource.org/licenses/apache2.0.php.
 ***********************************************************************/

package org.locationtech.geomesa.index.index

import java.nio.charset.StandardCharsets
import java.util.{Locale, Collection => JCollection}

import com.google.common.primitives.{Bytes, Shorts, UnsignedBytes}
import com.typesafe.scalalogging.LazyLogging
import org.calrissian.mango.types.{LexiTypeEncoders, TypeRegistry}
import org.geotools.data.DataUtilities
import org.geotools.factory.Hints
import org.geotools.feature.simple.SimpleFeatureTypeBuilder
import org.geotools.util.Converters
import org.locationtech.geomesa.filter._
import org.locationtech.geomesa.index.api.{FilterStrategy, GeoMesaFeatureIndex, QueryPlan, WrappedFeature}
import org.locationtech.geomesa.index.conf.TableSplitter
import org.locationtech.geomesa.index.conf.splitter.DefaultSplitter
import org.locationtech.geomesa.index.geotools.GeoMesaDataStore
import org.locationtech.geomesa.index.index.AttributeIndex.AttributeRowDecoder
import org.locationtech.geomesa.index.index.z2.{XZ2IndexKeySpace, Z2IndexKeySpace}
import org.locationtech.geomesa.index.index.z3.{XZ3IndexKeySpace, Z3IndexKeySpace}
import org.locationtech.geomesa.index.strategies.AttributeFilterStrategy
import org.locationtech.geomesa.index.utils.{Explainer, SplitArrays}
import org.locationtech.geomesa.utils.geotools.RichAttributeDescriptors.RichAttributeDescriptor
import org.locationtech.geomesa.utils.geotools.RichSimpleFeatureType.RichSimpleFeatureType
import org.locationtech.geomesa.utils.geotools.SimpleFeatureTypes
import org.opengis.feature.`type`.AttributeDescriptor
import org.opengis.feature.simple.SimpleFeatureType
import org.opengis.filter._

import scala.collection.JavaConversions._
import scala.collection.JavaConverters._
import scala.util.Try

/**
  * Attribute index with secondary z-curve indexing. Z-indexing is based on the sft and will be
  * one of Z3, XZ3, Z2, XZ2.
  */
trait AttributeIndex[DS <: GeoMesaDataStore[DS, F, W], F <: WrappedFeature, W, R, C]
    extends GeoMesaFeatureIndex[DS, F, W] with IndexAdapter[DS, F, W, R, C] with AttributeFilterStrategy[DS, F, W]
    with AttributeRowDecoder with LazyLogging {

  import AttributeIndex._
  import org.locationtech.geomesa.utils.geotools.RichSimpleFeatureType.RichSimpleFeatureType

  override val name: String = AttributeIndex.Name

  override def supports(sft: SimpleFeatureType): Boolean =
    sft.getAttributeDescriptors.exists(_.isIndexed)

  override def writer(sft: SimpleFeatureType, ds: DS): (F) => Seq[W] = {
    val getRows = getRowKeys(sft, lenient = false)
    (wf) => getRows(wf).map { case (_, r) => createInsert(r, wf) }
  }

  override def remover(sft: SimpleFeatureType, ds: DS): (F) => Seq[W] = {
    val getRows = getRowKeys(sft, lenient = true)
    (wf) => getRows(wf).map { case (_, r) => createDelete(r, wf) }
  }

  override def getIdFromRow(sft: SimpleFeatureType): (Array[Byte], Int, Int) => String = {
    // drop the encoded value and the date field (12 bytes) if it's present - the rest of the row is the ID
    val shard = getShards(sft).head.length
    // exclude feature byte and 2 index bytes and shard bytes
    val from = if (sft.isTableSharing) { 3 + shard } else { 2 + shard }
    val secondary = getSecondaryIndexKeyLength(sft)
    (row, offset, length) => {
      val start = row.indexOf(NullByte, from + offset) + secondary + 1
      new String(row, start, length + offset - start, StandardCharsets.UTF_8)
    }
  }

  override def decodeRowValue(sft: SimpleFeatureType, index: Int): (Array[Byte], Int, Int) => Try[AnyRef] = {
    val shard = getShards(sft).head.length
    // exclude feature byte and 2 index bytes and shard bytes
    val from = if (sft.isTableSharing) { 3 + shard } else { 2 + shard }
    val descriptor = sft.getDescriptor(index)
    val decode: (String) => AnyRef = if (descriptor.isList) {
      // get the alias from the type of values in the collection
      val alias = descriptor.getListType().getSimpleName.toLowerCase(Locale.US)
      // Note that for collection types, only a single entry of the collection will be decoded - this is
      // because the collection entries have been broken up into multiple rows
      (encoded) => Seq(typeRegistry.decode(alias, encoded)).asJava
    } else {
      val alias = descriptor.getType.getBinding.getSimpleName.toLowerCase(Locale.US)
      typeRegistry.decode(alias, _)
    }
    (row, offset, length) => Try {
      val valueStart = offset + from // start of the encoded value
      val end = offset + length // end of the row, max search space
      var valueEnd = valueStart // end of the encoded value
      while (valueEnd < end && row(valueEnd) != NullByte) { // null byte indicates end of value
        valueEnd += 1
      }
      decode(new String(row, valueStart, valueEnd - valueStart, StandardCharsets.UTF_8))
    }
  }

  override def getSplits(sft: SimpleFeatureType): Seq[Array[Byte]] = {
    def nonEmpty(bytes: Seq[Array[Byte]]): Seq[Array[Byte]] = if (bytes.nonEmpty) { bytes } else { Seq(Array.empty) }

    val sharing = sft.getTableSharingBytes
    val indices = SimpleFeatureTypes.getSecondaryIndexedAttributes(sft).map(d => sft.indexOf(d.getLocalName))
    val shards = nonEmpty(getShards(sft))

    val splitter = sft.getTableSplitter.getOrElse(classOf[DefaultSplitter]).newInstance().asInstanceOf[TableSplitter]
<<<<<<< HEAD
    indices.flatMap { indexOf =>
=======
    val result = indices.flatMap { indexOf =>
>>>>>>> f69d433e
      val singleAttributeType = {
        val builder = new SimpleFeatureTypeBuilder()
        builder.setName(sft.getName)
        builder.add(sft.getDescriptor(indexOf))
        builder.buildFeatureType()
      }
      val bytes = indexToBytes(indexOf)
<<<<<<< HEAD
      val splits = nonEmpty(splitter.getSplits(name, singleAttributeType, sft.getTableSplitterOptions))
      for (shard <- shards; split <- splits) yield {
        Bytes.concat(sharing, bytes, shard, split)
      }
=======
      val splits = nonEmpty(splitter.getSplits(singleAttributeType, name, sft.getTableSplitterOptions))
      for (shard <- shards; split <- splits) yield {
        Bytes.concat(sharing, bytes, shard, split)
      }
    }

    // if not sharing, or the first feature in the table, drop the first split, which will otherwise be empty
    if (sharing.isEmpty || sharing.head == 0.toByte) {
      result.drop(1)
    } else {
      result
>>>>>>> f69d433e
    }
  }

  override def getQueryPlan(sft: SimpleFeatureType,
                            ds: DS,
                            filter: FilterStrategy[DS, F, W],
                            hints: Hints,
                            explain: Explainer): QueryPlan[DS, F, W] = {

    import org.locationtech.geomesa.utils.conversions.ScalaImplicits.RichTraversableOnce

    val primary = filter.primary.getOrElse {
      throw new IllegalStateException("Attribute index does not support Filter.INCLUDE")
    }

    // pull out any dates from the filter to help narrow down the attribute ranges
    val secondaryRanges = filter.secondary.map(getSecondaryIndexRanges(sft, _, explain)).getOrElse(Seq.empty)

    // TODO GEOMESA-1336 fix exclusive AND handling for list types

    val attribute = {
      val names = DataUtilities.attributeNames(primary)
      require(names.length == 1, s"Couldn't extract single attribute name from filter '${filterToString(primary)}'")
      names(0)
    }

    val i = sft.indexOf(attribute)
    require(i != -1, s"Attribute '$attribute' from filter '${filterToString(primary)}' does not exist in '$sft'")

    val binding = {
      val descriptor = sft.getDescriptor(i)
      if (descriptor.isList) { descriptor.getListType() } else { descriptor.getType.getBinding }
    }

    require(classOf[Comparable[_]].isAssignableFrom(binding), s"Attribute '$attribute' is not comparable")

    val shards = getShards(sft)
    val fb = FilterHelper.extractAttributeBounds(primary, attribute, binding)

    if (fb.isEmpty) {
      // we have an attribute, but weren't able to extract any bounds... scan all values and apply the filter
      logger.warn(s"Unable to extract any attribute bounds from: ${filterToString(primary)}")
      val starts = lowerBounds(sft, i, shards)
      val ends = upperBounds(sft, i, shards)
      val ranges = shards.indices.map(i => range(starts(i), ends(i)))
      scanPlan(sft, ds, filter, scanConfig(sft, ds, filter, ranges, filter.filter, hints))
    } else {
      val ordering = Ordering.comparatorToOrdering(UnsignedBytes.lexicographicalComparator)
      lazy val lowerSecondary = secondaryRanges.map(_._1).minOption(ordering).getOrElse(Array.empty)
      lazy val upperSecondary = secondaryRanges.map(_._2).maxOption(ordering).getOrElse(Array.empty)

      val ranges = fb.values.flatMap { bounds =>
        bounds.bounds match {
          case (None, None) => // not null
            val starts = lowerBounds(sft, i, shards)
            val ends = upperBounds(sft, i, shards)
            shards.indices.map(i => range(starts(i), ends(i)))

          case (Some(lower), None) =>
            val starts = startRows(sft, i, shards, lower, bounds.lower.inclusive, lowerSecondary)
            val ends = upperBounds(sft, i, shards)
            shards.indices.map(i => range(starts(i), ends(i)))

          case (None, Some(upper)) =>
            val starts = lowerBounds(sft, i, shards)
            val ends = endRows(sft, i, shards, upper, bounds.upper.inclusive, upperSecondary)
            shards.indices.map(i => range(starts(i), ends(i)))

          case (Some(lower), Some(upper)) =>
            if (lower == upper) {
              equals(sft, i, shards, lower, secondaryRanges)
            } else if (lower + WILDCARD_SUFFIX == upper) {
              val prefix = rowPrefix(sft, i)
              val value = encodeForQuery(lower, sft.getDescriptor(i))
              shards.map(shard => rangePrefix(Bytes.concat(prefix, shard, value)))
            } else {
              val starts = startRows(sft, i, shards, lower, bounds.lower.inclusive, lowerSecondary)
              val ends = endRows(sft, i, shards, upper, bounds.upper.inclusive, upperSecondary)
              shards.indices.map(i => range(starts(i), ends(i)))
            }
        }
      }

      val ecql = if (fb.precise) { filter.secondary } else { filter.filter }
      scanPlan(sft, ds, filter, scanConfig(sft, ds, filter, ranges, ecql, hints))
    }
  }

  /**
    * Shards to use for attribute indices. Subclasses can override to disable shards by returning
    * `IndexedSeq(Array.empty[Byte])`
    *
    * @param sft simple feature type
    * @return number of shards
    */
  protected def getShards(sft: SimpleFeatureType): IndexedSeq[Array[Byte]] =
    Option(sft.getAttributeShards).filter(_ > 1).map(SplitArrays.apply).getOrElse(SplitArrays.EmptySplits)

  /**
    * Rows in the attribute table have the following layout:
    *
    * - 1 byte identifying the sft (OPTIONAL - only if table is shared)
    * - 2 bytes storing the index of the attribute in the sft
    * - 1 byte shard (OPTIONAL)
    * - n bytes storing the lexicoded attribute value
    * - NULLBYTE as a separator
    * - n bytes storing the secondary z-index of the feature - identified by getSecondaryIndexKeyLength
    * - n bytes storing the feature ID
    */
  protected def getRowKeys(sft: SimpleFeatureType, lenient: Boolean): (F) => Seq[(Int, Array[Byte])] = {
    val prefix = sft.getTableSharingBytes
    val getSecondaryKey = getSecondaryIndexKey(sft, lenient)
    val getShard: (F) => Array[Byte] = {
      val shards = getShards(sft)
      if (shards.length == 1) {
        val shard = shards.head
        (_) => shard
      } else {
        (wf: F) => shards(wf.idHash % shards.length)
      }
    }

    val indexedAttributes = SimpleFeatureTypes.getSecondaryIndexedAttributes(sft).map { d =>
      val i = sft.indexOf(d.getName)
      (d, i, indexToBytes(i))
    }

    (wf) => {
      val secondary = getSecondaryKey(wf)
      val shard = getShard(wf)
      indexedAttributes.flatMap { case (descriptor, idx, idxBytes) =>
        val attributes = encodeForIndex(wf.feature.getAttribute(idx), descriptor)
        attributes.map(a => (idx, Bytes.concat(prefix, idxBytes, shard, a, NullByteArray, secondary, wf.idBytes)))
      }
    }
  }

  protected def secondaryIndex(sft: SimpleFeatureType): Option[IndexKeySpace[_]] =
    Seq(Z3IndexKeySpace, XZ3IndexKeySpace, Z2IndexKeySpace, XZ2IndexKeySpace).find(_.supports(sft))

  protected def getSecondaryIndexKeyLength(sft: SimpleFeatureType): Int =
    secondaryIndex(sft).map(_.indexKeyLength).getOrElse(0)

  // ranges for querying - equals
  private def equals(sft: SimpleFeatureType,
                     i: Int,
                     shards: Seq[Array[Byte]],
                     value: Any,
                     secondary: Seq[(Array[Byte], Array[Byte])]): Seq[R] = {
    val prefixes = {
      val sharing = sft.getTableSharingBytes
      val index = indexToBytes(i)
      shards.map(shard => Bytes.concat(sharing, index, shard))
    }
    val encoded = encodeForQuery(value, sft.getDescriptor(i))
    if (secondary.isEmpty) {
      // if no secondary ranges, use a prefix range terminated with a null byte to match all secondary values
      prefixes.map(prefix => rangePrefix(Bytes.concat(prefix, encoded, NullByteArray)))
    } else {
      prefixes.flatMap { prefix =>
        secondary.map { case (lo, hi) =>
          val start = Bytes.concat(prefix, encoded, NullByteArray, lo)
          val end = Bytes.concat(prefix, encoded, NullByteArray, hi)
          range(start, end)
        }
      }
    }
  }

  private def getSecondaryIndexKey(sft: SimpleFeatureType, lenient: Boolean): (F) => Array[Byte] = {
    secondaryIndex(sft).map(_.toIndexKey(sft, lenient)) match {
      case None        => (_) => Array.empty
      case Some(toKey) => (f) => toKey(f.feature)
    }
  }

  private def getSecondaryIndexRanges(sft: SimpleFeatureType,
                                      filter: Filter,
                                      explain: Explainer): Seq[(Array[Byte], Array[Byte])] = {
    secondaryIndex(sft).map { secondary =>
      val indexValues = secondary.getIndexValues(sft, filter, explain)
      secondary.asInstanceOf[IndexKeySpace[Any]].getRanges(sft, indexValues).toSeq
    }.getOrElse(Seq.empty)
  }
}

object AttributeIndex {

  val Name = "attr"

  val NullByte: Byte = 0
  val NullByteArray = Array(NullByte)

  val typeRegistry: TypeRegistry[String] = LexiTypeEncoders.LEXI_TYPES

  // store 2 bytes for the index of the attribute in the sft - this allows up to 32k attributes in the sft.
  def indexToBytes(i: Int): Array[Byte] = Shorts.toByteArray(i.toShort)

  // convert back from bytes to the index of the attribute
  def bytesToIndex(b0: Byte, b1: Byte): Short = Shorts.fromBytes(b0, b1)

  /**
    * Gets the row prefix for a given attribute
    *
    * @param sft simple feature type
    * @param i index of the attribute
    * @return
    */
  private def rowPrefix(sft: SimpleFeatureType, i: Int): Array[Byte] =
    Bytes.concat(sft.getTableSharingBytes, indexToBytes(i))

  /**
    * Lexicographically encode the value. Collections will return multiple rows, one for each entry.
    */
  def encodeForIndex(value: Any, descriptor: AttributeDescriptor): Seq[Array[Byte]] = {
    val strings = if (value == null) {
      Seq.empty
    } else if (descriptor.isList) {
      // encode each value into a separate row
      value.asInstanceOf[JCollection[_]].toSeq.filter(_ != null).map(typeEncode).filter(_ != null)
    } else {
      Seq(typeEncode(value)).filter(_ != null)
    }
    strings.map(_.getBytes(StandardCharsets.UTF_8))
  }

  /**
    * Lexicographically encode the value. Will convert types appropriately.
    */
  def encodeForQuery(value: Any, descriptor: AttributeDescriptor): Array[Byte] =
    encodeForQuery(value, if (descriptor.isList) { descriptor.getListType() } else { descriptor.getType.getBinding })

  /**
    * Lexicographically encode the value. Will convert types appropriately.
    */
  def encodeForQuery(value: Any, binding: Class[_]): Array[Byte] = {
    if (value == null) { Array.empty } else {
      val converted = Option(Converters.convert(value, binding)).getOrElse(value)
      val encoded = typeEncode(converted)
      if (encoded == null || encoded.isEmpty) {
        Array.empty
      } else {
        encoded.getBytes(StandardCharsets.UTF_8)
      }
    }
  }

  // Lexicographically encode a value using it's runtime class
  private def typeEncode(value: Any): String = Try(typeRegistry.encode(value)).getOrElse(value.toString)

  // gets a lower bound for a range
  private def startRows(sft: SimpleFeatureType,
                        attributeIndex: Int,
                        shards: Seq[Array[Byte]],
                        value: Any,
                        inclusive: Boolean,
                        secondary: Array[Byte]): Seq[Array[Byte]] = {
    val prefixes = {
      val prefix = rowPrefix(sft, attributeIndex)
      shards.map(shard => Bytes.concat(prefix, shard))
    }
    val encoded = encodeForQuery(value, sft.getDescriptor(attributeIndex))
    if (inclusive) {
      prefixes.map(prefix => Bytes.concat(prefix, encoded, NullByteArray, secondary))
    } else {
      // get the next row, then append the secondary range
      prefixes.map { prefix =>
        val following = IndexAdapter.rowFollowingPrefix(Bytes.concat(prefix, encoded))
        Bytes.concat(following, NullByteArray, secondary)
      }
    }
  }

  // gets an upper bound for a range
  private def endRows(sft: SimpleFeatureType,
                      attributeIndex: Int,
                      shards: Seq[Array[Byte]],
                      value: Any,
                      inclusive: Boolean,
                      secondary: Array[Byte]): Seq[Array[Byte]] = {
    val prefixes = {
      val prefix = rowPrefix(sft, attributeIndex)
      shards.map(shard => Bytes.concat(prefix, shard))
    }
    val encoded = encodeForQuery(value, sft.getDescriptor(attributeIndex))
    if (inclusive) {
      if (secondary.length == 0) {
        // use a rowFollowingPrefix to match any secondary values
        prefixes.map(prefix => IndexAdapter.rowFollowingPrefix(Bytes.concat(prefix, encoded, NullByteArray)))
      } else {
        // matches anything with the same value, up to the secondary
        prefixes.map(prefix => Bytes.concat(prefix, encoded, NullByteArray, secondary))
      }
    } else {
      // can't use secondary range on an exclusive upper, as there aren't any methods to calculate previous rows
      prefixes.map(prefix => Bytes.concat(prefix, encoded, NullByteArray))
    }
  }

  // lower bound for all values of the attribute, inclusive
  private def lowerBounds(sft: SimpleFeatureType, i: Int, shards: Seq[Array[Byte]]): Seq[Array[Byte]] = {
    val prefix = rowPrefix(sft, i)
    shards.map(shard => Bytes.concat(prefix, shard))
  }

  // upper bound for all values of the attribute, exclusive
  private def upperBounds(sft: SimpleFeatureType, i: Int, shards: Seq[Array[Byte]]): Seq[Array[Byte]] = {
    val prefix = rowPrefix(sft, i)
    shards.map(shard => IndexAdapter.rowFollowingPrefix(Bytes.concat(prefix, shard)))
  }

  trait AttributeRowDecoder {

    /**
      * Decodes an attribute value out of row string
      *
      * @param sft simple feature type
      * @param i attribute index
      * @return (bytes, offset, length) => decoded value
      */
    def decodeRowValue(sft: SimpleFeatureType, i: Int): (Array[Byte], Int, Int) => Try[Any]
  }
}<|MERGE_RESOLUTION|>--- conflicted
+++ resolved
@@ -111,11 +111,7 @@
     val shards = nonEmpty(getShards(sft))
 
     val splitter = sft.getTableSplitter.getOrElse(classOf[DefaultSplitter]).newInstance().asInstanceOf[TableSplitter]
-<<<<<<< HEAD
-    indices.flatMap { indexOf =>
-=======
     val result = indices.flatMap { indexOf =>
->>>>>>> f69d433e
       val singleAttributeType = {
         val builder = new SimpleFeatureTypeBuilder()
         builder.setName(sft.getName)
@@ -123,12 +119,6 @@
         builder.buildFeatureType()
       }
       val bytes = indexToBytes(indexOf)
-<<<<<<< HEAD
-      val splits = nonEmpty(splitter.getSplits(name, singleAttributeType, sft.getTableSplitterOptions))
-      for (shard <- shards; split <- splits) yield {
-        Bytes.concat(sharing, bytes, shard, split)
-      }
-=======
       val splits = nonEmpty(splitter.getSplits(singleAttributeType, name, sft.getTableSplitterOptions))
       for (shard <- shards; split <- splits) yield {
         Bytes.concat(sharing, bytes, shard, split)
@@ -140,7 +130,6 @@
       result.drop(1)
     } else {
       result
->>>>>>> f69d433e
     }
   }
 
