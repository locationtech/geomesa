--- conflicted
+++ resolved
@@ -134,13 +134,8 @@
         // group and then recombine the OR'd filters by the attribute they operate on
         val groups = o.getChildren.asScala.groupBy(getGroup).values.map(g => ff.or(g.asJava)).toSeq
         val perAttributeOptions = groups.flatMap { g =>
-<<<<<<< HEAD
           val options = getSimpleQueryOptions(g, hints, requestedIndex)
-          require(options.length < 2, s"Expected only a single option for ${filterToString(g)} but got $options")
-=======
-          val options = getSimpleQueryOptions(g, transform, requestedIndex)
           require(options.length < 2, s"Expected only a single option for ${FilterHelper.toString(g)} but got $options")
->>>>>>> 1c0555a0
           options.headOption
         }
         if (perAttributeOptions.exists(_.isFullTableScan)) {
