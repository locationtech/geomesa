--- conflicted
+++ resolved
@@ -302,16 +302,8 @@
           array(index) = features.next
           index += 1
         }
-<<<<<<< HEAD
-        override def close(): Unit = CloseWithLogging(Seq(features, writer))
-      }
-      if (hints.isSkipReduce) { arrows } else {
-        val process = hints.isArrowProcessDeltas
-        new ArrowScan.DeltaReducer(arrowSft, dictionaryFields, encoding, ipcOpts, batchSize, sort.map(_.head), sorted = true, process)(arrows)
-=======
         sf.setAttribute(0, writer.encode(array, index))
         sf
->>>>>>> 58d14a25
       }
       override def close(): Unit = CloseWithLogging(Seq(features, writer))
     }
