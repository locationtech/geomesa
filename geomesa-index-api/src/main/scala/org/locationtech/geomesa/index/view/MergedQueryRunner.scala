/***********************************************************************
 * Copyright (c) 2013-2022 Commonwealth Computer Research, Inc.
 * All rights reserved. This program and the accompanying materials
 * are made available under the terms of the Apache License, Version 2.0
 * which accompanies this distribution and is available at
 * http://www.opensource.org/licenses/apache2.0.php.
 ***********************************************************************/

package org.locationtech.geomesa.index.view

import com.typesafe.scalalogging.LazyLogging
import org.geotools.data.{DataStore, FeatureReader, Query, Transaction}
import org.geotools.util.factory.Hints
import org.locationtech.geomesa.arrow.ArrowEncodedSft
import org.locationtech.geomesa.arrow.io.FormatVersion
import org.locationtech.geomesa.arrow.vector.SimpleFeatureVector.SimpleFeatureEncoding
import org.locationtech.geomesa.index.conf.QueryHints
import org.locationtech.geomesa.index.geoserver.ViewParams
import org.locationtech.geomesa.index.iterators.{ArrowScan, DensityScan, StatsScan}
import org.locationtech.geomesa.index.planning.QueryInterceptor.QueryInterceptorFactory
import org.locationtech.geomesa.index.planning.QueryRunner.QueryResult
import org.locationtech.geomesa.index.planning.{LocalQueryRunner, QueryPlanner, QueryRunner}
import org.locationtech.geomesa.index.stats.HasGeoMesaStats
import org.locationtech.geomesa.index.utils.Explainer
import org.locationtech.geomesa.index.view.MergedQueryRunner.Queryable
import org.locationtech.geomesa.utils.bin.BinaryOutputEncoder
import org.locationtech.geomesa.utils.collection.{CloseableIterator, SelfClosingIterator}
import org.locationtech.geomesa.utils.geotools.{SimpleFeatureOrdering, SimpleFeatureTypes}
import org.locationtech.geomesa.utils.iterators.{DeduplicatingSimpleFeatureIterator, SortedMergeIterator}
import org.opengis.feature.simple.{SimpleFeature, SimpleFeatureType}
import org.opengis.filter.Filter

/**
 * Query runner for merging results from multiple stores
 *
 * @param ds merged data store
 * @param stores delegate stores
 * @param deduplicate deduplicate the results between stores
 * @param parallel run scans in parallel (vs sequentially)
 */
class MergedQueryRunner(
    ds: HasGeoMesaStats,
    stores: Seq[(Queryable, Option[Filter])],
    deduplicate: Boolean,
    parallel: Boolean
  ) extends QueryRunner with LazyLogging {

  import org.locationtech.geomesa.index.conf.QueryHints.RichHints

  // query interceptors are handled by the individual data stores
  override protected val interceptors: QueryInterceptorFactory = QueryInterceptorFactory.empty()

  override def runQuery(sft: SimpleFeatureType, original: Query, explain: Explainer): QueryResult = {
    // TODO deduplicate arrow, bin, density queries...
    // get view params and threaded query hints
    val query = configureQuery(sft, original)
    val hints = query.getHints
    val maxFeatures = if (query.isMaxFeaturesUnlimited) { None } else { Option(query.getMaxFeatures) }

    if (hints.isStatsQuery || hints.isArrowQuery) {
      // for stats and arrow queries, suppress the reduce step for gm stores so that we can do the merge here
      hints.put(QueryHints.Internal.SKIP_REDUCE, java.lang.Boolean.TRUE)
    }

    if (hints.isArrowQuery) {
      QueryResult(ArrowEncodedSft, hints, () => arrowQuery(sft, query))
    } else {
      // query each delegate store
      lazy val readers = stores.map { case (store, filter) =>
        // make sure to coy the hints so they aren't shared
        store.getFeatureReader(mergeFilter(sft, new Query(query), filter), Transaction.AUTO_COMMIT)
      }

      if (hints.isDensityQuery) {
        QueryResult(DensityScan.DensitySft, hints, () => densityQuery(sft, readers, hints))
      } else if (hints.isStatsQuery) {
        QueryResult(StatsScan.StatsSft, hints, () => statsQuery(sft, readers, hints))
      } else if (hints.isBinQuery) {
        if (query.getSortBy != null && !query.getSortBy.isEmpty) {
          logger.warn("Ignoring sort for BIN query")
        }
        QueryResult(BinaryOutputEncoder.BinEncodedSft, hints, () => binQuery(sft, readers, hints))
      } else {
        val resultSft = QueryPlanner.extractQueryTransforms(sft, query).map(_._1).getOrElse(sft)
        def run(): CloseableIterator[SimpleFeature] = {
          val iters =
            if (deduplicate) {
              // we re-use the feature id cache across readers
              val cache = scala.collection.mutable.HashSet.empty[String]
              readers.map(r => new DeduplicatingSimpleFeatureIterator(SelfClosingIterator(r), cache))
            } else {
              readers.map(SelfClosingIterator(_))
            }

          val results = Option(query.getSortBy).filterNot(_.isEmpty) match {
            case None => SelfClosingIterator(iters.iterator).flatMap(i => i)
            // the delegate stores should sort their results, so we can sort merge them
            case Some(sort) => new SortedMergeIterator(iters)(SimpleFeatureOrdering(resultSft, sort))
          }

          maxFeatures match {
            case None => results
            case Some(m) => results.take(m)
          }
        }
        QueryResult(resultSft, hints, run)
      }
    }
  }

  /**
    * We pull out thread-local hints and view params, but don't handle transforms, etc as that
    * may interfere with non-gm delegate stores
    *
    * @param sft simple feature type associated with the query
    * @param original query to configure
    * @return
    */
  override protected [geomesa] def configureQuery(sft: SimpleFeatureType, original: Query): Query = {
    val query = new Query(original)

    // set the thread-local hints once, so that we have them for each data store that is being queried
    QueryPlanner.getPerThreadQueryHints.foreach { hints =>
      hints.foreach { case (k, v) => query.getHints.put(k, v) }
      // clear any configured hints so we don't process them again
      QueryPlanner.clearPerThreadQueryHints()
    }

    // handle view params if present
    ViewParams.setHints(query)

    query
  }

  private def arrowQuery(sft: SimpleFeatureType, query: Query): CloseableIterator[SimpleFeature] = {
    val hints = query.getHints

    // handle any sorting here
    QueryPlanner.setQuerySort(sft, query)

    val arrowSft = QueryPlanner.extractQueryTransforms(sft, query).map(_._1).getOrElse(sft)
    val sort = hints.getArrowSort
    val batchSize = ArrowScan.getBatchSize(hints)
    val encoding = SimpleFeatureEncoding.min(hints.isArrowIncludeFid, hints.isArrowProxyFid)
    val ipcOpts = FormatVersion.options(hints.getArrowFormatVersion.getOrElse(FormatVersion.ArrowFormatVersion.get))

    val dictionaryFields = hints.getArrowDictionaryFields
    // do the reduce here, as we can't merge finalized arrow results
<<<<<<< HEAD
    val reduce = if (hints.isArrowDoublePass ||
        dictionaryFields.forall(f => providedDictionaries.contains(f) || cachedDictionaries.contains(f))) {
      if (dictionaryFields.nonEmpty) {
        logger.warn("Running deprecated Arrow double pass scan - switch to delta scans instead")
      }
      // we have all the dictionary values, or we will run a query to determine them up front
      val filter = Option(query.getFilter).filter(_ != Filter.INCLUDE).map(FastFilterFactory.optimize(sft, _))
      val dictionaries = ArrowScan.createDictionaries(ds.stats, sft, filter, dictionaryFields,
        providedDictionaries, cachedDictionaries)
      // set the merged dictionaries in the query where they'll be picked up by our delegates
      hints.setArrowDictionaryEncodedValues(dictionaries.map { case (k, v) => (k, v.iterator.toSeq) })
      new ArrowScan.BatchReducer(arrowSft, dictionaries, encoding, ipcOpts, batchSize, sort, sorted = false)
    } else if (hints.isArrowMultiFile) {
      logger.warn("Running deprecated Arrow multi file scan - switch to delta scans instead")
      new ArrowScan.FileReducer(arrowSft, dictionaryFields, encoding, ipcOpts, sort)
    } else {
      val process = hints.isArrowProcessDeltas
      new ArrowScan.DeltaReducer(arrowSft, dictionaryFields, encoding, ipcOpts, batchSize, sort, sorted = false, process)
    }
=======

    val process = hints.isArrowProcessDeltas
    val reduce = new ArrowScan.DeltaReducer(arrowSft, dictionaryFields, encoding, ipcOpts, batchSize, sort, sorted = false, process)
>>>>>>> 58d14a25

    // now that we have standardized dictionaries, we can query the delegate stores
    val readers = stores.map { case (store, filter) =>
      // copy the query so hints aren't shared
      store.getFeatureReader(mergeFilter(sft, new Query(query), filter), Transaction.AUTO_COMMIT)
    }

    def getSingle(reader: FeatureReader[SimpleFeatureType, SimpleFeature]): CloseableIterator[SimpleFeature] = {
      val schema = reader.getFeatureType
      if (schema == org.locationtech.geomesa.arrow.ArrowEncodedSft) {
        // arrow processing has been handled by the store already
        CloseableIterator(reader)
      } else {
        // the store just returned normal features, do the arrow processing here
        val copy = SimpleFeatureTypes.immutable(schema, sft.getUserData) // copy default dtg, etc if necessary
        // note: we don't need to pass in the transform or filter, as the transform should have already been
        // applied and the dictionaries calculated up front (if needed)
        LocalQueryRunner.transform(copy, CloseableIterator(reader), None, hints, None)
      }
    }

    reduce(doParallelScan(readers, getSingle))
  }

  private def densityQuery(sft: SimpleFeatureType,
                           readers: Seq[FeatureReader[SimpleFeatureType, SimpleFeature]],
                           hints: Hints): CloseableIterator[SimpleFeature] = {
    def getSingle(reader: FeatureReader[SimpleFeatureType, SimpleFeature]): CloseableIterator[SimpleFeature] = {
      val schema = reader.getFeatureType
      if (schema == DensityScan.DensitySft) {
        // density processing has been handled by the store already
        CloseableIterator(reader)
      } else {
        // the store just returned regular features, do the density processing here
        val copy = SimpleFeatureTypes.immutable(schema, sft.getUserData) // copy default dtg, etc if necessary
        LocalQueryRunner.transform(copy, CloseableIterator(reader), None, hints, None)
      }
    }

    doParallelScan(readers, getSingle)
  }

  private def statsQuery(sft: SimpleFeatureType,
                         readers: Seq[FeatureReader[SimpleFeatureType, SimpleFeature]],
                         hints: Hints): CloseableIterator[SimpleFeature] = {
    def getSingle(reader: FeatureReader[SimpleFeatureType, SimpleFeature]): CloseableIterator[SimpleFeature] = {
      val schema = reader.getFeatureType
      if (schema == StatsScan.StatsSft) {
        // stats processing has been handled by the store already
        CloseableIterator(reader)
      } else {
        // the store just returned regular features, do the stats processing here
        val copy = SimpleFeatureTypes.immutable(schema, sft.getUserData) // copy default dtg, etc if necessary
        LocalQueryRunner.transform(copy, CloseableIterator(reader), None, hints, None)
      }
    }

    val results = doParallelScan(readers, getSingle)

    // do the reduce here, as we can't merge json stats
    StatsScan.StatsReducer(sft, hints)(results)
  }

  private def binQuery(sft: SimpleFeatureType,
                       readers: Seq[FeatureReader[SimpleFeatureType, SimpleFeature]],
                       hints: Hints): CloseableIterator[SimpleFeature] = {
    def getSingle(reader: FeatureReader[SimpleFeatureType, SimpleFeature]): CloseableIterator[SimpleFeature] = {
      val schema = reader.getFeatureType
      if (schema == BinaryOutputEncoder.BinEncodedSft) {
        // bin processing has been handled by the store already
        CloseableIterator(reader)
      } else {
        // the store just returned regular features, do the bin processing here
        val copy = SimpleFeatureTypes.immutable(schema, sft.getUserData) // copy default dtg, etc if necessary
        LocalQueryRunner.transform(copy, CloseableIterator(reader), None, hints, None)
      }
    }

    doParallelScan(readers, getSingle)
  }

  override protected [geomesa] def getReturnSft(sft: SimpleFeatureType, hints: Hints): SimpleFeatureType = {
    if (hints.isBinQuery) {
      BinaryOutputEncoder.BinEncodedSft
    } else if (hints.isArrowQuery) {
      org.locationtech.geomesa.arrow.ArrowEncodedSft
    } else if (hints.isDensityQuery) {
      DensityScan.DensitySft
    } else if (hints.isStatsQuery) {
      StatsScan.StatsSft
    } else {
      super.getReturnSft(sft, hints)
    }
  }

  private def doParallelScan(
      readers: Seq[FeatureReader[SimpleFeatureType, SimpleFeature]],
      single: FeatureReader[SimpleFeatureType, SimpleFeature] => CloseableIterator[SimpleFeature]): CloseableIterator[SimpleFeature] = {
    if (parallel) {
      // not truly parallel but should kick them all off up front
      SelfClosingIterator(readers.toList.map(single).iterator).flatMap(i => i)
    } else {
      SelfClosingIterator(readers.iterator).flatMap(single)
    }
  }
}

object MergedQueryRunner {

  trait Queryable {
    def getFeatureReader(q: Query, t: Transaction): FeatureReader[SimpleFeatureType, SimpleFeature]
  }

  case class DataStoreQueryable(ds: DataStore) extends Queryable {
    override def getFeatureReader(q: Query, t: Transaction): FeatureReader[SimpleFeatureType, SimpleFeature] =
      ds.getFeatureReader(q, t)
  }
}<|MERGE_RESOLUTION|>--- conflicted
+++ resolved
@@ -146,31 +146,9 @@
 
     val dictionaryFields = hints.getArrowDictionaryFields
     // do the reduce here, as we can't merge finalized arrow results
-<<<<<<< HEAD
-    val reduce = if (hints.isArrowDoublePass ||
-        dictionaryFields.forall(f => providedDictionaries.contains(f) || cachedDictionaries.contains(f))) {
-      if (dictionaryFields.nonEmpty) {
-        logger.warn("Running deprecated Arrow double pass scan - switch to delta scans instead")
-      }
-      // we have all the dictionary values, or we will run a query to determine them up front
-      val filter = Option(query.getFilter).filter(_ != Filter.INCLUDE).map(FastFilterFactory.optimize(sft, _))
-      val dictionaries = ArrowScan.createDictionaries(ds.stats, sft, filter, dictionaryFields,
-        providedDictionaries, cachedDictionaries)
-      // set the merged dictionaries in the query where they'll be picked up by our delegates
-      hints.setArrowDictionaryEncodedValues(dictionaries.map { case (k, v) => (k, v.iterator.toSeq) })
-      new ArrowScan.BatchReducer(arrowSft, dictionaries, encoding, ipcOpts, batchSize, sort, sorted = false)
-    } else if (hints.isArrowMultiFile) {
-      logger.warn("Running deprecated Arrow multi file scan - switch to delta scans instead")
-      new ArrowScan.FileReducer(arrowSft, dictionaryFields, encoding, ipcOpts, sort)
-    } else {
-      val process = hints.isArrowProcessDeltas
-      new ArrowScan.DeltaReducer(arrowSft, dictionaryFields, encoding, ipcOpts, batchSize, sort, sorted = false, process)
-    }
-=======
 
     val process = hints.isArrowProcessDeltas
     val reduce = new ArrowScan.DeltaReducer(arrowSft, dictionaryFields, encoding, ipcOpts, batchSize, sort, sorted = false, process)
->>>>>>> 58d14a25
 
     // now that we have standardized dictionaries, we can query the delegate stores
     val readers = stores.map { case (store, filter) =>
