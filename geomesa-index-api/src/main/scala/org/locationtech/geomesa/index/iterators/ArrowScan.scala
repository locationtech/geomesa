--- conflicted
+++ resolved
@@ -26,13 +26,7 @@
 import org.opengis.feature.simple.{SimpleFeature, SimpleFeatureType}
 import org.opengis.filter.Filter
 
-<<<<<<< HEAD
-import java.io.ByteArrayOutputStream
 import java.util.Objects
-import scala.reflect.ClassTag
-=======
-import java.util.Objects
->>>>>>> 58d14a25
 
 trait ArrowScan extends AggregatingScan[ArrowScan.ArrowAggregate] {
 
@@ -116,47 +110,9 @@
       )
     }
 
-<<<<<<< HEAD
-    val dictionaryFields = hints.getArrowDictionaryFields
-    val providedDictionaries = hints.getArrowDictionaryEncodedValues(sft)
-    val cachedDictionaries: Map[String, TopK[AnyRef]] = if (!hints.isArrowCachedDictionaries) { Map.empty } else {
-      val toLookup = dictionaryFields.filterNot(providedDictionaries.contains)
-      toLookup.flatMap(stats.getTopK[AnyRef](sft, _)).map(k => k.property -> k).toMap
-    }
-
-    if (hints.isArrowDoublePass ||
-        (dictionaryFields.nonEmpty &&
-            dictionaryFields.forall(f => providedDictionaries.contains(f) || cachedDictionaries.contains(f)))) {
-      logger.warn("Running deprecated Arrow double pass scan - switch to delta scans instead")
-      // we have all the dictionary values, or we will run a query to determine them up front
-      val dictionaries = createDictionaries(stats, sft, filter, dictionaryFields, providedDictionaries, cachedDictionaries)
-      val config = baseConfig ++ Map(
-        TypeKey       -> Configuration.Types.BatchType,
-        DictionaryKey -> encodeDictionaries(dictionaries)
-      )
-      val reducer = new BatchReducer(arrowSft, dictionaries, encoding, ipcOpts, batchSize, sort, sorted = false)
-      ArrowScanConfig(config, reducer)
-    } else if (hints.isArrowMultiFile) {
-      logger.warn("Running deprecated Arrow multi file scan - switch to delta scans instead")
-      val config = baseConfig ++ Map(
-        TypeKey       -> Configuration.Types.FileType,
-        DictionaryKey -> dictionaryFields.mkString(",")
-      )
-      ArrowScanConfig(config, new FileReducer(arrowSft, dictionaryFields, encoding, ipcOpts, sort))
-    } else {
-      val config = baseConfig ++ Map(
-        TypeKey       -> Configuration.Types.DeltaType,
-        DictionaryKey -> dictionaryFields.mkString(",")
-      )
-      val process = hints.isArrowProcessDeltas
-      val reducer = new DeltaReducer(arrowSft, dictionaryFields, encoding, ipcOpts, batchSize, sort, sorted = false, process)
-      ArrowScanConfig(config, reducer)
-    }
-=======
     val process = hints.isArrowProcessDeltas
     val reducer = new DeltaReducer(arrowSft, dictionaryFields, encoding, ipcOpts, batchSize, sort, sorted = false, process)
     ArrowScanConfig(config, reducer)
->>>>>>> 58d14a25
   }
 
   /**
