--- conflicted
+++ resolved
@@ -70,9 +70,8 @@
     hints.getFilterCompatibility.foreach(c => explain(s"Filter compatibility: $c"))
 
     explain.pushLevel("Strategy selection:")
-    val strategies =
-      StrategyDecider.getFilterPlan(
-        ds, sft, query.getFilter, hints.getTransformSchema, hints.getCostEvaluation, hints.getRequestedIndex, explain)
+    // TODO requested index
+    val strategies = StrategyDecider.getFilterPlan(ds, sft, query.getFilter, hints, hints.getRequestedIndex, explain)
     explain.popLevel()
 
     var strategyCount = 1
@@ -81,9 +80,7 @@
       strategyCount += 1
       explain(s"Strategy filter: $strategy")
       val start = System.nanoTime()
-      val qs = strategy.getQueryStrategy(hints, explain)
-      // query guard hook
-      interceptors(sft).foreach(_.guard(qs).foreach(e => throw e))
+      val qs = strategy.getQueryStrategy(explain)
       val plan = ds.adapter.createQueryPlan(qs)
       plan.explain(explain)
       explain(s"Plan creation took ${(System.nanoTime() - start) / 1000000L}ms").popLevel()
@@ -139,58 +136,6 @@
   }
 
   /**
-<<<<<<< HEAD
-    * Set up the query plans and strategies used to execute them
-    *
-    * @param sft simple feature type
-    * @param query query to plan - must have been run through `configureQuery` to set expected hints, etc
-    * @param requested override index to use for executing the query
-    * @param output planning explanation output
-    * @return
-    */
-  private def getQueryPlans(
-      sft: SimpleFeatureType,
-      query: Query,
-      original: Filter,
-      requested: Option[String],
-      output: Explainer): Seq[QueryPlan[DS]] = {
-    import org.locationtech.geomesa.filter.filterToString
-
-    profile(time => output(s"Query planning took ${time}ms")) {
-      val hints = query.getHints
-
-      output.pushLevel(s"Planning '${query.getTypeName}' ${filterToString(query.getFilter)}")
-      output(s"Original filter: ${filterToString(original)}")
-      output(s"Hints: bin[${hints.isBinQuery}] arrow[${hints.isArrowQuery}] density[${hints.isDensityQuery}] " +
-          s"stats[${hints.isStatsQuery}] " +
-          s"sampling[${hints.getSampling.map { case (s, f) => s"$s${f.map(":" + _).getOrElse("")}"}.getOrElse("none")}]")
-      output(s"Sort: ${hints.getSortFields.map(QueryHints.sortReadableString).getOrElse("none")}")
-      output(s"Transforms: ${hints.getTransformDefinition.map(t => if (t.isEmpty) { "empty" } else { t }).getOrElse("none")}")
-      output(s"Max features: ${hints.getMaxFeatures.getOrElse("none")}")
-      hints.getFilterCompatibility.foreach(c => output(s"Filter compatibility: $c"))
-
-      output.pushLevel("Strategy selection:")
-      val requestedIndex = requested.orElse(hints.getRequestedIndex)
-      val strategies = StrategyDecider.getFilterPlan(ds, sft, query.getFilter, hints, requestedIndex, output)
-      output.popLevel()
-
-      var strategyCount = 1
-      strategies.map { strategy =>
-        def complete(plan: QueryPlan[DS], time: Long): Unit = {
-          plan.explain(output)
-          output(s"Plan creation took ${time}ms").popLevel()
-        }
-
-        output.pushLevel(s"Strategy $strategyCount of ${strategies.length}: ${strategy.index}")
-        strategyCount += 1
-        output(s"Strategy filter: $strategy")
-        profile(complete _) {
-          val qs = strategy.getQueryStrategy(output)
-          ds.adapter.createQueryPlan(qs)
-        }
-      }
-    }
-=======
    * Holder for per-instance cached timers
    */
   private object Timers {
@@ -219,7 +164,6 @@
           .maximumExpectedValue(Duration.ofSeconds(1))
           .register(Metrics.globalRegistry)
       )
->>>>>>> 1c0555a0
   }
 }
 
