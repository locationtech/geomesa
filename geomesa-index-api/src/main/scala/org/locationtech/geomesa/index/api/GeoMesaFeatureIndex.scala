/***********************************************************************
 * Copyright (c) 2013-2025 General Atomics Integrated Intelligence, Inc.
 * All rights reserved. This program and the accompanying materials
 * are made available under the terms of the Apache License, Version 2.0
 * which accompanies this distribution and is available at
 * https://www.apache.org/licenses/LICENSE-2.0
 ***********************************************************************/

package org.locationtech.geomesa.index.api

import com.typesafe.scalalogging.LazyLogging
import org.geotools.api.feature.simple.{SimpleFeature, SimpleFeatureType}
import org.geotools.api.filter.{ExcludeFilter, Filter}
import org.geotools.util.factory.Hints
<<<<<<< HEAD
=======
import org.locationtech.geomesa.filter.FilterHelper
import org.locationtech.geomesa.index.api.GeoMesaFeatureIndex.IdFromRow
>>>>>>> 1c0555a0
import org.locationtech.geomesa.index.api.WriteConverter.{TieredWriteConverter, WriteConverterImpl}
import org.locationtech.geomesa.index.conf.QueryProperties
import org.locationtech.geomesa.index.conf.partition.TablePartition
import org.locationtech.geomesa.index.conf.splitter.TableSplitter
import org.locationtech.geomesa.index.geotools.GeoMesaDataStore
import org.locationtech.geomesa.index.index.NamedIndex
import org.locationtech.geomesa.index.index.attribute.AttributeIndex
import org.locationtech.geomesa.index.index.id.IdIndex
import org.locationtech.geomesa.index.index.z2.{XZ2Index, Z2Index}
import org.locationtech.geomesa.index.index.z3.{XZ3Index, Z3Index}
import org.locationtech.geomesa.index.utils.{ExplainNull, Explainer}
import org.locationtech.geomesa.utils.conf.IndexId
import org.locationtech.geomesa.utils.index.ByteArrays
import org.locationtech.geomesa.utils.index.IndexMode.IndexMode
import org.locationtech.geomesa.utils.text.StringSerialization

import java.nio.charset.StandardCharsets
import java.util.UUID

/**
  * Represents a particular indexing strategy
  *
  * @param ds data store
  * @param sft simple feature type stored in this index
  * @param name name of the index
  * @param version version of the index
  * @param attributes attributes used to create the index keys
  * @param mode mode of the index (read/write/both)
  * @tparam T values extracted from a filter and used for creating ranges - extracted geometries, z-ranges, etc
  * @tparam U a single key space index value, e.g. Long for a z-value, etc
  */
abstract class GeoMesaFeatureIndex[T, U](val ds: GeoMesaDataStore[_],
                                         val sft: SimpleFeatureType,
                                         val name: String,
                                         val version: Int,
                                         val attributes: Seq[String],
                                         val mode: IndexMode) extends NamedIndex with LazyLogging {

  import org.locationtech.geomesa.index.api.GeoMesaFeatureIndex.{FullTableKeyRange, IdFromRow}
  import org.locationtech.geomesa.index.conf.QueryHints.RichHints

  protected val tableNameKey: String = GeoMesaFeatureIndex.baseTableNameKey(name, attributes, version)

  // note: needs to be lazy to allow subclasses to define keyspace
  protected lazy val idFromRow: IdFromRow = IdFromRow(sft, keySpace, tieredKeySpace)

  /**
    * Unique (for the given sft) identifier string for this index.
    *
    * Can be parsed with `IndexId.parse`, although note that it does not include the read/write mode
    */
  val identifier: String = GeoMesaFeatureIndex.identifier(name, version, attributes)

  /**
    * Is the feature id serialized with the feature? Needed for back-compatibility with old data formats
    */
  val serializedWithId: Boolean = false

  /**
    * Primary key space used by this index
    *
    * @return
    */
  def keySpace: IndexKeySpace[T, U]

  /**
    * Tiered key space beyond the primary one, if any
    *
    * @return
    */
  def tieredKeySpace: Option[IndexKeySpace[_, _]]

  /**
    * The metadata key used to store the table name for this index
    *
    * @param partition partition
    * @return
    */
  def tableNameKey(partition: Option[String] = None): String =
    partition.map(p => s"$tableNameKey.$p").getOrElse(tableNameKey)

  /**
    * Create the metadata entry for the initial index table or a new partition
    *
    * @param partition partition
    * @return table name
    */
  def configureTableName(partition: Option[String] = None, limit: Option[Int] = None): String = {
    val key = tableNameKey(partition)
    ds.metadata.read(sft.getTypeName, key).getOrElse {
      val name = generateTableName(partition, limit)
      ds.metadata.insert(sft.getTypeName, key, name)
      name
    }
  }

  /**
    * Deletes the entire index
    *
    * @param partition only delete a single partition, instead of the whole index
    */
  def deleteTableNames(partition: Option[String] = None): Seq[String] = {
    val tables = getTableNames(partition)
    partition match {
      case Some(p) => ds.metadata.remove(sft.getTypeName, s"$tableNameKey.$p")
      case None =>
        ds.metadata.scan(sft.getTypeName, tableNameKey, cache = false).foreach { case (k, _) =>
          ds.metadata.remove(sft.getTypeName, k)
        }
    }
    tables
  }

  /**
    * Gets the initial splits for a table
    *
    * @param partition partition, if any
    * @return
    */
  def getSplits(partition: Option[String] = None): Seq[Array[Byte]] = {
    def nonEmpty(bytes: Seq[Array[Byte]]): Seq[Array[Byte]] = if (bytes.nonEmpty) { bytes } else { Seq(Array.empty) }

    val shards = nonEmpty(keySpace.sharding.shards)
    val splits = nonEmpty(TableSplitter.getSplits(sft, identifier, partition))

    val result = for (shard <- shards; split <- splits) yield { ByteArrays.concat(shard, split) }

    // drop the first split, which will otherwise be empty
    result.drop(1)
  }

  /**
    * Gets the partitions for this index, assuming that the schema is partitioned
    *
    * @return
    */
  def getPartitions: Seq[String] = {
    if (!TablePartition.partitioned(sft)) { Seq.empty } else {
      val offset = tableNameKey.length + 1
      ds.metadata.scan(sft.getTypeName, tableNameKey).map { case (k, _) => k.substring(offset) }
    }
  }

  /**
   * Gets the single table name for this index. If this is a partitioned index, then the partition argument
   * must be defined. A runtime exception will be thrown if multiple or zero tables are found.
   *
   * @param partition get the name for a particular partition, if the index is partitioned
   * @return
   */
  def getTableName(partition: Option[String] = None): String = {
    val names = getTableNames(partition)
    if (names.lengthCompare(1) == 0) { names.head } else {
      val list = if (names.isEmpty) { "" } else { names.mkString(": ", ", ", "") }
      throw new RuntimeException(
        s"Expected 1 table but found ${names.length} for index $identifier${partition.fold("")(p => s" partition $p")}$list")
    }
  }

  /**
    * Gets table names for this index
    *
    * @param partition get the name for a particular partition, or all partitions
    * @return
    */
  def getTableNames(partition: Option[String] = None): Seq[String] = {
    partition match {
      case None => ds.metadata.scan(sft.getTypeName, tableNameKey).map(_._2)
      case Some(p) => ds.metadata.read(sft.getTypeName, s"$tableNameKey.$p").toSeq
    }
  }

  /**
    * Gets the tables that should be scanned to satisfy a query
    *
    * @param filter filter
    * @return
    */
  def getTablesForQuery(filter: Option[Filter]): Seq[String] = {
    val partitioned = for { f <- filter; tp <- TablePartition(ds, sft); partitions <- tp.partitions(f) } yield {
      partitions.flatMap(p => getTableNames(Some(p)))
    }
    partitioned.getOrElse(getTableNames())
  }

  /**
    * Creates a function to generate row keys from features
    *
    * @return
    */
  def createConverter(): WriteConverter[U] = {
    tieredKeySpace match {
      case None => new WriteConverterImpl(keySpace)
      case Some(tier) => new TieredWriteConverter(keySpace, tier)
    }
  }

  /**
    * Retrieve an ID from a row. All indices are assumed to encode the feature ID into the row key.
    *
    * The simple feature in the returned function signature is optional (null ok) - if provided the
    * parsed UUID will be cached in the feature user data, if the sft is marked as using UUIDs
    *
    * @param row row bytes
    * @param offset offset into the row bytes to the first valid byte for this row
    * @param length number of valid bytes for this row
    * @param feature simple feature (optional)
    * @return
    */
  def getIdFromRow(row: Array[Byte], offset: Int, length: Int, feature: SimpleFeature): String =
    idFromRow(row, offset, length, feature)

  /**
    * Gets the offset (start) of the feature id from a row. All indices are assumed to encode the
    * feature ID into the row key.
    *
    * @param row row bytes
    * @param offset offset into the row bytes to the first valid byte for this row
    * @param length number of valid bytes for this row
    * @return
    */
  def getIdOffset(row: Array[Byte], offset: Int, length: Int): Int =
    idFromRow.start(row, offset, length)

  /**
    * Gets options for a 'simple' filter, where each OR is on a single attribute, e.g.
    *   (bbox1 OR bbox2) AND dtg
    *   bbox AND dtg AND (attr = foo OR attr = bar)
    * not:
    *   bbox OR dtg
    *
    * Because the input is simple, it can be satisfied with a single query filter.
    *
    * @param filter input filter
    * @param hints query hints
    * @return a filter strategy which can satisfy the query, if available
    */
  def getFilterStrategy(filter: Filter, hints: Hints): Option[FilterStrategy]

  /**
    * Plans the query
    *
    * @param filter filter strategy
    * @param explain explainer
    * @return
    */
  def getQueryStrategy(filter: FilterStrategy, explain: Explainer = ExplainNull): QueryStrategy = {
    val sharing = keySpace.sharing
    val indexValues = filter.primary.map(keySpace.getIndexValues(_, explain))

    val useFullFilter = keySpace.useFullFilter(indexValues, Some(ds.config), filter.hints)
    val ecql = if (useFullFilter) { filter.filter } else { filter.secondary }

    indexValues match {
      case None =>
        if (filter.filter.exists(_.isInstanceOf[ExcludeFilter])) {
          QueryStrategy(filter, Seq.empty, Seq.empty, Seq.empty, ecql, indexValues)
        } else {
<<<<<<< HEAD
=======
          // check that full table scans are allowed
          if (hints.getMaxFeatures.forall(_ > QueryProperties.BlockMaxThreshold.toInt.get)) {
            // check that full table scans are allowed
            lazy val filterString = FilterHelper.toString(filter.filter.getOrElse(Filter.INCLUDE))
            val block =
              QueryProperties.blockFullTableScansForFeatureType(sft.getTypeName)
                  .orElse(BlockFullTableScans.toBoolean)
                  .getOrElse(false)
            if (block) {
              throw new RuntimeException(
                s"Full-table scans are disabled. Query being stopped for ${sft.getTypeName}: $filterString")
            } else {
              logger.warn(s"Running full table scan for schema '${sft.getTypeName}' with filter: $filterString")
            }
          }
          val keyRanges = Seq(UnboundedRange(null))
>>>>>>> 1c0555a0
          val byteRanges = Seq(BoundedByteRange(sharing, ByteArrays.rowFollowingPrefix(sharing)))
          QueryStrategy(filter, byteRanges, FullTableKeyRange, Seq.empty, ecql, indexValues)
        }

      case Some(values) =>
        val keyRanges = keySpace.getRanges(values).toSeq
        val bytes = keySpace.getRangeBytes(keyRanges.iterator, tieredKeySpace.isDefined).toSeq
        val tier = tieredKeySpace.orNull.asInstanceOf[IndexKeySpace[Any, Any]]
        val secondary = filter.secondary.orNull
        lazy val tiers = {
          val multiplier = math.max(1, bytes.count(_.isInstanceOf[SingleRowByteRange]))
          tier.getRangeBytes(tier.getRanges(tier.getIndexValues(secondary, explain), multiplier)).toSeq
        }

        if (tier == null) {
          QueryStrategy(filter, bytes, keyRanges, Seq.empty, ecql, indexValues)
        } else if (secondary == null || tiers.exists(_.isInstanceOf[UnboundedByteRange])) {
          val byteRanges = keySpace.getRangeBytes(keyRanges.iterator, tier = true).map {
            case BoundedByteRange(lo, hi)      => BoundedByteRange(lo, ByteArrays.concat(hi, ByteRange.UnboundedUpperRange))
            case SingleRowByteRange(row)       => BoundedByteRange(row, ByteArrays.concat(row, ByteRange.UnboundedUpperRange))
            case UpperBoundedByteRange(lo, hi) => BoundedByteRange(lo, ByteArrays.concat(hi, ByteRange.UnboundedUpperRange))
            case LowerBoundedByteRange(lo, hi) => BoundedByteRange(lo, hi)
            case UnboundedByteRange(lo, hi)    => BoundedByteRange(lo, hi)
            case r => throw new IllegalArgumentException(s"Unexpected range type $r")
          }.toSeq
          QueryStrategy(filter, byteRanges, keyRanges, Seq.empty, ecql, indexValues)
        } else if (tiers.isEmpty) {
          // disjoint secondary filter
          QueryStrategy(filter, Seq.empty, Seq.empty, Seq.empty, ecql, indexValues)
        } else {
          lazy val minTier = ByteRange.min(tiers)
          lazy val maxTier = ByteRange.max(tiers)

          val byteRanges = bytes.flatMap {
            case SingleRowByteRange(row) =>
              // single row - we can use all the tiered ranges appended to the end
              tiers.map {
                case BoundedByteRange(lo, hi) => BoundedByteRange(ByteArrays.concat(row, lo), ByteArrays.concat(row, hi))
                case SingleRowByteRange(trow) => SingleRowByteRange(ByteArrays.concat(row, trow))
              }

            case BoundedByteRange(lo, hi) =>
              // bounded ranges - we can use the min/max tier on the endpoints
              Iterator.single(BoundedByteRange(ByteArrays.concat(lo, minTier), ByteArrays.concat(hi, maxTier)))

            case LowerBoundedByteRange(lo, hi) =>
              // we can't use the upper tier
              Iterator.single(BoundedByteRange(ByteArrays.concat(lo, minTier), hi))

            case UpperBoundedByteRange(lo, hi) =>
              // we can't use the lower tier
              Iterator.single(BoundedByteRange(lo, ByteArrays.concat(hi, maxTier)))

            case UnboundedByteRange(lo, hi) =>
              // we can't use either side of the tiers
              Iterator.single(BoundedByteRange(lo, hi))

            case r =>
              throw new IllegalArgumentException(s"Unexpected range type $r")
          }

          QueryStrategy(filter, byteRanges, keyRanges, tiers, ecql, indexValues)
        }
    }
  }

  /**
   * Check that full table scans are allowed
   *
   * @param strategy strategy
   * @param blockByDefault default behavior in case no system props are configured
   * @return
   */
  private[index] def checkQueryBlock(strategy: QueryStrategy, blockByDefault: Boolean): Option[IllegalArgumentException] = {
    if (!isFullTableScan(strategy)) {
      return None
    }
    lazy val filterString = org.locationtech.geomesa.filter.filterToString(strategy.filter.filter.getOrElse(Filter.INCLUDE))
    val block = QueryProperties.blockFullTableScansForFeatureType(sft.getTypeName)
    if (block.getOrElse(blockByDefault)) {
      Some(new IllegalArgumentException(s"Full-table scans are disabled. Query being stopped for ${sft.getTypeName}: $filterString"))
    } else {
      lazy val warning = s"Running full table scan for schema '${sft.getTypeName}' with filter: $filterString"
      if (block.isDefined) {
        logger.info(warning) // turn down log level if full table scans are explicitly allowed
      } else {
        logger.warn(warning)
      }
      None
    }
  }

  /**
   * Check if the strategy will scan the entire index table
   *
   * @param strategy strategy
   * @return
   */
  private def isFullTableScan(strategy: QueryStrategy): Boolean = {
    strategy.keyRanges == FullTableKeyRange &&
      !strategy.hints.getMaxFeatures.exists(_ <= QueryProperties.BlockMaxThreshold.toInt.get)
  }

  /**
    * Creates a valid, unique string for the underlying table
    *
    * @param partition partition
    * @param limit limit on the length of a table name in the underlying database
    * @return
    */
  private def generateTableName(partition: Option[String] = None, limit: Option[Int] = None): String = {
    import StringSerialization.alphaNumericSafeString
    import org.locationtech.geomesa.utils.geotools.RichSimpleFeatureType.RichSimpleFeatureType

    val namespace = sft.getTablePrefix(name).getOrElse(ds.config.catalog)
    val prefix = (namespace +: Seq(sft.getTypeName, name).map(alphaNumericSafeString)).mkString("_")
    val suffix = s"v$version${partition.map(p => s"_$p").getOrElse("")}"

    def build(attrs: Seq[String]): String = (prefix +: attrs :+ suffix).mkString("_")

    val full = build(attributes.map(alphaNumericSafeString))

    limit match {
      case Some(lim) if full.lengthCompare(lim) > 0 =>
        // try using the attribute numbers instead
        val nums = build(attributes.map(a => s"${sft.indexOf(a)}"))
        if (nums.lengthCompare(lim) <= 0) { nums } else {
          logger.warn(s"Table name length exceeds configured limit ($lim), falling back to UUID: $full")
          IndexAdapter.truncateTableName(full, lim)
        }

      case _ => full
    }
  }

  override def toString: String = s"${getClass.getSimpleName}${attributes.mkString("(", ",", ")")}"

  override def equals(other: Any): Boolean = other match {
    case that: GeoMesaFeatureIndex[_, _] =>
      identifier == that.identifier && mode == that.mode && ds == that.ds && sft == that.sft
    case _ => false
  }

  override def hashCode(): Int =
    Seq(identifier, ds, sft, mode).collect { case o if o != null => o.hashCode() }.foldLeft(0)((a, b) => 31 * a + b)
}

object GeoMesaFeatureIndex {

  import org.locationtech.geomesa.utils.geotools.RichSimpleFeatureType.RichSimpleFeatureType

  private val FullTableKeyRange = Seq(UnboundedRange(null))

  /**
    * Some predefined indexing schemes
    */
  object Schemes {
    val Z3TableScheme: List[String]  = List(Z3Index, IdIndex, AttributeIndex).map(_.name)
    val Z2TableScheme: List[String]  = List(Z2Index, IdIndex, AttributeIndex).map(_.name)
    val XZ3TableScheme: List[String] = List(XZ3Index, IdIndex, AttributeIndex).map(_.name)
    val XZ2TableScheme: List[String] = List(XZ2Index, IdIndex, AttributeIndex).map(_.name)
  }

  /**
    * Identifier string for an index. Can be parsed with `IndexId.parse`
    *
    * @param name name
    * @param version version
    * @param attributes attributes
    * @return
    */
  def identifier(name: String, version: Int, attributes: Seq[String]): String =
    s"$name:$version:${attributes.mkString(":")}"

  /**
    * Identifier string for an index. Can be parsed with `IndexId.parse`
    *
    * @param id id to encode
    * @return
    */
  def identifier(id: IndexId): String = identifier(id.name, id.version, id.attributes)

  /**
    * Identifier string for an index. Can be parsed with `IndexId.parse`
    *
    * @param index index
    * @return
    */
  def identifier(index: GeoMesaFeatureIndex[_, _]): String = identifier(index.name, index.version, index.attributes)

  /**
    * Base table name key used for storing in metadata
    *
    * @param name index name
    * @param attributes index attributes
    * @param version index version
    * @return
    */
  def baseTableNameKey(name: String, attributes: Seq[String], version: Int): String = {
    val attrs = if (attributes.isEmpty) { "" } else {
      attributes.map(StringSerialization.alphaNumericSafeString).mkString(".", ".", "")
    }
    s"table.$name$attrs.v$version"
  }

  /**
    * Converts a feature id to bytes, for indexing or querying
    *
    * @param sft simple feature type
    * @return
    */
  def idToBytes(sft: SimpleFeatureType): String => Array[Byte] =
    if (sft.isUuidEncoded) { uuidToBytes } else { stringToBytes }

  /**
    * Converts a byte array to a feature id. Return method takes an optional (null accepted) simple feature,
    * which will be used to cache the parsed feature ID if it is a UUID.
    *
    * @param sft simple feature type
    * @return (bytes, offset, length, SimpleFeature) => id
    */
  def idFromBytes(sft: SimpleFeatureType): (Array[Byte], Int, Int, SimpleFeature) => String =
    if (sft.isUuidEncoded) { uuidFromBytes } else { stringFromBytes }

  /**
    * Trait for parsing feature ids out of row keys
    */
  sealed trait IdFromRow {

    /**
      * Return the id from the given row
      *
      * @param row row value as bytes
      * @param offset start of the row in the byte array
      * @param length length of the row in the byte array
      * @param feature a simple feature used to cache the feature id, optional (may be null)
      * @return the feature id
      */
    def apply(row: Array[Byte], offset: Int, length: Int, feature: SimpleFeature): String

    /**
      * Return the start index of the id in the row
      *
      * @param row row value as bytes
      * @param offset start of the row in the byte array
      * @param length length of the row in the byte array
      * @return the start of the id in the row, relative to the row offset
      */
    def start(row: Array[Byte], offset: Int, length: Int): Int
  }

  object IdFromRow {

    def apply(
        sft: SimpleFeatureType,
        keySpace: IndexKeySpace[_, _],
        tieredKeySpace: Option[IndexKeySpace[_, _]]): IdFromRow = {
      val tieredLength = tieredKeySpace.map(_.indexKeyByteLength).getOrElse(Right(0))
      (keySpace.indexKeyByteLength, tieredLength) match {
        case (Right(i), Right(j)) =>
          new FixedIdFromRow(idFromBytes(sft), i + j)

        case (Right(i), Left(j)) =>
          val dynamic: (Array[Byte], Int, Int) => Int = (row, offset, length) => i + j(row, offset + i, length - i)
          new DynamicIdFromRow(idFromBytes(sft), dynamic)

        case (Left(i), Right(j)) =>
          val dynamic: (Array[Byte], Int, Int) => Int = (row, offset, length) => i(row, offset, length - j) + j
          new DynamicIdFromRow(idFromBytes(sft), dynamic)

        case (Left(i), Left(j))   =>
          val dynamic: (Array[Byte], Int, Int) => Int =
            (row, offset, length) => {
              val first = i(row, offset, length)
              j(row, offset + first, length - first)
            }
          new DynamicIdFromRow(idFromBytes(sft), dynamic)
      }
    }

    /**
      * Id is always at a fixed offset into the row
      *
      * @param idFromBytes deserialization for the feature id
      * @param prefix the length of the fixed prefix preceding the feature id bytes
      */
    final class FixedIdFromRow(idFromBytes: (Array[Byte], Int, Int, SimpleFeature) => String, prefix: Int)
        extends IdFromRow {

      override def apply(row: Array[Byte], offset: Int, length: Int, feature: SimpleFeature): String =
        idFromBytes(row, offset + prefix, length - prefix, feature)

      override def start(row: Array[Byte], offset: Int, length: Int): Int = prefix
    }

    /**
      * Id is dynamically located in the row
      *
      * @param idFromBytes deserialization of the feature id
      * @param prefix a function to find the length of the prefix preceding the feature id bytes
      */
    final class DynamicIdFromRow(
        idFromBytes: (Array[Byte], Int, Int, SimpleFeature) => String,
        prefix: (Array[Byte], Int, Int) => Int
      ) extends IdFromRow {

      override def apply(row: Array[Byte], offset: Int, length: Int, feature: SimpleFeature): String = {
        val prefix = this.prefix(row, offset, length)
        idFromBytes(row, offset + prefix, length - prefix, feature)
      }

      override def start(row: Array[Byte], offset: Int, length: Int): Int = prefix(row, offset, length)
    }
  }

  private def uuidToBytes(id: String): Array[Byte] = {
    val uuid = UUID.fromString(id)
    ByteArrays.uuidToBytes(uuid.getMostSignificantBits, uuid.getLeastSignificantBits)
  }

  private def uuidFromBytes(bytes: Array[Byte], offset: Int, ignored: Int, sf: SimpleFeature): String = {
    import org.locationtech.geomesa.utils.geotools.Conversions.RichSimpleFeature
    val uuid = ByteArrays.uuidFromBytes(bytes, offset)
    if (sf != null) {
      sf.cacheUuid(uuid)
    }
    new UUID(uuid._1, uuid._2).toString
  }

  private def stringToBytes(id: String): Array[Byte] = id.getBytes(StandardCharsets.UTF_8)

  private def stringFromBytes(bytes: Array[Byte], offset: Int, length: Int, ignored: SimpleFeature): String =
    new String(bytes, offset, length, StandardCharsets.UTF_8)
}<|MERGE_RESOLUTION|>--- conflicted
+++ resolved
@@ -12,11 +12,7 @@
 import org.geotools.api.feature.simple.{SimpleFeature, SimpleFeatureType}
 import org.geotools.api.filter.{ExcludeFilter, Filter}
 import org.geotools.util.factory.Hints
-<<<<<<< HEAD
-=======
 import org.locationtech.geomesa.filter.FilterHelper
-import org.locationtech.geomesa.index.api.GeoMesaFeatureIndex.IdFromRow
->>>>>>> 1c0555a0
 import org.locationtech.geomesa.index.api.WriteConverter.{TieredWriteConverter, WriteConverterImpl}
 import org.locationtech.geomesa.index.conf.QueryProperties
 import org.locationtech.geomesa.index.conf.partition.TablePartition
@@ -275,25 +271,6 @@
         if (filter.filter.exists(_.isInstanceOf[ExcludeFilter])) {
           QueryStrategy(filter, Seq.empty, Seq.empty, Seq.empty, ecql, indexValues)
         } else {
-<<<<<<< HEAD
-=======
-          // check that full table scans are allowed
-          if (hints.getMaxFeatures.forall(_ > QueryProperties.BlockMaxThreshold.toInt.get)) {
-            // check that full table scans are allowed
-            lazy val filterString = FilterHelper.toString(filter.filter.getOrElse(Filter.INCLUDE))
-            val block =
-              QueryProperties.blockFullTableScansForFeatureType(sft.getTypeName)
-                  .orElse(BlockFullTableScans.toBoolean)
-                  .getOrElse(false)
-            if (block) {
-              throw new RuntimeException(
-                s"Full-table scans are disabled. Query being stopped for ${sft.getTypeName}: $filterString")
-            } else {
-              logger.warn(s"Running full table scan for schema '${sft.getTypeName}' with filter: $filterString")
-            }
-          }
-          val keyRanges = Seq(UnboundedRange(null))
->>>>>>> 1c0555a0
           val byteRanges = Seq(BoundedByteRange(sharing, ByteArrays.rowFollowingPrefix(sharing)))
           QueryStrategy(filter, byteRanges, FullTableKeyRange, Seq.empty, ecql, indexValues)
         }
@@ -371,7 +348,7 @@
     if (!isFullTableScan(strategy)) {
       return None
     }
-    lazy val filterString = org.locationtech.geomesa.filter.filterToString(strategy.filter.filter.getOrElse(Filter.INCLUDE))
+    lazy val filterString = FilterHelper.toString(strategy.filter.filter.getOrElse(Filter.INCLUDE))
     val block = QueryProperties.blockFullTableScansForFeatureType(sft.getTypeName)
     if (block.getOrElse(blockByDefault)) {
       Some(new IllegalArgumentException(s"Full-table scans are disabled. Query being stopped for ${sft.getTypeName}: $filterString"))
