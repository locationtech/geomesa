/***********************************************************************
 * Copyright (c) 2013-2022 Commonwealth Computer Research, Inc.
 * All rights reserved. This program and the accompanying materials
 * are made available under the terms of the Apache License, Version 2.0
 * which accompanies this distribution and is available at
 * http://www.opensource.org/licenses/apache2.0.php.
 ***********************************************************************/

package org.locationtech.geomesa.index.stats

import org.locationtech.geomesa.curve.{BinnedTime, Z2SFC, Z3SFC}
import org.locationtech.geomesa.filter.Bounds.Bound
import org.locationtech.geomesa.filter._
import org.locationtech.geomesa.utils.geotools.RichSimpleFeatureType.RichSimpleFeatureType
import org.locationtech.geomesa.utils.geotools._
import org.locationtech.jts.geom.Geometry
import org.locationtech.geomesa.zorder.sfcurve.IndexRange
import org.opengis.feature.simple.SimpleFeatureType
import org.opengis.filter._
import org.opengis.filter.expression.PropertyName

import java.time.ZonedDateTime
import java.util.Date
import scala.collection.JavaConverters._

/**
  * Estimate query counts based on cached stats.
  *
  * Although this trait only requires a generic GeoMesaStats implementation mixin, it has been written based
  * on `MetadataBackedStats`. In particular, getCount(Filter.INCLUDE) is expected to look up the stat and
  * not invoke any methods in this trait. Also, only Frequency and Z3Histograms are split out by time interval,
  * so filters are only passed in when reading those two types.
  */
trait StatsBasedEstimator {

  stats: GeoMesaStats =>

  import StatsBasedEstimator.{ErrorThresholds, ZHistogramPrecision}

  /**
    * Estimates the count for a given filter, based off the per-attribute metadata we have stored
    *
    * @param sft simple feature type
    * @param filter filter to apply - should have been run through QueryPlanFilterVisitor so all props are right
    * @return estimated count, if available
    */
  protected def estimateCount(sft: SimpleFeatureType, filter: Filter): Option[Long] = {
    filter match {
      case Filter.INCLUDE => getCount(sft)
      case Filter.EXCLUDE => Some(0L)

      case a: And => estimateAndCount(sft, a)
      case o: Or  => estimateOrCount(sft, o)
      case n: Not => estimateNotCount(sft, n)

      case i: Id => Some(i.getIdentifiers.size)
      case _ =>
        // single filter - equals, between, less than, etc
        val attribute = FilterHelper.propertyNames(filter, sft).headOption
        attribute.flatMap(estimateAttributeCount(sft, filter, _))
    }
  }

  /**
    * Estimate counts for AND filters. Since it's an AND, we calculate the child counts and
    * return the minimum.
    *
    * We check for spatio-temporal filters first, as those are the only ones that operate on 2+ properties.
    *
    * @param sft simple feature type
    * @param filter AND filter
    * @return estimated count, if available
    */
  private def estimateAndCount(sft: SimpleFeatureType, filter: And): Option[Long] = {
    val stCount = estimateSpatioTemporalCount(sft, filter)
    // note: we might over count if we get bbox1 AND bbox2, as we don't intersect them
    val individualCounts = filter.getChildren.asScala.flatMap(estimateCount(sft, _))
<<<<<<< HEAD
    (stCount ++ individualCounts).minOption
=======
    val counts = (stCount ++ individualCounts)
    if (counts.isEmpty) { None } else { Some(counts.min) }
>>>>>>> 58d14a25
  }

  /**
    * Estimate counts for OR filters. Because this is an OR, we sum up the child counts
    *
    * @param sft simple feature type
    * @param filter OR filter
    * @return estimated count, if available
    */
  private def estimateOrCount(sft: SimpleFeatureType, filter: Or): Option[Long] = {
    // estimate for each child separately and sum
    // note that we might double count some values if the filter is complex
<<<<<<< HEAD
    filter.getChildren.asScala.flatMap(estimateCount(sft, _)).sumOption
=======
    val counts = filter.getChildren.asScala.flatMap(estimateCount(sft, _))
    if (counts.isEmpty) { None } else { Some(counts.sum) }
>>>>>>> 58d14a25
  }

  /**
    * Estimates the count for NOT filters
    *
    * @param sft simple feature type
    * @param filter filter
    * @return count, if available
    */
  private def estimateNotCount(sft: SimpleFeatureType, filter: Not): Option[Long] = {
    filter.getFilter match {
      case f: PropertyIsNull =>
        // special handling for 'is not null'
        f.getExpression match {
          case p: PropertyName => estimateRangeCount(sft, p.getPropertyName, Seq((None, None)))
          case _ => estimateCount(sft, Filter.INCLUDE) // not something we can handle...
        }

      case f =>
        for {
          all <- estimateCount(sft, Filter.INCLUDE)
          neg <- estimateCount(sft, f)
        } yield {
          math.max(0, all - neg)
        }
    }
  }

  /**
    * Estimate spatio-temporal counts for an AND filter.
    *
    * @param sft simple feature type
    * @param filter complex filter
    * @return count, if available
    */
  private def estimateSpatioTemporalCount(sft: SimpleFeatureType, filter: And): Option[Long] = {
    // currently we don't consider if the spatial predicate is actually AND'd with the temporal predicate...
    // TODO add filterhelper method that accurately pulls out the st values
    for {
      geomField  <- Option(sft.getGeomField)
      dateField  <- sft.getDtgField
      geometries =  FilterHelper.extractGeometries(filter, geomField, sft.isPoints)
      if geometries.nonEmpty
      intervals  =  FilterHelper.extractIntervals(filter, dateField)
      if intervals.nonEmpty
      bounds     <- stats.getMinMax[Date](sft, dateField)
    } yield {
      if (geometries.disjoint || intervals.disjoint) { 0L } else {
        val inRangeIntervals = {
          val minTime = bounds.min.getTime
          val maxTime = bounds.max.getTime
          intervals.values.filter { i =>
            i.lower.value.forall(_.toInstant.toEpochMilli <= maxTime) &&
                i.upper.value.forall(_.toInstant.toEpochMilli >= minTime)
          }
        }
        val period = sft.getZ3Interval
        stats.getZ3Histogram(sft, geomField, dateField, period, 0, filter) match {
          case None => 0L
          case Some(histogram) =>
            // time range for a chunk is 0 to 1 week (in seconds)
            val sfc = Z3SFC(period)
            val (tmin, tmax) = (sfc.time.min.toLong, sfc.time.max.toLong)
            val xy = geometries.values.map(GeometryUtils.bounds)

            def getIndices(t1: Long, t2: Long): Seq[Int] = {
              val w = histogram.timeBins.head // z3 histogram bounds are fixed, so indices should be the same
              val zs = sfc.ranges(xy, Seq((t1, t2)), ZHistogramPrecision)
              zs.flatMap(r => histogram.directIndex(w, r.lower) to histogram.directIndex(w, r.upper))
            }
            lazy val middleIndices = getIndices(tmin, tmax)

            // build up our indices by week so that we can deduplicate them afterwards
            val timeBinsAndIndices = scala.collection.mutable.Map.empty[Short, Seq[Int]].withDefaultValue(Seq.empty)

            val dateToBins = BinnedTime.dateToBinnedTime(period)
            val boundsToDates = BinnedTime.boundsToIndexableDates(period)
            val binnedTimes = inRangeIntervals.map { interval =>
              val (lower, upper) = boundsToDates(interval.bounds)
              val BinnedTime(lb, lt) = dateToBins(lower)
              val BinnedTime(ub, ut) = dateToBins(upper)
              (Range.inclusive(lb, ub).map(_.toShort), lt, ut)
            }

            // the z3 index breaks time into 1 week chunks, so create a range for each week in our range
            binnedTimes.foreach { case (bins, lt, ut) =>
              if (bins.length == 1) {
                timeBinsAndIndices(bins.head) ++= getIndices(lt, ut)
              } else {
                val head +: middle :+ last = bins.toList
                timeBinsAndIndices(head) ++= getIndices(lt, tmax)
                timeBinsAndIndices(last) ++= getIndices(tmin, ut)
                middle.foreach(m => timeBinsAndIndices(m) ++= middleIndices)
              }
            }

            timeBinsAndIndices.map { case (b, indices) => indices.distinct.map(histogram.count(b, _)).sum }.sum
        }
      }
    }
  }

  /**
    * Estimates the count for attribute filters (equals, less than, during, etc)
    *
    * @param sft simple feature type
    * @param filter filter
    * @param attribute attribute name to estimate
    * @return count, if available
    */
  private def estimateAttributeCount(sft: SimpleFeatureType, filter: Filter, attribute: String): Option[Long] = {
    import org.locationtech.geomesa.utils.geotools.RichAttributeDescriptors.RichAttributeDescriptor

    if (attribute == sft.getGeomField) {
      estimateSpatialCount(sft, filter)
    } else if (sft.getDtgField.contains(attribute)) {
      estimateTemporalCount(sft, filter)
    } else {
      // we have an attribute filter
      val extractedBounds = for {
        descriptor <- Option(sft.getDescriptor(attribute))
        binding    =  if (descriptor.isList) { descriptor.getListType() } else { descriptor.getType.getBinding }
      } yield {
        FilterHelper.extractAttributeBounds(filter, attribute, binding.asInstanceOf[Class[Any]])
      }
      extractedBounds.flatMap { bounds =>
        if (bounds.disjoint) {
          Some(0L) // disjoint range
        } else if (!bounds.values.exists(_.isBounded)) {
          estimateCount(sft, Filter.INCLUDE) // inclusive filter
        } else {
          val boundsValues = bounds.values.map(b => (b.lower.value, b.upper.value))
          val (equalsBounds, rangeBounds) = boundsValues.partition { case (l, r) => l == r }
          val equalsCount = if (equalsBounds.isEmpty) { Some(0L) } else {
            // compare equals estimate with range estimate and take the smaller
            val equals = estimateEqualsCount(sft, filter, attribute, equalsBounds.map(_._1.get))
            val range  = estimateRangeCount(sft, attribute, equalsBounds)
            (equals, range) match {
              case (Some(e), Some(r)) => Some(math.min(e, r))
              case (None, r) => r
              case (e, None) => e
            }
          }
          val rangeCount = if (rangeBounds.isEmpty) { Some(0L) } else {
            estimateRangeCount(sft, attribute, rangeBounds)
          }
          for { e <- equalsCount; r <- rangeCount } yield { e + r }
        }
      }
    }
  }

  /**
    * Estimates counts from spatial predicates. Non-spatial predicates will be ignored.
    *
    * @param filter filter to evaluate
    * @return estimated count, if available
    */
  private def estimateSpatialCount(sft: SimpleFeatureType, filter: Filter): Option[Long] = {
    val geometries = FilterHelper.extractGeometries(filter, sft.getGeomField, sft.isPoints)
    if (geometries.isEmpty) {
      None
    } else if (geometries.disjoint) {
      Some(0L)
    } else {
      val zero = GeometryUtils.zeroPoint
      stats.getHistogram[Geometry](sft, sft.getGeomField, 0, zero, zero).map { histogram =>
        val (zLo, zHi) = {
          val (xmin, ymin, _, _) = GeometryUtils.bounds(histogram.min)
          val (_, _, xmax, ymax) = GeometryUtils.bounds(histogram.max)
          (Z2SFC.index(xmin, ymin), Z2SFC.index(xmax, ymax))
        }
        def inRange(r: IndexRange) = r.lower < zHi && r.upper > zLo

        val ranges = Z2SFC.ranges(geometries.values.map(GeometryUtils.bounds), ZHistogramPrecision)
        val indices = ranges.filter(inRange).flatMap { range =>
          val loIndex = Some(histogram.directIndex(range.lower)).filter(_ != -1).getOrElse(0)
          val hiIndex = Some(histogram.directIndex(range.upper)).filter(_ != -1).getOrElse(histogram.length - 1)
          loIndex to hiIndex
        }
        if (indices.isEmpty) { 0L } else { indices.distinct.map(histogram.count).sum }
      }
    }
  }

  /**
    * Estimates counts from temporal predicates. Non-temporal predicates will be ignored.
    *
    * @param sft simple feature type
    * @param filter filter to evaluate
    * @return estimated count, if available
    */
  private def estimateTemporalCount(sft: SimpleFeatureType, filter: Filter): Option[Long] = {
    for {
      dateField <- sft.getDtgField
      intervals =  FilterHelper.extractIntervals(filter, dateField)
      if intervals.nonEmpty
      histogram <- stats.getHistogram[Date](sft, dateField, 0, new Date(), new Date())
    } yield {
      def inRange(interval: Bounds[ZonedDateTime]) = {
        interval.lower.value.forall(_.toInstant.toEpochMilli <= histogram.max.getTime) &&
            interval.upper.value.forall(_.toInstant.toEpochMilli >= histogram.min.getTime)
      }

      if (intervals.disjoint) { 0L } else {
        val indices = intervals.values.filter(inRange).flatMap { interval =>
          val loIndex = interval.lower.value.map(i => histogram.indexOf(Date.from(i.toInstant))).filter(_ != -1).getOrElse(0)
          val hiIndex = interval.upper.value.map(i => histogram.indexOf(Date.from(i.toInstant))).filter(_ != -1).getOrElse(histogram.length - 1)
          loIndex to hiIndex
        }
        if (indices.isEmpty) { 0L } else { indices.distinct.map(histogram.count).sum }
      }
    }
  }

  /**
    * Estimates an equals predicate. Uses frequency (count min sketch) for estimated value.
    *
    * @param sft simple feature type
    * @param attribute attribute to evaluate
    * @param values values to be estimated
    * @return estimated count, if available.
    */
  private def estimateEqualsCount(
      sft: SimpleFeatureType,
      filter: Filter,
      attribute: String,
      values: Seq[Any]): Option[Long] = {
    stats.getFrequency[Any](sft, attribute, 0, filter).map { freq =>
      // frequency estimates will never return less than the actual number, but will often return more
      // frequency has ~0.5% error rate based on the total number of features in the data set
      // we adjust the raw estimate based on the absolute error rate

      val absoluteError = math.floor(freq.size * freq.eps)
      val counts = if (absoluteError < 1.0) { values.map(freq.count) } else {
        values.map { v =>
          val estimate = freq.count(v)
          if (estimate == 0L) {
            0L
          } else if (estimate > absoluteError) {
            val relativeError = absoluteError / estimate
            estimate - (ErrorThresholds.dropWhile(_ <= relativeError).head * 0.5 * absoluteError).toLong
          } else {
            val relativeError = estimate / absoluteError
            (ErrorThresholds.dropWhile(_ < relativeError).head * 0.5 * estimate).toLong
          }
        }
      }
      counts.sum
    }
  }

  /**
    * Estimates a potentially unbounded range predicate. Uses a binned histogram for estimated value.
    *
    * @param sft simple feature type
    * @param attribute attribute to evaluate
    * @param ranges ranges of values - may be unbounded (indicated by a None)
    * @return estimated count, if available
    */
  private def estimateRangeCount(
      sft: SimpleFeatureType,
      attribute: String,
      ranges: Seq[(Option[Any], Option[Any])]): Option[Long] = {
    stats.getHistogram[Any](sft, attribute, 0, 0, 0).map { histogram =>
      val inRangeRanges = ranges.filter {
        case (None, None)         => true // inclusive filter
        case (Some(lo), None)     => histogram.defaults.min(lo, histogram.max) == lo
        case (None, Some(up))     => histogram.defaults.max(up, histogram.min) == up
        case (Some(lo), Some(up)) =>
          histogram.defaults.min(lo, histogram.max) == lo && histogram.defaults.max(up, histogram.min) == up
      }
      val indices = inRangeRanges.flatMap { case (lower, upper) =>
        val lowerIndex = lower.map(histogram.indexOf).filter(_ != -1).getOrElse(0)
        val upperIndex = upper.map(histogram.indexOf).filter(_ != -1).getOrElse(histogram.length - 1)
        lowerIndex to upperIndex
      }
      if (indices.isEmpty) { 0L } else { indices.distinct.map(histogram.count).sum }
    }
  }
}

object StatsBasedEstimator {

  // we only need enough precision to cover the number of bins (e.g. 2^n == bins), plus 2 for unused bits
  val ZHistogramPrecision: Int = math.ceil(math.log(GeoMesaStats.MaxHistogramSize) / math.log(2)).toInt + 2

  val ErrorThresholds: Seq[Double] = Seq(0.1, 0.3, 0.5, 0.7, 0.9, 1.0)

  /**
    * Extracts date bounds from a filter. None is used to indicate a disjoint date range, otherwise
    * there will be a bounds object (which may be unbounded).
    *
    * @param sft simple feature type
    * @param filter filter
    * @return None, if disjoint filters, otherwise date bounds (which may be unbounded)
    */
  private [stats] def extractDates(sft: SimpleFeatureType, filter: Filter): Option[Bounds[Date]] = {
    sft.getDtgField match {
      case None => Some(Bounds.everything)
      case Some(dtg) =>
        val intervals = FilterHelper.extractIntervals(filter, dtg)
        if (intervals.disjoint) { None } else {
          // don't consider gaps, just get the endpoints of the intervals
          val dateTimes = intervals.values.reduceOption[Bounds[ZonedDateTime]] { case (left, right) =>
            val lower = Bounds.smallerLowerBound(left.lower, right.lower)
            val upper = Bounds.largerUpperBound(left.upper, right.upper)
            Bounds(lower, upper)
          }
          val lower = dateTimes.map(d => Bound(d.lower.value.map(i => Date.from(i.toInstant)), d.lower.inclusive))
          val upper = dateTimes.map(d => Bound(d.upper.value.map(i => Date.from(i.toInstant)), d.upper.inclusive))
          Some(Bounds(lower.getOrElse(Bound.unbounded[Date]), upper.getOrElse(Bound.unbounded[Date])))
        }
    }
  }
}<|MERGE_RESOLUTION|>--- conflicted
+++ resolved
@@ -75,12 +75,8 @@
     val stCount = estimateSpatioTemporalCount(sft, filter)
     // note: we might over count if we get bbox1 AND bbox2, as we don't intersect them
     val individualCounts = filter.getChildren.asScala.flatMap(estimateCount(sft, _))
-<<<<<<< HEAD
-    (stCount ++ individualCounts).minOption
-=======
     val counts = (stCount ++ individualCounts)
     if (counts.isEmpty) { None } else { Some(counts.min) }
->>>>>>> 58d14a25
   }
 
   /**
@@ -93,12 +89,8 @@
   private def estimateOrCount(sft: SimpleFeatureType, filter: Or): Option[Long] = {
     // estimate for each child separately and sum
     // note that we might double count some values if the filter is complex
-<<<<<<< HEAD
-    filter.getChildren.asScala.flatMap(estimateCount(sft, _)).sumOption
-=======
     val counts = filter.getChildren.asScala.flatMap(estimateCount(sft, _))
     if (counts.isEmpty) { None } else { Some(counts.sum) }
->>>>>>> 58d14a25
   }
 
   /**
