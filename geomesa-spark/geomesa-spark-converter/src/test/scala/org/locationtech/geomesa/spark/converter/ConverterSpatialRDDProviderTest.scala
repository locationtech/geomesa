/***********************************************************************
 * Copyright (c) 2013-2022 Commonwealth Computer Research, Inc.
 * All rights reserved. This program and the accompanying materials
 * are made available under the terms of the Apache License, Version 2.0
 * which accompanies this distribution and is available at
 * http://www.opensource.org/licenses/apache2.0.php.
 ***********************************************************************/

package org.locationtech.geomesa.spark.converter

import com.typesafe.config.{ConfigFactory, ConfigRenderOptions}
import org.apache.hadoop.conf.Configuration
import org.apache.spark.{SparkConf, SparkContext}
import org.geotools.data.Query
import org.geotools.filter.text.ecql.ECQL
import org.junit.runner.RunWith
import org.locationtech.geomesa.spark.{GeoMesaSpark, GeoMesaSparkKryoRegistrator}
import org.opengis.filter.Filter
import org.specs2.mutable.Specification
import org.specs2.runner.JUnitRunner

@RunWith(classOf[JUnitRunner])
class ConverterSpatialRDDProviderTest extends Specification {

  import scala.collection.JavaConverters._

  sequential

  import ConverterSpatialRDDProvider.{ConverterKey, IngestTypeKey, InputFilesKey, SftKey}

  var sc: SparkContext = null

  step {
    val conf = new SparkConf().setMaster("local[2]").setAppName("testSpark")
    conf.set("spark.serializer", "org.apache.spark.serializer.KryoSerializer")
    conf.set("spark.kryo.registrator", classOf[GeoMesaSparkKryoRegistrator].getName)
    sc = SparkContext.getOrCreate(conf)
  }

  val exampleConf = ConfigFactory.load()
  val converterConf = exampleConf.getConfig("geomesa.converters.example-csv")

  val params = Map(
    InputFilesKey -> getClass.getResource("/example.csv").getPath,
    ConverterKey  -> converterConf.root().render(ConfigRenderOptions.concise()),
    SftKey        -> exampleConf.root().render(ConfigRenderOptions.concise())
  )

  "The ConverterSpatialRDDProvider" should {
    "read from local files" in {
      val rdd = GeoMesaSpark(params.asJava).rdd(new Configuration(), sc, params, new Query("example-csv"))
      rdd.count() mustEqual 3l
      rdd.collect.map(_.getAttribute("name").asInstanceOf[String]).toList must
          containTheSameElementsAs(Seq("Harry", "Hermione", "Severus"))
    }

    "read from local files with filtering" in {
      val query = new Query("example-csv", ECQL.toFilter("name like 'H%'"))
      val rdd = GeoMesaSpark(params.asJava).rdd(new Configuration(), sc, params, query)
      rdd.count() mustEqual 2l
      rdd.collect.map(_.getAttribute("name").asInstanceOf[String]).toList must
          containTheSameElementsAs(Seq("Harry", "Hermione"))
    }

    "read from a local file using Converter Name lookup" in {
      val params = Map (
        InputFilesKey -> getClass.getResource("/example.csv").getPath,
        IngestTypeKey -> "example-csv"
      )

      val rdd = GeoMesaSpark(params.asJava).rdd(new Configuration(), sc, params, new Query("example-csv"))
      rdd.count() mustEqual 3l
    }

    "handle projections" in {
      val params = Map (
        InputFilesKey -> getClass.getResource("/example.csv").getPath,
        IngestTypeKey -> "example-csv"
      )
      val requestedProps : Array[String] = Array("name")
<<<<<<< HEAD
      val q = new Query("example-csv", Filter.INCLUDE, requestedProps)
=======
      val q = new Query("example-csv", Filter.INCLUDE, requestedProps: _*)
>>>>>>> 58d14a25
      val rdd = GeoMesaSpark(params.asJava).rdd(new Configuration(), sc, params, q)
      val returnedProps = rdd.first.getProperties.asScala.map{_.getName.toString}.toArray
      returnedProps mustEqual requestedProps
    }

    "handle * projections" in {
      val params = Map (
        InputFilesKey -> getClass.getResource("/example.csv").getPath,
        IngestTypeKey -> "example-csv"
      )
      val requestedProps : Array[String] = Array( "fid", "name", "age", "lastseen", "friends","talents", "geom")
<<<<<<< HEAD
      val q = new Query("example-csv", Filter.INCLUDE, requestedProps)
=======
      val q = new Query("example-csv", Filter.INCLUDE, requestedProps: _*)
>>>>>>> 58d14a25
      val rdd = GeoMesaSpark(params.asJava).rdd(new Configuration(), sc, params, q)
      val returnedProps = rdd.first.getProperties.asScala.map{_.getName.toString}.toArray
      returnedProps mustEqual requestedProps
    }
  }
}<|MERGE_RESOLUTION|>--- conflicted
+++ resolved
@@ -78,11 +78,7 @@
         IngestTypeKey -> "example-csv"
       )
       val requestedProps : Array[String] = Array("name")
-<<<<<<< HEAD
-      val q = new Query("example-csv", Filter.INCLUDE, requestedProps)
-=======
       val q = new Query("example-csv", Filter.INCLUDE, requestedProps: _*)
->>>>>>> 58d14a25
       val rdd = GeoMesaSpark(params.asJava).rdd(new Configuration(), sc, params, q)
       val returnedProps = rdd.first.getProperties.asScala.map{_.getName.toString}.toArray
       returnedProps mustEqual requestedProps
@@ -94,11 +90,7 @@
         IngestTypeKey -> "example-csv"
       )
       val requestedProps : Array[String] = Array( "fid", "name", "age", "lastseen", "friends","talents", "geom")
-<<<<<<< HEAD
-      val q = new Query("example-csv", Filter.INCLUDE, requestedProps)
-=======
       val q = new Query("example-csv", Filter.INCLUDE, requestedProps: _*)
->>>>>>> 58d14a25
       val rdd = GeoMesaSpark(params.asJava).rdd(new Configuration(), sc, params, q)
       val returnedProps = rdd.first.getProperties.asScala.map{_.getName.toString}.toArray
       returnedProps mustEqual requestedProps
