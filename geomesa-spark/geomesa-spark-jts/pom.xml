--- conflicted
+++ resolved
@@ -32,18 +32,6 @@
         <dependency>
             <groupId>com.vividsolutions</groupId>
             <artifactId>jts-io</artifactId>
-<<<<<<< HEAD
-            <version>${jts.version}</version>
-        </dependency>
-        <dependency>
-            <groupId>com.vividsolutions</groupId>
-            <artifactId>jts-core</artifactId>
-        </dependency>
-        <dependency>
-            <groupId>org.geotools</groupId>
-            <artifactId>gt-data</artifactId>
-=======
->>>>>>> b0123e7b
         </dependency>
         <dependency>
             <groupId>com.vividsolutions</groupId>
