/***********************************************************************
 * Copyright (c) 2013-2022 Commonwealth Computer Research, Inc.
 * All rights reserved. This program and the accompanying materials
 * are made available under the terms of the Apache License, Version 2.0
 * which accompanies this distribution and is available at
 * http://www.opensource.org/licenses/apache2.0.php.
 ***********************************************************************/

package org.locationtech.geomesa.spark

import com.esotericsoftware.kryo.Kryo
import com.esotericsoftware.kryo.io.{Input, Output}
import org.apache.spark.geomesa.GeoMesaSparkKryoRegistratorEndpoint
import org.apache.spark.serializer.KryoRegistrator
import org.geotools.data.DataStore
import org.geotools.feature.simple.SimpleFeatureImpl
import org.locationtech.geomesa.features.ScalaSimpleFeature.{ImmutableSimpleFeature, LazyImmutableSimpleFeature, LazyMutableSimpleFeature}
import org.locationtech.geomesa.features.kryo.KryoBufferSimpleFeature
import org.locationtech.geomesa.features.kryo.serialization.SimpleFeatureSerializer
import org.locationtech.geomesa.features.{ScalaSimpleFeature, TransformSimpleFeature}
import org.locationtech.geomesa.utils.cache.CacheKeyGenerator
import org.locationtech.geomesa.utils.conf.GeoMesaSystemProperties
import org.locationtech.geomesa.utils.geotools.SimpleFeatureTypes
import org.opengis.feature.simple.{SimpleFeature, SimpleFeatureType}

import java.util.concurrent.ConcurrentHashMap
import scala.collection.JavaConverters._
import scala.util.hashing.MurmurHash3

class GeoMesaSparkKryoRegistrator extends KryoRegistrator {

  override def registerClasses(kryo: Kryo): Unit = {
    val serializer = new com.esotericsoftware.kryo.Serializer[SimpleFeature]() {
      val cache = new ConcurrentHashMap[Int, SimpleFeatureSerializer]()

      override def write(kryo: Kryo, out: Output, feature: SimpleFeature): Unit = {
        val id = GeoMesaSparkKryoRegistrator.putType(feature.getFeatureType)
        var serializer = cache.get(id)
        if (serializer == null) {
          serializer = new SimpleFeatureSerializer(feature.getFeatureType)
          cache.put(id, serializer)
        }
        out.writeInt(id, true)
        serializer.write(kryo, out, feature)
      }

      override def read(kryo: Kryo, in: Input, clazz: Class[SimpleFeature]): SimpleFeature = {
        val id = in.readInt(true)
        var serializer = cache.get(id)
        if (serializer == null) {
          serializer = new SimpleFeatureSerializer(GeoMesaSparkKryoRegistrator.getType(id))
          cache.put(id, serializer)
        }
        serializer.read(kryo, in, clazz)
      }
    }
    kryo.setReferences(false)
    GeoMesaSparkKryoRegistrator.SimpleFeatureImpls.foreach(kryo.register(_, serializer, kryo.getNextRegistrationId))
  }
}

object GeoMesaSparkKryoRegistrator {

  private val typeCache = new ConcurrentHashMap[Int, SimpleFeatureType]()

  private val SimpleFeatureImpls: Seq[Class[_ <: SimpleFeature]] =
    Seq(
      classOf[ScalaSimpleFeature],
      classOf[ImmutableSimpleFeature],
      classOf[LazyImmutableSimpleFeature],
      classOf[LazyMutableSimpleFeature],
      classOf[KryoBufferSimpleFeature],
      classOf[TransformSimpleFeature],
      classOf[SimpleFeatureImpl],
      classOf[SimpleFeature]
    )

  GeoMesaSparkKryoRegistratorEndpoint.init()

  def identifier(sft: SimpleFeatureType): Int = math.abs(MurmurHash3.stringHash(CacheKeyGenerator.cacheKey(sft)))

  def putType(sft: SimpleFeatureType): Int = {
    val id = identifier(sft)
    if (typeCache.putIfAbsent(id, sft) == null) GeoMesaSparkKryoRegistratorEndpoint.Client.putType(id, sft)
    id
  }

  def putTypes(types: Seq[SimpleFeatureType]): Seq[Int] =
    types.map { sft =>
      val id = identifier(sft)
      typeCache.putIfAbsent(id, sft)
      id
    }

  def getType(id: Int): SimpleFeatureType =
    Option(typeCache.get(id)).orElse {
        fromSystemProperties(id) orElse GeoMesaSparkKryoRegistratorEndpoint.Client.getType(id) map {
          sft => typeCache.put(id, sft); sft
        }
      }.orNull

  def getTypes: Seq[SimpleFeatureType] = Seq(typeCache.values.asScala.toSeq: _*)

  def register(ds: DataStore): Unit = register(ds.getTypeNames.map(ds.getSchema))

  def register(sfts: Seq[SimpleFeatureType]): Unit = sfts.foreach(register)

  def register(sft: SimpleFeatureType): Unit = GeoMesaSparkKryoRegistrator.putType(sft)

<<<<<<< HEAD
  @deprecated
  def broadcast(partitions: RDD[_]): Unit = {
    val encodedTypes = typeCache.asScala
      .map { case (_, sft) => (sft.getTypeName, SimpleFeatureTypes.encodeType(sft)) }
      .toArray
    partitions.foreachPartition { _ =>
      encodedTypes.foreach { case (name, spec) => putType(SimpleFeatureTypes.createType(name, spec)) }
    }
  }

=======
>>>>>>> 58d14a25
  def systemProperties(schemas: SimpleFeatureType*): Seq[(String, String)] = {
    schemas.flatMap { sft =>
      val id = identifier(sft)
      val nameProp = (s"geomesa.types.$id.name", sft.getTypeName)
      val specProp = (s"geomesa.types.$id.spec", SimpleFeatureTypes.encodeType(sft))
      Seq(nameProp, specProp)
    }
  }

  private def fromSystemProperties(id: Int): Option[SimpleFeatureType] =
    for {
      name <- Option(GeoMesaSystemProperties.getProperty(s"geomesa.types.$id.name"))
      spec <- Option(GeoMesaSystemProperties.getProperty(s"geomesa.types.$id.spec"))
    } yield {
      SimpleFeatureTypes.createType(name, spec)
    }
}

<|MERGE_RESOLUTION|>--- conflicted
+++ resolved
@@ -107,19 +107,6 @@
 
   def register(sft: SimpleFeatureType): Unit = GeoMesaSparkKryoRegistrator.putType(sft)
 
-<<<<<<< HEAD
-  @deprecated
-  def broadcast(partitions: RDD[_]): Unit = {
-    val encodedTypes = typeCache.asScala
-      .map { case (_, sft) => (sft.getTypeName, SimpleFeatureTypes.encodeType(sft)) }
-      .toArray
-    partitions.foreachPartition { _ =>
-      encodedTypes.foreach { case (name, spec) => putType(SimpleFeatureTypes.createType(name, spec)) }
-    }
-  }
-
-=======
->>>>>>> 58d14a25
   def systemProperties(schemas: SimpleFeatureType*): Seq[(String, String)] = {
     schemas.flatMap { sft =>
       val id = identifier(sft)
