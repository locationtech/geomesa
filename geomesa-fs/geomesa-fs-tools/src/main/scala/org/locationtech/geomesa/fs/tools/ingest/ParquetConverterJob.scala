--- conflicted
+++ resolved
@@ -148,74 +148,6 @@
     res
   }
 
-<<<<<<< HEAD
-  def distCopy(srcRoot: Path, dest: Path, sft: SimpleFeatureType, conf: Configuration, statusCallback: StatusCallback): Boolean = {
-    val typeName = sft.getTypeName
-    val typePath = new Path(srcRoot, typeName)
-    val destTypePath = new Path(dest, typeName)
-
-    statusCallback.reset()
-
-    Command.user.info("Submitting distcp job - please wait...")
-    val opts = new DistCpOptions(List(typePath), destTypePath)
-    opts.setAppend(false)
-    opts.setOverwrite(true)
-    opts.setCopyStrategy("dynamic")
-    val job = new DistCp(new Configuration, opts).execute()
-
-    Command.user.info(s"Tracking available at ${job.getStatus.getTrackingUrl}")
-
-    // distCp has no reduce phase
-    while (!job.isComplete) {
-      if (job.getStatus.getState != JobStatus.State.PREP) {
-          statusCallback("DistCp (stage 3/3): ", job.mapProgress(), Seq.empty, done = false)
-      }
-      Thread.sleep(500)
-    }
-    statusCallback("DistCp (stage 3/3): ", job.mapProgress(), Seq.empty, done = true)
-
-    val success = job.isSuccessful
-    if (success) {
-      Command.user.info(s"Successfully copied data to $dest")
-    } else {
-      Command.user.error(s"failed to copy data to $dest")
-    }
-    success
-  }
-
-  // TODO probably make a better method for this and extract it to a static utility class
-  // TODO parallelize if the filesystems are not the same
-  def copyData(srcRoot: Path, destRoot: Path, sft: SimpleFeatureType, conf: Configuration): Boolean = {
-    val typeName = sft.getTypeName
-    Command.user.info(s"Job finished...copying data from $srcRoot to $destRoot for type $typeName")
-
-    val srcFS = srcRoot.getFileSystem(conf)
-    val destFS = destRoot.getFileSystem(conf)
-
-    val typePath = new Path(srcRoot, typeName)
-    val foundFiles = srcFS.listFiles(typePath, true)
-
-    val storageFiles = mutable.ListBuffer.empty[Path]
-    while (foundFiles.hasNext) {
-      val f = foundFiles.next()
-      if (!f.isDirectory) {
-        storageFiles += f.getPath
-      }
-    }
-
-    storageFiles.forall { f =>
-      val child = f.toString.replace(srcRoot.toString, "")
-      val target = new Path(destRoot, if (child.startsWith("/")) child.drop(1) else child)
-      logger.info(s"Moving $f to $target")
-      if (!destFS.exists(target.getParent)) {
-        destFS.mkdirs(target.getParent)
-      }
-      FileUtil.copy(srcFS, f, destFS, target, true, true, conf)
-    }
-  }
-
-=======
->>>>>>> 040031d4
   def reduced(job: Job): Long = job.getCounters.findCounter(GeoMesaOutputFormat.Counters.Group, "reduced").getValue
 }
 
