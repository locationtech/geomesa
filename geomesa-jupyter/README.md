# geomesa-jupyter

The submodules in this project provide JARs that may be used in [Jupyter](http://jupyter.org/) with the [Toree](https://toree.apache.org/) kernel to visualize GeoMesa Spark and Spark SQL results.

[geomesa-jupyter-leaflet](./geomesa-jupyter-leaflet) provides Scala methods for rendering geometry objects on interactive maps using [Leaflet](http://leafletjs.com/).

<<<<<<< HEAD
[geomesa-jupyter-vegas](./geomesa-jupyter-vegas) builds a shaded runtime JAR with all dependencies needed to use the [Vegas](https://github.com/vegas-viz/Vegas) Scala graphing library in Jupyter. 
=======
![ScreenShot](assets/Jupyter.png)

## Adding Layers to a map and displaying in notebook

The snippet below is an example of rendering dataframes in Leaflet in a Jupyter notebook.

```scala

  implicit val displayer: String => Unit = { s => kernel.display.content("text/html", s) }
  
  val function = """
    function(feature) {
      switch (feature.properties.plane_type) {
        case "A388": return {color: "#1c2957"}
        default: return {color: "#cdb87d"}
      }
    }
  """
  
  val sftLayer = time { L.DataFrameLayerNonPoint(flights_over_state, "__fid__", L.StyleOptionFunction(function)) }
  val apLayer = time { L.DataFrameLayerPoint(flyovers, "origin", L.StyleOptions(color="#1c2957", fillColor="#cdb87d"), 2.5) }
  val stLayer = time { L.DataFrameLayerNonPoint(queryOnStates, "ST", L.StyleOptions(color="#1c2957", fillColor="#cdb87d", fillOpacity= 0.45)) }
  displayer(L.render(Seq[L.GeoRenderable](sftLayer,stLayer,apLayer),zoom = 1, path = "path/to/files"))
```

![ScreenShot](assets/Leaflet.png)

### StyleOptionFunction
This case class allows you to specify a javascript function to perform styling. The anonymous function
that you will pass takes a feature as an argument and returns a style javascript object. An example of styling
based on a specific property value is provided below:

```javascript
   function(feature) { 
     switch(feature.properties.someProp) {
       case "someValue": return { color: "#ff0000" }
       default         : return { color: "#0000ff" }
     }
   }
```

The following table provides options that might be of interest:


| Option       | Type        | Description            |
| ------------ | ----------- | ---------------------- |
| color        | String      | Stroke color           |
| weight       | Number      | Stroke width in pixels |
| opacity      | Number      | Stroke opacity         |
| fillColor    | String      | Fill color             |
| fillOpacity  | Number      | Fill opacity           |
 
Note: Options are comma-separated (i.e. ```{ color: "#ff0000", fillColor: "#0000ff" }```)
>>>>>>> 5117ffe0
<|MERGE_RESOLUTION|>--- conflicted
+++ resolved
@@ -4,60 +4,4 @@
 
 [geomesa-jupyter-leaflet](./geomesa-jupyter-leaflet) provides Scala methods for rendering geometry objects on interactive maps using [Leaflet](http://leafletjs.com/).
 
-<<<<<<< HEAD
-[geomesa-jupyter-vegas](./geomesa-jupyter-vegas) builds a shaded runtime JAR with all dependencies needed to use the [Vegas](https://github.com/vegas-viz/Vegas) Scala graphing library in Jupyter. 
-=======
-![ScreenShot](assets/Jupyter.png)
-
-## Adding Layers to a map and displaying in notebook
-
-The snippet below is an example of rendering dataframes in Leaflet in a Jupyter notebook.
-
-```scala
-
-  implicit val displayer: String => Unit = { s => kernel.display.content("text/html", s) }
-  
-  val function = """
-    function(feature) {
-      switch (feature.properties.plane_type) {
-        case "A388": return {color: "#1c2957"}
-        default: return {color: "#cdb87d"}
-      }
-    }
-  """
-  
-  val sftLayer = time { L.DataFrameLayerNonPoint(flights_over_state, "__fid__", L.StyleOptionFunction(function)) }
-  val apLayer = time { L.DataFrameLayerPoint(flyovers, "origin", L.StyleOptions(color="#1c2957", fillColor="#cdb87d"), 2.5) }
-  val stLayer = time { L.DataFrameLayerNonPoint(queryOnStates, "ST", L.StyleOptions(color="#1c2957", fillColor="#cdb87d", fillOpacity= 0.45)) }
-  displayer(L.render(Seq[L.GeoRenderable](sftLayer,stLayer,apLayer),zoom = 1, path = "path/to/files"))
-```
-
-![ScreenShot](assets/Leaflet.png)
-
-### StyleOptionFunction
-This case class allows you to specify a javascript function to perform styling. The anonymous function
-that you will pass takes a feature as an argument and returns a style javascript object. An example of styling
-based on a specific property value is provided below:
-
-```javascript
-   function(feature) { 
-     switch(feature.properties.someProp) {
-       case "someValue": return { color: "#ff0000" }
-       default         : return { color: "#0000ff" }
-     }
-   }
-```
-
-The following table provides options that might be of interest:
-
-
-| Option       | Type        | Description            |
-| ------------ | ----------- | ---------------------- |
-| color        | String      | Stroke color           |
-| weight       | Number      | Stroke width in pixels |
-| opacity      | Number      | Stroke opacity         |
-| fillColor    | String      | Fill color             |
-| fillOpacity  | Number      | Fill opacity           |
- 
-Note: Options are comma-separated (i.e. ```{ color: "#ff0000", fillColor: "#0000ff" }```)
->>>>>>> 5117ffe0
+[geomesa-jupyter-vegas](./geomesa-jupyter-vegas) builds a shaded runtime JAR with all dependencies needed to use the [Vegas](https://github.com/vegas-viz/Vegas) Scala graphing library in Jupyter. 