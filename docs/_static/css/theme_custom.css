@import url("theme.css");

/* Add overrides of theme.css rules below */
body {
   color: #bbb;
}

.wy-alert.wy-alert-neutral a,.rst-content .wy-alert-neutral.note a,.rst-content .wy-alert-neutral.attention a,.rst-content .wy-alert-neutral.caution a,.rst-content .wy-alert-neutral.danger a,.rst-content .wy-alert-neutral.error a,.rst-content .wy-alert-neutral.hint a,.rst-content .wy-alert-neutral.important a,.rst-content .wy-alert-neutral.tip a,.rst-content .wy-alert-neutral.warning a,.rst-content .wy-alert-neutral.seealso a,.rst-content .wy-alert-neutral.admonition-todo a {
   color: #E6A150
}

.wy-tray-container li.wy-tray-item-info {
   background: #E6A150
}

.wy-tray-container li.wy-tray-item-danger {
   background: #E6A160
}

.btn-info {
   background-color: #E6A150 !important
}

.btn-danger {
   background-color: #E6A160 !important
}

.btn-link {
   color: #E6A150;
}

.wy-dropdown-menu {
   background: #333;
}

.wy-dropdown-menu>dd>a:hover {
   background: #E6A150;
}

.wy-dropdown-menu>dd>a:hover {
   background: #E6A150;
}

.wy-dropdown.wy-dropdown-bubble .wy-dropdown-menu {
   background: #333;
}

.wy-dropdown.wy-dropdown-bubble .wy-dropdown-menu a:hover {
   background: #E6A150;
}

.wy-control-group.wy-control-group-required>label:after {
   color: #E6A160
}

input:focus:invalid,textarea:focus:invalid,select:focus:invalid {
   color: #E6A160;
   border: 1px solid #E6A160
}

input:focus:invalid:focus,textarea:focus:invalid:focus,select:focus:invalid:focus {
   border-color: #E6A160
}

input[type="file"]:focus:invalid:focus,input[type="radio"]:focus:invalid:focus,input[type="checkbox"]:focus:invalid:focus {
   outline-color: #E6A160
}

.wy-control-group.wy-control-group-error .wy-form-message,.wy-control-group.wy-control-group-error>label {
   color: #E6A160
}

.wy-control-group.wy-control-group-error input[type="text"],.wy-control-group.wy-control-group-error input[type="password"],.wy-control-group.wy-control-group-error input[type="email"],.wy-control-group.wy-control-group-error input[type="url"],.wy-control-group.wy-control-group-error input[type="date"],.wy-control-group.wy-control-group-error input[type="month"],.wy-control-group.wy-control-group-error input[type="time"],.wy-control-group.wy-control-group-error input[type="datetime"],.wy-control-group.wy-control-group-error input[type="datetime-local"],.wy-control-group.wy-control-group-error input[type="week"],.wy-control-group.wy-control-group-error input[type="number"],.wy-control-group.wy-control-group-error input[type="search"],.wy-control-group.wy-control-group-error input[type="tel"],.wy-control-group.wy-control-group-error input[type="color"] {
   border: solid 1px #E6A160
}

.wy-control-group.wy-control-group-error textarea {
   border: solid 1px #E6A160
}

.wy-inline-validate.wy-inline-validate-danger .wy-input-context {
   color: #E6A160
}

.wy-inline-validate.wy-inline-validate-info .wy-input-context {
   color: #E6A150
}

.wy-text-info {
   color: #E6A150 !important
}

.wy-text-danger {
   color: #E6A160 !important
}

code,.rst-content tt,.rst-content code {
   color: #E6A160;
   border: #717577;
}

/* directly selected headers at each level */
.wy-menu-vertical li.current > a {
  border-bottom: 1px solid #535353;
  border-top: 1px solid #535353;
}

/* non-active second+ level headers */
.wy-menu-vertical li.current a {
  color: #bbb;
  background: #535353;
  border-right: solid 1px #535353;
}

/* non-active second+ level headers - hover */
.wy-menu-vertical li.current a:hover {
  color: #333;
  background: #b0b0b0;
}

/* active first level headers */
.wy-menu-vertical li.toctree-l1.current > a, .wy-menu-vertical li.toctree-l1.current > a:hover {
  color: #e6a150;
  background: #333;
  border-right: solid 1px #333;
  border-bottom: 1px solid #333;
  border-top: 1px solid #333;
}

/* active second+ level headers */
.wy-menu-vertical li.toctree-l2.current > a, .wy-menu-vertical li.toctree-l2.current li.toctree-l3 > a, .wy-menu-vertical li.toctree-l2.current li.toctree-l4 > a {
  color: #bbb;
  background: #434242;
  border-right: solid 1px #434242;
}

.wy-menu-vertical li.toctree-l2.current > a {
  border-bottom: 1px solid #434242;
  border-top: 1px solid #434242;
}

/* active second+ level headers - hover */
.wy-menu-vertical li.toctree-l2.current > a:hover, .wy-menu-vertical li.toctree-l2.current li.toctree-l3 > a:hover , .wy-menu-vertical li.toctree-l2.current li.toctree-l4 > a:hover {
  color: #333;
  background: #b0b0b0;
}


.wy-menu-vertical a:active {
  background-color: #E6A150;
}

.wy-side-nav-search {
  background-color: #111;
  color: #e6a150;
}

.wy-side-nav-search img {
  background-color: #e6a150;
}

.wy-side-nav-search>a,.wy-side-nav-search .wy-dropdown>a {
  color: #333;
}

.wy-side-nav-search>div.version {
  color: #bbb;
}

.wy-side-nav-search input[type=text] {
  background-color: #e3e3e3;
}

.wy-nav-side {
  background-color: #111;
}

.wy-nav .wy-menu-vertical header {
   color: #E6A150
}

.wy-nav .wy-menu-vertical a:hover {
   background-color: #E6A150;
}

.wy-body-for-nav {
   background: left repeat-y #333;
}

.wy-nav-top {
   background: #E6A150;
}

.wy-nav-top img {
   background-color: #E6A150;
}

.wy-nav-content {
   background: #333;
}

.wy-nav-content-wrap {
   background: #333;
}

@media screen and (max-width: 768px) {
    .wy-body-for-nav {
        background: #333
    }
    .wy-nav-content {
        background: #333
    }
}

.rst-versions {
   color: #333;
}

.rst-versions a {
   color: #E6A150;
}

.rst-versions .rst-current-version .fa,.rst-versions .rst-current-version .wy-menu-vertical li span.toctree-expand,.wy-menu-vertical li .rst-versions .rst-current-version span.toctree-expand,.rst-versions .rst-current-version .rst-content .admonition-title,.rst-content .rst-versions .rst-current-version .admonition-title,.rst-versions .rst-current-version .rst-content h1 .headerlink,.rst-content h1 .rst-versions .rst-current-version .headerlink,.rst-versions .rst-current-version .rst-content h2 .headerlink,.rst-content h2 .rst-versions .rst-current-version .headerlink,.rst-versions .rst-current-version .rst-content h3 .headerlink,.rst-content h3 .rst-versions .rst-current-version .headerlink,.rst-versions .rst-current-version .rst-content h4 .headerlink,.rst-content h4 .rst-versions .rst-current-version .headerlink,.rst-versions .rst-current-version .rst-content h5 .headerlink,.rst-content h5 .rst-versions .rst-current-version .headerlink,.rst-versions .rst-current-version .rst-content h6 .headerlink,.rst-content h6 .rst-versions .rst-current-version .headerlink,.rst-versions .rst-current-version .rst-content dl dt .headerlink,.rst-content dl dt .rst-versions .rst-current-version .headerlink,.rst-versions .rst-current-version .rst-content p.caption .headerlink,.rst-content p.caption .rst-versions .rst-current-version .headerlink,.rst-versions .rst-current-version .rst-content tt.download span:first-child,.rst-content tt.download .rst-versions .rst-current-version span:first-child,.rst-versions .rst-current-version .rst-content code.download span:first-child,.rst-content code.download .rst-versions .rst-current-version span:first-child,.rst-versions .rst-current-version .icon {
   color: #333;
}

.rst-versions .rst-current-version.rst-out-of-date {
   background-color: #E6A160;
}

.rst-versions .rst-other-versions dd a {
   color: #333
}

.rst-content tt.literal,.rst-content tt.literal,.rst-content code.literal {
   color: #E26767
}
.rst-content a tt,.rst-content a tt,.rst-content a code {
   color: #E6A150
}

.rst-content dl:not(.docutils) dt {
   color: #E6A150;
}

a {
   color: #e6a150;
}

a:visited {
   color: #e6a150;
}

a:hover {
   color: #e6a150;
}

a.icon-home, a.icon-home:hover, a.icon-home:visited {
   /* i.e. for the house icon and "GeoMesa" in the top, don't change color when visited */
   color: #e6a150;
}

.pre {
   background: #444;
}

div.highlight pre {
   background: #d6d6d6;
}

code.docutils {
   background: #444;
}

code.literal {
   background: #444;
}

.rst-content .warning .admonition-title {
   background: #ea9f5e;
}

div.admonition.warning, div.admonition.note {
   background: #555;
}

.wy-table-responsive th.head {
   background-color: #c9c9c9 !important;
}

.wy-table-responsive tr.row-even td {
   background-color: #555 !important;
}

.wy-table-responsive tr.row-odd td {
   background-color: transparent !important;
}

.wy-table-responsive table td, .wy-table-responsive table th {
   white-space: normal;
}

.wy-table-responsive table td div.highlight {
   overflow: auto;
}

.wy-table-responsive table td div.highlight {
  margin: 1px 0 1px 0;
}

.wy-table-responsive table td p {
  margin-bottom: 12px;
}

.rst-content .section .wy-table-responsive table td ul {
  margin-bottom: 12px;
}

.rst-content .toc-backref {
  color: #bbb;
}

<<<<<<< HEAD
.sphinx-tabs .sphinx-menu {
  background-color: #333;
}

/* these are very specific (a.item.docutils) to override !importants in the tabs CSS */
.sphinx-tabs .sphinx-menu a.item.docutils {
  font-weight: bold !important;
  color: #e6a150 !important;
}

.sphinx-tabs .sphinx-menu a.item.docutils.active {
  background-color: #555 !important;
}

.sphinx-tabs .sphinx-tab {
  background-color: #555 !important;
=======
.rst-content .highlighted{
  background: #c9781d !important;
  display:inline-block;
  font-weight:bold;
  padding:0 2px !important;
>>>>>>> c1ec1e99
}<|MERGE_RESOLUTION|>--- conflicted
+++ resolved
@@ -320,28 +320,27 @@
   color: #bbb;
 }
 
-<<<<<<< HEAD
-.sphinx-tabs .sphinx-menu {
-  background-color: #333;
-}
-
-/* these are very specific (a.item.docutils) to override !importants in the tabs CSS */
-.sphinx-tabs .sphinx-menu a.item.docutils {
-  font-weight: bold !important;
-  color: #e6a150 !important;
-}
-
-.sphinx-tabs .sphinx-menu a.item.docutils.active {
-  background-color: #555 !important;
-}
-
-.sphinx-tabs .sphinx-tab {
-  background-color: #555 !important;
-=======
 .rst-content .highlighted{
   background: #c9781d !important;
   display:inline-block;
   font-weight:bold;
   padding:0 2px !important;
->>>>>>> c1ec1e99
+}
+
+.sphinx-tabs .sphinx-menu {
+  background-color: #333;
+}
+
+/* these are very specific (a.item.docutils) to override !importants in the tabs CSS */
+.sphinx-tabs .sphinx-menu a.item.docutils {
+  font-weight: bold !important;
+  color: #e6a150 !important;
+}
+
+.sphinx-tabs .sphinx-menu a.item.docutils.active {
+  background-color: #555 !important;
+}
+
+.sphinx-tabs .sphinx-tab {
+  background-color: #555 !important;
 }