#! /usr/bin/env bash
#
# Copyright (c) 2013-%%copyright.year%% Commonwealth Computer Research, Inc.
# All rights reserved. This program and the accompanying materials
# are made available under the terms of the Apache License, Version 2.0 which
# accompanies this distribution and is available at
# http://www.opensource.org/licenses/apache2.0.php.
#

# This file lists the dependencies required for running the geomesa-kafka command-line tools.
# Usually these dependencies will be provided by the environment (e.g. KAFKA_HOME).
# Update the versions as required to match the target environment.

kafka_install_version="%%kafka.version%%"
zkclient_install_version="%%zkclient.version%%"
zookeeper_install_version="%%zookeeper.version.recommended%%"
jopt_install_version="%%kafka.jopt.version%%"

function version_ge() { test "$(echo "$@" | tr " " "\n" | sort -rV | head -n 1)" == "$1"; }

function dependencies() {
  local classpath="$1"

  local kafka_version="$kafka_install_version"
  local zkclient_version="$zkclient_install_version"
  local zk_version="$zookeeper_install_version"

  if [[ -n "$classpath" ]]; then
    kafka_version="$(get_classpath_version kafka-clients $classpath $kafka_version)"
    zkclient_version="$(get_classpath_version zkclient $classpath $zkclient_version)"
    zk_version="$(get_classpath_version zookeeper $classpath $zk_version)"
  fi

  declare -a gavs=(
    "org.apache.kafka:kafka_%%scala.binary.version%%:${kafka_version}:jar"
    "org.apache.kafka:kafka-clients:${kafka_version}:jar"
    "org.apache.zookeeper:zookeeper:${zk_version}:jar"
    "com.101tec:zkclient:${zkclient_version}:jar"
    "net.sf.jopt-simple:jopt-simple:${jopt_install_version}:jar"
    "com.yammer.metrics:metrics-core:2.2.0:jar"
<<<<<<< HEAD
    "com.google.guava:guava:${guava_install_version}:jar"
=======
>>>>>>> 58d14a25
  )

  # compare the version of zookeeper to determine if we need zookeeper-jute (version >= 3.5.5)
  JUTE_FROM_VERSION="3.5.5"
  if version_ge ${zk_version} $JUTE_FROM_VERSION; then
    gavs+=(
      "org.apache.zookeeper:zookeeper-jute:${zk_version}:jar"
    )
  fi

  echo "${gavs[@]}" | tr ' ' '\n' | sort | tr '\n' ' '
}

function exclude_dependencies() {
  # local classpath="$1"
  echo ""
}<|MERGE_RESOLUTION|>--- conflicted
+++ resolved
@@ -38,10 +38,6 @@
     "com.101tec:zkclient:${zkclient_version}:jar"
     "net.sf.jopt-simple:jopt-simple:${jopt_install_version}:jar"
     "com.yammer.metrics:metrics-core:2.2.0:jar"
-<<<<<<< HEAD
-    "com.google.guava:guava:${guava_install_version}:jar"
-=======
->>>>>>> 58d14a25
   )
 
   # compare the version of zookeeper to determine if we need zookeeper-jute (version >= 3.5.5)
