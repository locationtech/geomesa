/***********************************************************************
 * Copyright (c) 2013-2022 Commonwealth Computer Research, Inc.
 * All rights reserved. This program and the accompanying materials
 * are made available under the terms of the Apache License, Version 2.0
 * which accompanies this distribution and is available at
 * http://www.opensource.org/licenses/apache2.0.php.
 ***********************************************************************/

package org.locationtech.geomesa.kafka.data

import com.typesafe.config.{ConfigFactory, ConfigList, ConfigObject, ConfigRenderOptions}
import com.typesafe.scalalogging.LazyLogging
import org.apache.commons.lang3.StringUtils
import org.geotools.data.DataAccessFactory.Param
import org.geotools.data.DataStoreFactorySpi
import org.geotools.filter.text.ecql.ECQL
import org.locationtech.geomesa.features.SerializationOption
import org.locationtech.geomesa.index.geotools.GeoMesaDataStoreFactory.GeoMesaDataStoreInfo
import org.locationtech.geomesa.index.metadata.MetadataStringSerializer
import org.locationtech.geomesa.kafka.data.KafkaDataStore._
import org.locationtech.geomesa.kafka.data.KafkaDataStoreParams.{LazyFeatures, SerializationType}
import org.locationtech.geomesa.kafka.utils.GeoMessageSerializer.GeoMessageSerializerFactory
import org.locationtech.geomesa.memory.cqengine.utils.CQIndexType
import org.locationtech.geomesa.metrics.core.GeoMesaMetrics
import org.locationtech.geomesa.security
import org.locationtech.geomesa.security.AuthorizationsProvider
import org.locationtech.geomesa.utils.audit.{AuditLogger, AuditProvider, NoOpAuditProvider}
import org.locationtech.geomesa.utils.geotools.GeoMesaParam
import org.locationtech.geomesa.utils.index.SizeSeparatedBucketIndex
import org.locationtech.geomesa.utils.zk.ZookeeperMetadata
import org.opengis.filter.Filter
import pureconfig.error.{CannotConvert, ConfigReaderFailures, FailureReason}
import pureconfig.{ConfigCursor, ConfigReader, ConfigSource}

import java.awt.RenderingHints
import java.io.IOException
import scala.concurrent.duration.Duration
import scala.reflect.ClassTag
import scala.util.control.NonFatal

class KafkaDataStoreFactory extends DataStoreFactorySpi {

  import org.locationtech.geomesa.kafka.data.KafkaDataStoreParams._

  // this is a pass-through required of the ancestor interface
  override def createNewDataStore(params: java.util.Map[String, _]): KafkaDataStore =
    createDataStore(params)

  override def createDataStore(params: java.util.Map[String, _]): KafkaDataStore = {
    val config = KafkaDataStoreFactory.buildConfig(params)
    val serializer = KafkaDataStoreFactory.buildSerializer(params)
    val ds = config.zookeepers match {
      case None =>
        val meta = new KafkaMetadata(config, MetadataStringSerializer)
        new KafkaDataStore(config, meta, serializer)

      case Some(zk) =>
        val meta = new ZookeeperMetadata(s"${config.catalog}/$MetadataPath", zk, MetadataStringSerializer)
        val ds = new KafkaDataStoreWithZk(config, meta, serializer, zk)
        // migrate old schemas, if any
        if (!meta.read("migration", "check").exists(_.toBoolean)) {
          new MetadataMigration(ds, config.catalog, zk).run()
          meta.insert("migration", "check", "true")
        }
        ds
    }
    if (!LazyLoad.lookup(params)) {
      ds.startAllConsumers()
    }
    ds
  }

  override def getDisplayName: String = KafkaDataStoreFactory.DisplayName

  override def getDescription: String = KafkaDataStoreFactory.Description

  // note: we don't return producer configs, as they would not be used in geoserver
  override def getParametersInfo: Array[Param] =
    KafkaDataStoreFactory.ParameterInfo :+ NamespaceParam.asInstanceOf[Param]

  override def canProcess(params: java.util.Map[String, _]): Boolean =
    KafkaDataStoreFactory.canProcess(params)

  override def isAvailable: Boolean = true

  override def getImplementationHints: java.util.Map[RenderingHints.Key, _] = null
}

object KafkaDataStoreFactory extends GeoMesaDataStoreInfo with LazyLogging {

  import scala.collection.JavaConverters._

  private val LayerViewReader = ConfigReader.fromCursor(readLayerViewConfig)
  private val LayerViewClassTag = ClassTag[LayerViewConfig](classOf[LayerViewConfig])

  val DefaultCatalog: String = "geomesa-catalog"
  val DefaultZkPath: String = "geomesa/ds/kafka"

  override val DisplayName = "Kafka (GeoMesa)"
  override val Description = "Apache Kafka\u2122 distributed log"

  // note: these are consumer-oriented and don't include producer configs
  override val ParameterInfo: Array[GeoMesaParam[_ <: AnyRef]] =
    Array(
      KafkaDataStoreParams.Brokers,
      KafkaDataStoreParams.Catalog,
      KafkaDataStoreParams.Zookeepers,
      KafkaDataStoreParams.ZkPath,
      KafkaDataStoreParams.ConsumerCount,
      KafkaDataStoreParams.ConsumerGroupPrefix,
      KafkaDataStoreParams.ConsumerConfig,
      KafkaDataStoreParams.ConsumerReadBack,
      KafkaDataStoreParams.CacheExpiry,
      KafkaDataStoreParams.DynamicCacheExpiry,
      KafkaDataStoreParams.EventTime,
      KafkaDataStoreParams.SerializationType,
      KafkaDataStoreParams.CqEngineIndices,
      KafkaDataStoreParams.IndexResolutionX,
      KafkaDataStoreParams.IndexResolutionY,
      KafkaDataStoreParams.IndexTiers,
      KafkaDataStoreParams.EventTimeOrdering,
      KafkaDataStoreParams.LazyLoad,
      KafkaDataStoreParams.LazyFeatures,
      KafkaDataStoreParams.LayerViews,
      KafkaDataStoreParams.MetricsReporters,
      KafkaDataStoreParams.AuditQueries,
      KafkaDataStoreParams.LooseBBox,
      KafkaDataStoreParams.Authorizations
    )

  override def canProcess(params: java.util.Map[String, _]): Boolean = {
    KafkaDataStoreParams.Brokers.exists(params) &&
        !params.containsKey("kafka.schema.registry.url") // defer to confluent data store
  }

  def buildConfig(params: java.util.Map[String, _]): KafkaDataStoreConfig = {
    import KafkaDataStoreParams._

    val brokers = checkBrokerPorts(Brokers.lookup(params))
    val zookeepers = Zookeepers.lookupOpt(params)
    val catalog = if (zookeepers.isEmpty) { createCatalogTopic(params) } else { createZkNamespace(params) }

    val topics = TopicConfig(TopicPartitions.lookup(params).intValue(), TopicReplication.lookup(params).intValue())

    val consumers = {
      val count = ConsumerCount.lookup(params).intValue
      val prefix = ConsumerGroupPrefix.lookupOpt(params) match {
        case None => ""
        case Some(p) if p.endsWith("-") => p
        case Some(p) => s"$p-"
      }
      val props = ConsumerConfig.lookupOpt(params).map(_.asScala.toMap).getOrElse(Map.empty[String, String])
      val readBack = ConsumerReadBack.lookupOpt(params)
      KafkaDataStore.ConsumerConfig(count, prefix, props, readBack)
    }

    val producers = {
      val props = ProducerConfig.lookupOpt(params).map(_.asScala.toMap).getOrElse(Map.empty[String, String])
      KafkaDataStore.ProducerConfig(props)
    }
    val clearOnStart = ClearOnStart.lookup(params)

    val serialization = SerializationTypes.fromName(SerializationType.lookup(params))

    val indices = {
      val cqEngine = {
        CqEngineIndices.lookupOpt(params) match {
          case Some(attributes) =>
            attributes.split(",").toSeq.map { attribute =>
              try {
                val Array(name, indexType) = attribute.split(":", 2)
                (name, CQIndexType.withName(indexType))
              } catch {
                case _: MatchError => throw new IllegalArgumentException(s"Invalid CQEngine index value: $attribute")
              }
            }

          case None =>
            // noinspection ScalaDeprecation
            if (!CqEngineCache.lookup(params).booleanValue()) { Seq.empty } else {
              logger.warn(s"Parameter '${CqEngineCache.key}' is deprecated, please use '${CqEngineIndices.key}' instead")
              Seq(KafkaDataStore.CqIndexFlag) // marker to trigger the cq engine index, will use config from the sft
            }

        }
      }
      val buckets = IndexResolution(IndexResolutionX.lookup(params), IndexResolutionY.lookup(params))
      val ssiTiers = parseSsiTiers(params)
      val lazyDeserialization = LazyFeatures.lookup(params).booleanValue()

      val expiry = {
        val simple = CacheExpiry.lookupOpt(params)
        val advanced = parseDynamicExpiry(params)
        val eventTime = EventTime.lookupOpt(params)
        val ordered = eventTime.isDefined && EventTimeOrdering.lookup(params).booleanValue()
        if (advanced.isEmpty) {
          simple.filter(_.isFinite) match {
            case None => NeverExpireConfig
            case Some(e) if e.length == 0 => ImmediatelyExpireConfig
            case Some(e) => eventTime.map(EventTimeConfig(e, _, ordered)).getOrElse(IngestTimeConfig(e))
          }
        } else {
          // INCLUDE has already been validated to be the last element (if present) in parseDynamicExpiry
          val withDefault = if (advanced.last._1.equalsIgnoreCase("INCLUDE")) { advanced } else {
            advanced :+ ("INCLUDE" -> simple.getOrElse(Duration.Inf)) // add at the end
          }
          val configs = eventTime match {
            case None => withDefault.map { case (f, e) => f -> IngestTimeConfig(e) }
            case Some(ev) => withDefault.map { case (f, e) => f -> EventTimeConfig(e, ev, ordered) }
          }
          FilteredExpiryConfig(configs)
        }
      }

      val executor = ExecutorTicker.lookupOpt(params)

      IndexConfig(expiry, buckets, ssiTiers, cqEngine, lazyDeserialization, executor)
    }

    val looseBBox = LooseBBox.lookup(params).booleanValue()

    val audit = if (!AuditQueries.lookup(params)) { None } else {
      Some((AuditLogger, buildAuditProvider(params), "kafka"))
    }
    val authProvider = buildAuthProvider(params)

    val layerViews = parseLayerViewConfig(params)

    val metrics = MetricsReporters.lookupOpt(params).map { conf =>
      val config = ConfigFactory.parseString(conf).resolve()
      val reporters =
        if (config.hasPath("reporters")) { config.getConfigList("reporters").asScala } else { Seq(config) }
      GeoMesaMetrics(catalog, reporters.toSeq)
    }

    val ns = Option(NamespaceParam.lookUp(params).asInstanceOf[String])

    // noinspection ScalaDeprecation
    Seq(CacheCleanup, CacheConsistency, CacheTicker).foreach { p =>
      if (params.containsKey(p.key)) {
        logger.warn(s"Parameter '${p.key}' is deprecated, and no longer has any effect")
      }
    }

    KafkaDataStoreConfig(catalog, brokers, zookeepers, consumers, producers, clearOnStart, topics, serialization,
      indices, looseBBox, layerViews, authProvider, audit, metrics, ns)
  }

<<<<<<< HEAD
  def buildSerializer(params: java.util.Map[String, Serializable]): GeoMessageSerializerFactory = {
=======
  def buildSerializer(params: java.util.Map[String, _]): GeoMessageSerializerFactory = {
>>>>>>> 58d14a25
    val serialization = SerializationType.lookup(params)
    val serializationType = KafkaDataStoreParams.SerializationTypes.fromName(serialization)
    val nativeOpts = KafkaDataStoreParams.SerializationTypes.opts(serialization)
    val lazyOpts = if (LazyFeatures.lookup(params).booleanValue()) { Set(SerializationOption.Lazy) } else { Set.empty }
    new GeoMessageSerializerFactory(serializationType, nativeOpts ++ lazyOpts)
  }

<<<<<<< HEAD
  private def buildAuthProvider(params: java.util.Map[String, Serializable]): AuthorizationsProvider = {
=======
  private def buildAuthProvider(params: java.util.Map[String, _]): AuthorizationsProvider = {
>>>>>>> 58d14a25
    import KafkaDataStoreParams.Authorizations
    // get the auth params passed in as a comma-delimited string
    val auths = Authorizations.lookupOpt(params).map(_.split(",").filterNot(_.isEmpty)).getOrElse(Array.empty)
    security.getAuthorizationsProvider(params, auths)
  }

  private def buildAuditProvider(params: java.util.Map[String, _]): AuditProvider =
    Option(AuditProvider.Loader.load(params)).getOrElse(NoOpAuditProvider)

  /**
    * Parse SSI tiers from parameters
    *
    * @param params params
    * @return
    */
  private[data] def parseSsiTiers(params: java.util.Map[String, _]): Seq[(Double, Double)] = {
    def parse(tiers: String): Option[Seq[(Double, Double)]] = {
      try {
        val parsed = tiers.split(",").map { xy =>
          val Array(x, y) = xy.split(":")
          (x.toDouble, y.toDouble)
        }
        Some(parsed.toSeq.sorted)
      } catch {
        case NonFatal(e) => logger.warn(s"Ignoring invalid index tiers '$tiers': ${e.toString}"); None
      }
    }

    KafkaDataStoreParams.IndexTiers.lookupOpt(params).flatMap(parse).getOrElse(SizeSeparatedBucketIndex.DefaultTiers)
  }

  /**
   * Parse the dynamic expiry param value into a seq of pairs
   *
   * @param params data store params
   * @return
   */
  private[data] def parseDynamicExpiry(params: java.util.Map[String, _]): Seq[(String, Duration)] = {
    lazy val key = s"Invalid property for parameter '${KafkaDataStoreParams.DynamicCacheExpiry.key}'"
    val expiry = KafkaDataStoreParams.DynamicCacheExpiry.lookupOpt(params).toSeq.flatMap { value =>
      ConfigFactory.parseString(value).resolve().root().unwrapped().asScala.toSeq.map {
        case (filter, exp: String) =>
          // validate the filter, but leave it as a string so we can optimize it based on the sft later
          try { ECQL.toFilter(filter) } catch {
            case NonFatal(e) => throw new IOException(s"$key, expected a CQL filter but got: $filter", e)
          }
          val duration = try { Duration(exp) } catch {
            case NonFatal(e) => throw new IOException(s"$key, expected a duration for key '$filter' but got: $exp", e)
          }
          filter -> duration

        case (filter, exp) =>
          throw new IOException(s"$key, expected a JSON string for key '$filter' but got: $exp")
      }
    }
    if (expiry.dropRight(1).exists(_._1.equalsIgnoreCase("INCLUDE"))) {
      throw new IOException(s"$key, defined a filter after Filter.INCLUDE (which would never be invoked)")
    }
    expiry
  }

  /**
   * Parse the typesafe config for a layer view. Views take the form:
   *
   * {
   *   foo-sft = [
   *     {
   *       type-name = foo-sft-enhanced
   *       filter = "foo = bar"
   *       transform = [ "foo", "bar", "baz", "blu" ]
   *     },
   *     {
   *       type-name = foo-sft-reduced
   *       filter = "foo = baz"
   *       transform = [ "foo", "bar", "baz" ]
   *     }
   *   ]
   * }
   *
   * @param params params
   * @return
   */
  private[kafka] def parseLayerViewConfig(params: java.util.Map[String, _]): Map[String, Seq[LayerViewConfig]] = {
    def asConfigObject(o: AnyRef) = o match {
      case c: ConfigObject => c
      case _ => throw new IllegalArgumentException(s"Invalid layer view, expected a config object but got: $o")
    }

    KafkaDataStoreParams.LayerViews.lookupOpt(params) match {
      case None => Map.empty[String, Seq[LayerViewConfig]]
      case Some(conf) =>
        val config = ConfigFactory.parseString(conf).resolve()
        val entries = config.entrySet().asScala.map { e =>
          val views = e.getValue match {
            case c: ConfigList => c.asScala.map(asConfigObject)
            case c => Seq(asConfigObject(c))
          }
          e.getKey -> views.map { c =>
            ConfigSource.fromConfig(c.toConfig).loadOrThrow[LayerViewConfig](LayerViewClassTag, LayerViewReader)
          }
        }
        val configs = entries.map(f => (f._1, f._2.toSeq))
        val typeNames = configs.toSeq.flatMap(_._2.map(_.typeName))
        if (typeNames != typeNames.distinct) {
          throw new IllegalArgumentException(
            s"Detected duplicate type name in layer view config: ${config.root().render(ConfigRenderOptions.concise)}")
        }
        configs.toMap
    }
  }

  /**
   * Parse a single layer view config
   *
   * @param cur cursor
   * @return
   */
  private def readLayerViewConfig(cur: ConfigCursor): Either[ConfigReaderFailures, LayerViewConfig] = {
    val config = for {
      obj       <- cur.asObjectCursor.right
      typeName  <- obj.atKey("type-name").right.flatMap(_.asString).right
      filter    <- readFilter(obj.atKeyOrUndefined("filter")).right
      transform <- readTransform(obj.atKeyOrUndefined("transform")).right
    } yield {
      LayerViewConfig(typeName, filter, transform)
    }
    config.right.flatMap { c =>
      if (c.filter.isEmpty && c.transform.isEmpty) {
        val err = "LayerViews must define at least one of 'filter' or 'transform'"
        cur.failed(new FailureReason { override def description: String = err })
      } else {
        Right(c)
      }
    }
  }

  private def readFilter(cur: ConfigCursor): Either[ConfigReaderFailures, Option[Filter]] = {
    if (cur.isUndefined) { Right(None) } else {
      cur.asString.right.flatMap { ecql =>
        try { Right(Some(ECQL.toFilter(ecql)).filter(_ != Filter.INCLUDE)) } catch {
          case NonFatal(e) => cur.failed(CannotConvert(ecql, "Filter", e.toString))
        }
      }
    }
  }

  private def readTransform(cur: ConfigCursor): Either[ConfigReaderFailures, Option[Seq[String]]] = {
    if (cur.isUndefined) { Right(None) } else {
      val transforms = cur.asList.right.flatMap { list =>
        list.foldLeft[Either[ConfigReaderFailures, Seq[String]]](Right(Seq.empty)) { case (res, elem) =>
          res.right.flatMap(r => elem.asString.right.map(r :+ _))
        }
      }
      transforms.right.map(t => if (t.isEmpty) { None } else { Some(t) })
    }
  }

  /**
   * Gets the catalog parameter - trims, removes leading/trailing "/" if needed
   *
   * @param params data store params
   * @return
   */
<<<<<<< HEAD
  private[data] def createCatalogTopic(params: java.util.Map[String, Serializable]): String = {
=======
  private[data] def createCatalogTopic(params: java.util.Map[String, _]): String = {
>>>>>>> 58d14a25
    KafkaDataStoreParams.Catalog.lookupOpt(params)
        .map(p => StringUtils.strip(p, " /").replace("/", "-"))
        .filterNot(_.isEmpty)
        .getOrElse(DefaultCatalog)
  }

  /**
    * Gets up a zk path parameter - trims, removes leading/trailing "/" if needed
    *
    * @param params data store params
    * @return
    */
<<<<<<< HEAD
  private[data] def createZkNamespace(params: java.util.Map[String, Serializable]): String = {
=======
  private[data] def createZkNamespace(params: java.util.Map[String, _]): String = {
>>>>>>> 58d14a25
    KafkaDataStoreParams.ZkPath.lookupOpt(params)
        .map(_.trim)
        .filterNot(_.isEmpty)
        .map(p => if (p.startsWith("/")) { p.substring(1).trim } else { p })  // leading '/'
        .map(p => if (p.endsWith("/")) { p.substring(0, p.length - 1).trim } else { p })  // trailing '/'
        .filterNot(_.isEmpty)
        .getOrElse(DefaultZkPath)
  }

  private def checkBrokerPorts(brokers: String): String = {
    if (brokers.indexOf(':') != -1) { brokers } else {
      try { brokers.split(",").map(b => s"${b.trim}:9092").mkString(",") } catch {
        case NonFatal(_) => brokers
      }
    }
  }
<<<<<<< HEAD

  @deprecated("Use KafkaDataStoreParams")
  object KafkaDataStoreFactoryParams extends KafkaDataStoreParamsWTF
=======
>>>>>>> 58d14a25
}<|MERGE_RESOLUTION|>--- conflicted
+++ resolved
@@ -246,11 +246,7 @@
       indices, looseBBox, layerViews, authProvider, audit, metrics, ns)
   }
 
-<<<<<<< HEAD
-  def buildSerializer(params: java.util.Map[String, Serializable]): GeoMessageSerializerFactory = {
-=======
   def buildSerializer(params: java.util.Map[String, _]): GeoMessageSerializerFactory = {
->>>>>>> 58d14a25
     val serialization = SerializationType.lookup(params)
     val serializationType = KafkaDataStoreParams.SerializationTypes.fromName(serialization)
     val nativeOpts = KafkaDataStoreParams.SerializationTypes.opts(serialization)
@@ -258,11 +254,7 @@
     new GeoMessageSerializerFactory(serializationType, nativeOpts ++ lazyOpts)
   }
 
-<<<<<<< HEAD
-  private def buildAuthProvider(params: java.util.Map[String, Serializable]): AuthorizationsProvider = {
-=======
   private def buildAuthProvider(params: java.util.Map[String, _]): AuthorizationsProvider = {
->>>>>>> 58d14a25
     import KafkaDataStoreParams.Authorizations
     // get the auth params passed in as a comma-delimited string
     val auths = Authorizations.lookupOpt(params).map(_.split(",").filterNot(_.isEmpty)).getOrElse(Array.empty)
@@ -426,11 +418,7 @@
    * @param params data store params
    * @return
    */
-<<<<<<< HEAD
-  private[data] def createCatalogTopic(params: java.util.Map[String, Serializable]): String = {
-=======
   private[data] def createCatalogTopic(params: java.util.Map[String, _]): String = {
->>>>>>> 58d14a25
     KafkaDataStoreParams.Catalog.lookupOpt(params)
         .map(p => StringUtils.strip(p, " /").replace("/", "-"))
         .filterNot(_.isEmpty)
@@ -443,11 +431,7 @@
     * @param params data store params
     * @return
     */
-<<<<<<< HEAD
-  private[data] def createZkNamespace(params: java.util.Map[String, Serializable]): String = {
-=======
   private[data] def createZkNamespace(params: java.util.Map[String, _]): String = {
->>>>>>> 58d14a25
     KafkaDataStoreParams.ZkPath.lookupOpt(params)
         .map(_.trim)
         .filterNot(_.isEmpty)
@@ -464,10 +448,4 @@
       }
     }
   }
-<<<<<<< HEAD
-
-  @deprecated("Use KafkaDataStoreParams")
-  object KafkaDataStoreFactoryParams extends KafkaDataStoreParamsWTF
-=======
->>>>>>> 58d14a25
 }