/***********************************************************************
 * Copyright (c) 2013-2019 Commonwealth Computer Research, Inc.
 * All rights reserved. This program and the accompanying materials
 * are made available under the terms of the Apache License, Version 2.0
 * which accompanies this distribution and is available at
 * http://www.opensource.org/licenses/apache2.0.php.
 ***********************************************************************/

package org.locationtech.geomesa.kafka.data

import java.io.IOException
<<<<<<< HEAD
import java.net.URL
import java.util.concurrent.ScheduledExecutorService
import java.util.{Properties, UUID}
=======
import java.util.concurrent.{ConcurrentHashMap, ScheduledExecutorService}
import java.util.{Collections, Properties, UUID}
>>>>>>> 9a370559

import com.github.benmanes.caffeine.cache.{CacheLoader, Caffeine}
import com.typesafe.scalalogging.LazyLogging
import io.confluent.kafka.schemaregistry.client.CachedSchemaRegistryClient
import kafka.admin.AdminUtils
import kafka.utils.ZkUtils
import org.apache.kafka.clients.consumer.internals.NoOpConsumerRebalanceListener
import org.apache.kafka.clients.consumer.{Consumer, ConsumerRebalanceListener, KafkaConsumer}
import org.apache.kafka.clients.producer.{KafkaProducer, Producer}
import org.apache.kafka.common.TopicPartition
import org.apache.kafka.common.serialization.{ByteArrayDeserializer, ByteArraySerializer}
import org.geotools.data.simple.{SimpleFeatureReader, SimpleFeatureStore}
import org.geotools.data.{Query, Transaction}
import org.locationtech.geomesa.features.SerializationType.SerializationType
import org.locationtech.geomesa.index.geotools.GeoMesaDataStoreFactory.NamespaceConfig
import org.locationtech.geomesa.index.geotools.{GeoMesaFeatureCollection, GeoMesaFeatureReader, GeoMesaFeatureSource, MetadataBackedDataStore}
import org.locationtech.geomesa.index.metadata.{GeoMesaMetadata, MetadataStringSerializer}
import org.locationtech.geomesa.index.stats.{GeoMesaStats, HasGeoMesaStats, UnoptimizedRunnableStats}
import org.locationtech.geomesa.kafka.data.KafkaCacheLoader.KafkaCacheLoaderImpl
import org.locationtech.geomesa.kafka.data.KafkaDataStore.KafkaDataStoreConfig
import org.locationtech.geomesa.kafka.data.KafkaFeatureWriter.{AppendKafkaFeatureWriter, ModifyKafkaFeatureWriter}
import org.locationtech.geomesa.kafka.index._
import org.locationtech.geomesa.kafka.utils.ConfluentMetadata
import org.locationtech.geomesa.kafka.utils.GeoMessageSerializer.GeoMessagePartitioner
import org.locationtech.geomesa.kafka.{AdminUtilsVersions, KafkaConsumerVersions}
import org.locationtech.geomesa.memory.cqengine.utils.CQIndexType.CQIndexType
import org.locationtech.geomesa.security.AuthorizationsProvider
import org.locationtech.geomesa.utils.audit.{AuditProvider, AuditWriter}
import org.locationtech.geomesa.utils.cache.Ticker
import org.locationtech.geomesa.utils.conf.GeoMesaSystemProperties.SystemProperty
import org.locationtech.geomesa.utils.geotools.SimpleFeatureTypes.Configs.TABLE_SHARING_KEY
import org.locationtech.geomesa.utils.geotools.SimpleFeatureTypes.InternalConfigs.SHARING_PREFIX_KEY
import org.locationtech.geomesa.utils.zk.{ZookeeperLocking, ZookeeperMetadata}
import org.opengis.feature.simple.SimpleFeatureType
import org.opengis.filter.Filter

import scala.concurrent.duration.Duration
import scala.util.{Failure, Success, Try}

class KafkaDataStore(val config: KafkaDataStoreConfig)
    extends MetadataBackedDataStore(config) with HasGeoMesaStats with ZookeeperLocking {

  import KafkaDataStore.{MetadataPath, TopicKey}

  override protected def catalog: String = config.catalog

  override val metadata: GeoMesaMetadata[String] =
    if (config.schemaRegistryUrl.isDefined) {
      new ConfluentMetadata(new CachedSchemaRegistryClient(config.schemaRegistryUrl.get.toExternalForm, 100))
    } else {
      new ZookeeperMetadata(s"${config.catalog}/$MetadataPath", config.zookeepers, MetadataStringSerializer)
    }

  override val stats: GeoMesaStats = new UnoptimizedRunnableStats(this)

  // note: sharing a single producer is generally faster
  // http://kafka.apache.org/0110/javadoc/index.html?org/apache/kafka/clients/producer/KafkaProducer.html

  private var producerInitialized = false

  // only instantiate the producer if needed
  private lazy val producer = {
    producerInitialized = true
    KafkaDataStore.producer(config)
  }

  private val caches = Caffeine.newBuilder().build(new CacheLoader[String, KafkaCacheLoader] {
    override def load(key: String): KafkaCacheLoader = {
      if (config.consumers.count < 1) {
        logger.info("Kafka consumers disabled for this data store instance")
        KafkaCacheLoader.NoOpLoader
      } else {
        val sft = getSchema(key)
        val cache = KafkaFeatureCache(sft, config.indices)
        val topic = KafkaDataStore.topic(sft)
        val consumers = KafkaDataStore.consumers(config, topic)
        val frequency = KafkaDataStore.LoadIntervalProperty.toDuration.get.toMillis
        val laz = config.indices.lazyDeserialization
<<<<<<< HEAD
        val ser = config.serialization
        val regUrl = config.schemaRegistryUrl
        val initialLoadConfig = if (config.consumers.consumeFromBeginning) { Some(config.indices) } else { None }
        new KafkaCacheLoaderImpl(sft, cache, consumers, topic, frequency, laz, ser, regUrl, initialLoadConfig)
=======
        val initialLoad = config.consumers.readBack.isDefined
        new KafkaCacheLoaderImpl(sft, cache, consumers, topic, frequency, laz, initialLoad, config.indices.eventTime)
>>>>>>> 9a370559
      }
    }
  })

  private val runner = new KafkaQueryRunner(caches, stats, Some(config.authProvider))

  // migrate old schemas, if any
  if (!metadata.read("migration", "check").exists(_.toBoolean)) {
    new MetadataMigration(this, config.catalog, config.zookeepers).run()
    metadata.insert("migration", "check", "true")
  }

  @throws(classOf[IllegalArgumentException])
  override protected def preSchemaCreate(sft: SimpleFeatureType): Unit = {
    // note: kafka doesn't allow slashes in topic names
    KafkaDataStore.topic(sft) match {
      case null  => KafkaDataStore.setTopic(sft, s"${config.catalog}-${sft.getTypeName}".replaceAll("/", "-"))
      case topic if topic.contains("/") => throw new IllegalArgumentException(s"Topic cannot contain '/': $topic")
      case topic => logger.debug(s"Using user-defined topic [$topic]")
    }
    // remove table sharing as it's not relevant
    sft.getUserData.remove(TABLE_SHARING_KEY)
    sft.getUserData.remove(SHARING_PREFIX_KEY)
  }

  @throws(classOf[IllegalArgumentException])
  override protected def preSchemaUpdate(sft: SimpleFeatureType, previous: SimpleFeatureType): Unit = {
    val topic = KafkaDataStore.topic(sft)
    if (topic == null) {
      throw new IllegalArgumentException(s"Topic must be defined in user data under '$TopicKey'")
    } else if (topic != KafkaDataStore.topic(previous)) {
      if (topic.contains("/")) {
        throw new IllegalArgumentException(s"Topic cannot contain '/': $topic")
      }
      onSchemaDeleted(previous)
      onSchemaCreated(sft)
    }
  }

  // create kafka topic
  override protected def onSchemaCreated(sft: SimpleFeatureType): Unit = {
    val topic = KafkaDataStore.topic(sft)
    KafkaDataStore.withZk(config.zookeepers) { zk =>
      if (AdminUtils.topicExists(zk, topic)) {
        logger.warn(s"Topic [$topic] already exists - it may contain stale data")
      } else {
        AdminUtilsVersions.createTopic(zk, topic, config.topics.partitions, config.topics.replication)
      }
    }
  }

  // invalidate any cached consumers in order to reload the new schema
  override protected def onSchemaUpdated(sft: SimpleFeatureType, previous: SimpleFeatureType): Unit = {
    Option(caches.getIfPresent(sft.getTypeName)).foreach { cache =>
      cache.close()
      caches.invalidate(sft.getTypeName)
    }
  }

  // stop consumers and delete kafka topic
  override protected def onSchemaDeleted(sft: SimpleFeatureType): Unit = {
    Option(caches.getIfPresent(sft.getTypeName)).foreach { cache =>
      cache.close()
      caches.invalidate(sft.getTypeName)
    }
    val topic = KafkaDataStore.topic(sft)
    KafkaDataStore.withZk(config.zookeepers) { zk =>
      if (AdminUtils.topicExists(zk, topic)) {
        AdminUtils.deleteTopic(zk, topic)
      } else {
        logger.warn(s"Topic [$topic] does not exist, can't delete it")
      }
    }
  }

  protected def createFeatureCollection(query: Query, source: GeoMesaFeatureSource): GeoMesaFeatureCollection =
    new GeoMesaFeatureCollection(source, query)

  /**
    * @see org.geotools.data.DataStore#getFeatureSource(org.opengis.feature.type.Name)
    * @param typeName simple feature type name
    * @return featureStore, suitable for reading and writing
    */
  override def getFeatureSource(typeName: String): SimpleFeatureStore = {
    val sft = getSchema(typeName)
    if (sft == null) {
      throw new IOException(s"Schema '$typeName' has not been initialized. Please call 'createSchema' first.")
    }
    new KafkaFeatureStore(this, sft, runner, caches.get(typeName), createFeatureCollection)
  }

  override def getFeatureReader(query: Query, transaction: Transaction): SimpleFeatureReader = {
    val sft = getSchema(query.getTypeName)
    if (sft == null) {
      throw new IOException(s"Schema '${query.getTypeName}' has not been initialized. Please call 'createSchema' first.")
    }
    caches.get(query.getTypeName) // kick off the kafka consumers for this sft, if not already started
    GeoMesaFeatureReader(sft, query, runner, None, config.audit)
  }

  override def getFeatureWriter(typeName: String, filter: Filter, transaction: Transaction): KafkaFeatureWriter = {
    val sft = getSchema(typeName)
    if (sft == null) {
      throw new IOException(s"Schema '$typeName' has not been initialized. Please call 'createSchema' first.")
    }
    new ModifyKafkaFeatureWriter(sft, producer, config.serialization, filter)
  }

  override def getFeatureWriterAppend(typeName: String, transaction: Transaction): KafkaFeatureWriter = {
    val sft = getSchema(typeName)
    if (sft == null) {
      throw new IOException(s"Schema '$typeName' has not been initialized. Please call 'createSchema' first.")
    }
    new AppendKafkaFeatureWriter(sft, producer, config.serialization)
  }

  override def dispose(): Unit = {
    import scala.collection.JavaConversions._
    if (producerInitialized) {
      producer.close()
    }
    caches.asMap.valuesIterator.foreach(_.close())
    caches.invalidateAll()
    super.dispose()
  }

  // zookeeper locking methods
  override def mock: Boolean = false
  override def zookeepers: String = config.zookeepers
}

object KafkaDataStore extends LazyLogging {

  val TopicKey = "geomesa.kafka.topic"

  val MetadataPath = "metadata"

  val LoadIntervalProperty = SystemProperty("geomesa.kafka.load.interval", "100ms")

  // marker to trigger the cq engine index when using the deprecated enable flag
  private [kafka] val CqIndexFlag: (String, CQIndexType) = null

  def topic(sft: SimpleFeatureType): String = sft.getUserData.get(TopicKey).asInstanceOf[String]

  def setTopic(sft: SimpleFeatureType, topic: String): Unit = sft.getUserData.put(TopicKey, topic)

  def producer(config: KafkaDataStoreConfig): Producer[Array[Byte], Array[Byte]] = {
    import org.apache.kafka.clients.producer.ProducerConfig._

    val props = new Properties()
    // set some defaults but allow them to be overridden
    props.put(ACKS_CONFIG, "1") // mix of reliability and performance
    props.put(RETRIES_CONFIG, Int.box(3))
    props.put(LINGER_MS_CONFIG, Int.box(3)) // helps improve batching at the expense of slight delays in write
    props.put(PARTITIONER_CLASS_CONFIG, classOf[GeoMessagePartitioner].getName)
    props.put(KEY_SERIALIZER_CLASS_CONFIG, classOf[ByteArraySerializer].getName)
    props.put(VALUE_SERIALIZER_CLASS_CONFIG, classOf[ByteArraySerializer].getName)
    props.put(BOOTSTRAP_SERVERS_CONFIG, config.brokers)
    config.producers.properties.foreach { case (k, v) => props.put(k, v) }
    new KafkaProducer[Array[Byte], Array[Byte]](props)
  }

  def consumer(config: KafkaDataStoreConfig, group: String): Consumer[Array[Byte], Array[Byte]] = {
    import org.apache.kafka.clients.consumer.ConsumerConfig._

    val props = new Properties()
    props.put(GROUP_ID_CONFIG, group)
    props.put(ENABLE_AUTO_COMMIT_CONFIG, "false")
    props.put(KEY_DESERIALIZER_CLASS_CONFIG, classOf[ByteArrayDeserializer].getName)
    props.put(VALUE_DESERIALIZER_CLASS_CONFIG, classOf[ByteArrayDeserializer].getName)
    props.put(BOOTSTRAP_SERVERS_CONFIG, config.brokers)
    config.consumers.properties.foreach { case (k, v) => props.put(k, v) }
    new KafkaConsumer[Array[Byte], Array[Byte]](props)
  }

  // creates a consumer and sets to the latest offsets
  private [kafka] def consumers(config: KafkaDataStoreConfig, topic: String): Seq[Consumer[Array[Byte], Array[Byte]]] = {
    require(config.consumers.count > 0, "Number of consumers must be greater than 0")

    val group = UUID.randomUUID().toString
    val partitions = Collections.newSetFromMap(new ConcurrentHashMap[Int, java.lang.Boolean])

    logger.debug(s"Creating ${config.consumers.count} consumers for topic [$topic] with group-id [$group]")

    Seq.fill(config.consumers.count) {
      val consumer = KafkaDataStore.consumer(config, group)
      val listener = config.consumers.readBack match {
        case None    => new NoOpConsumerRebalanceListener()
        case Some(d) => new ReadBackRebalanceListener(consumer, partitions, d)
      }
      KafkaConsumerVersions.subscribe(consumer, topic, listener)
      consumer
    }
  }

  private [kafka] def withZk[T](zookeepers: String)(fn: ZkUtils => T): T = {
    val security = SystemProperty("geomesa.zookeeper.security.enabled").option.exists(_.toBoolean)
    val zkUtils = ZkUtils(zookeepers, 3000, 3000, security)
    try { fn(zkUtils) } finally {
      zkUtils.close()
    }
  }

  /**
    * Rebalance listener that seeks the consumer to the an offset based on a read-back duration
    *
    * @param consumer consumer
    * @param partitions shared partition map, to ensure we only read-back once per partition. For subsequent
    *                   rebalances, we should have committed offsets that will be used
    * @param readBack duration to read back, or Duration.Inf to go to the beginning
    */
  private [kafka] class ReadBackRebalanceListener(consumer: Consumer[Array[Byte], Array[Byte]],
                                                  partitions: java.util.Set[Int],
                                                  readBack: Duration)
      extends ConsumerRebalanceListener with LazyLogging {

    import scala.collection.JavaConverters._

    override def onPartitionsRevoked(topicPartitions: java.util.Collection[TopicPartition]): Unit = {}

    override def onPartitionsAssigned(topicPartitions: java.util.Collection[TopicPartition]): Unit = {
      topicPartitions.asScala.foreach { tp =>
        if (partitions.add(tp.partition())) {
          KafkaConsumerVersions.pause(consumer, tp)
          try {
            if (readBack.isFinite()) {
              val offset = Try {
                val time = System.currentTimeMillis() - readBack.toMillis
                KafkaConsumerVersions.offsetsForTimes(consumer, tp.topic, Seq(tp.partition), time).get(tp.partition)
              }
              offset match {
                case Success(Some(o)) =>
                  logger.debug(s"Seeking to offset $o for read-back $readBack on [${tp.topic}:${tp.partition}]")
                  consumer.seek(tp, o)

                case Success(None) =>
                  logger.debug(s"No prior offset found for read-back $readBack on [${tp.topic}:${tp.partition}], " +
                      "reading from head of queue")

                case Failure(e) =>
                  logger.warn(s"Error finding initial offset: [${tp.topic}:${tp.partition}], seeking to beginning", e)
                  KafkaConsumerVersions.seekToBeginning(consumer, tp)
              }
            } else {
              KafkaConsumerVersions.seekToBeginning(consumer, tp)
            }
          } finally {
            KafkaConsumerVersions.resume(consumer, tp)
          }
        }
      }
    }
  }

  case class KafkaDataStoreConfig(catalog: String,
                                  brokers: String,
                                  zookeepers: String,
                                  consumers: ConsumerConfig,
                                  producers: ProducerConfig,
                                  topics: TopicConfig,
                                  serialization: SerializationType,
                                  indices: IndexConfig,
                                  schemaRegistryUrl: Option[URL],
                                  looseBBox: Boolean,
                                  authProvider: AuthorizationsProvider,
                                  audit: Option[(AuditWriter, AuditProvider, String)],
                                  namespace: Option[String]) extends NamespaceConfig

  case class ConsumerConfig(count: Int, properties: Map[String, String], readBack: Option[Duration])

  case class ProducerConfig(properties: Map[String, String])

  case class TopicConfig(partitions: Int, replication: Int)

  case class IndexConfig(expiry: Duration,
                         eventTime: Option[EventTimeConfig],
                         resolutionX: Int,
                         resolutionY: Int,
                         ssiTiers: Seq[(Double, Double)],
                         cqAttributes: Seq[(String, CQIndexType)],
                         lazyDeserialization: Boolean,
                         executor: Option[(ScheduledExecutorService, Ticker)])

  case class EventTimeConfig(expression: String, ordering: Boolean)
}<|MERGE_RESOLUTION|>--- conflicted
+++ resolved
@@ -9,14 +9,9 @@
 package org.locationtech.geomesa.kafka.data
 
 import java.io.IOException
-<<<<<<< HEAD
 import java.net.URL
-import java.util.concurrent.ScheduledExecutorService
-import java.util.{Properties, UUID}
-=======
 import java.util.concurrent.{ConcurrentHashMap, ScheduledExecutorService}
 import java.util.{Collections, Properties, UUID}
->>>>>>> 9a370559
 
 import com.github.benmanes.caffeine.cache.{CacheLoader, Caffeine}
 import com.typesafe.scalalogging.LazyLogging
@@ -95,15 +90,10 @@
         val consumers = KafkaDataStore.consumers(config, topic)
         val frequency = KafkaDataStore.LoadIntervalProperty.toDuration.get.toMillis
         val laz = config.indices.lazyDeserialization
-<<<<<<< HEAD
         val ser = config.serialization
         val regUrl = config.schemaRegistryUrl
-        val initialLoadConfig = if (config.consumers.consumeFromBeginning) { Some(config.indices) } else { None }
-        new KafkaCacheLoaderImpl(sft, cache, consumers, topic, frequency, laz, ser, regUrl, initialLoadConfig)
-=======
         val initialLoad = config.consumers.readBack.isDefined
-        new KafkaCacheLoaderImpl(sft, cache, consumers, topic, frequency, laz, initialLoad, config.indices.eventTime)
->>>>>>> 9a370559
+        new KafkaCacheLoaderImpl(sft, cache, consumers, topic, frequency, laz, ser, regUrl, initialLoad, config.indices.eventTime)
       }
     }
   })
