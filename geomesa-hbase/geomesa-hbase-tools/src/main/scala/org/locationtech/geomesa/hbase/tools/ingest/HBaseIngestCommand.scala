--- conflicted
+++ resolved
@@ -21,11 +21,7 @@
 import org.locationtech.geomesa.utils.classpath.ClassPathUtils
 import org.opengis.feature.simple.SimpleFeatureType
 
-<<<<<<< HEAD
-import collection.JavaConversions._
-=======
 import scala.collection.JavaConversions._
->>>>>>> 1ca845af
 
 class HBaseIngestCommand extends IngestCommand[HBaseDataStore] with HBaseDataStoreCommand {
 
@@ -42,15 +38,9 @@
   )
 
   override protected def createConverterIngest(sft: SimpleFeatureType, converterConfig: Config): Runnable = {
-<<<<<<< HEAD
-    val conf = withDataStore(hds => hds.connection.getConfiguration)
-    new ConverterIngest(sft, connection, converterConfig, params.files, Option(params.mode),
-    libjarsFile, libjarsPaths, params.threads, Some(conf))
-=======
     val configuration = withDataStore(hds => hds.connection.getConfiguration)
     new ConverterIngest(sft, connection, converterConfig, params.files, Option(params.mode),
       libjarsFile, libjarsPaths, params.threads, Some(configuration))
->>>>>>> 1ca845af
   }
 }
 
