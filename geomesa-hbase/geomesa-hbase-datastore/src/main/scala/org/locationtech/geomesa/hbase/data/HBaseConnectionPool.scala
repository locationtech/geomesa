--- conflicted
+++ resolved
@@ -14,6 +14,7 @@
 import com.github.benmanes.caffeine.cache.{CacheLoader, Caffeine}
 import com.typesafe.scalalogging.LazyLogging
 import org.apache.hadoop.conf.Configuration
+import org.apache.hadoop.fs.Path
 import org.apache.hadoop.hbase.client.{Connection, ConnectionFactory, HBaseAdmin}
 import org.apache.hadoop.hbase.security.User
 import org.apache.hadoop.hbase.{HBaseConfiguration, HConstants}
@@ -21,25 +22,11 @@
 import org.apache.hadoop.security.UserGroupInformation.AuthenticationMethod
 import org.locationtech.geomesa.hbase.data.HBaseDataStoreFactory.{HBaseGeoMesaKeyTab, HBaseGeoMesaPrincipal}
 import org.locationtech.geomesa.hbase.data.HBaseDataStoreParams.{ConfigPathsParam, ConnectionParam, ZookeeperParam}
-import org.locationtech.geomesa.utils.conf.ConfigManager.GeoMesaConfig
-import org.locationtech.geomesa.utils.conf.ConfigManager
 
 object HBaseConnectionPool extends LazyLogging {
 
   private var userCheck: Option[User] = _
 
-<<<<<<< HEAD
-  // add common resources from system property
-  ConfigManager.augment(HBaseConfiguration.create(), HBaseDataStoreFactory.ConfigPathProperty.option)
-
-  private val configCache = Caffeine.newBuilder().build(
-    new CacheLoader[(Option[String], Option[String]), Configuration] {
-      override def load(key: (Option[String], Option[String])): Configuration = {
-        val (zookeepers, paths) = key
-        ConfigManager.augment(paths)
-        zookeepers.foreach(zk => GeoMesaConfig.set(HConstants.ZOOKEEPER_QUORUM, zk))
-        if (zookeepers.isEmpty && GeoMesaConfig.get(HConstants.ZOOKEEPER_QUORUM) == "localhost") {
-=======
   private val zkConfigCache = Caffeine.newBuilder().build(
     new CacheLoader[(Option[String], Option[String]), Configuration] {
       override def load(key: (Option[String], Option[String])): Configuration = {
@@ -48,12 +35,11 @@
         val conf = withPaths(configuration, paths)
         zookeepers.foreach(zk => conf.set(HConstants.ZOOKEEPER_QUORUM, zk))
         if (zookeepers.isEmpty && conf.get(HConstants.ZOOKEEPER_QUORUM) == "localhost") {
->>>>>>> 1ca845af
           logger.warn("HBase connection is set to localhost - " +
             "this may indicate that 'hbase-site.xml' is not on the classpath")
         }
-        configureSecurity(GeoMesaConfig)
-        GeoMesaConfig
+        configureSecurity(configuration)
+        configuration
       }
     }
   )
@@ -149,19 +135,19 @@
     }
   }
 
-//  /**
-//    * Creates a new configuration with the paths added. If no paths, will share the existing configuration.
-//    *
-//    * @param base original configuration
-//    * @param paths resources to add, comma-delimited
-//    * @return a new configuration, or the existing one
-//    */
-//  private def withPaths(base: Configuration, paths: Option[String]): Configuration = {
-//    val sanitized = paths.filterNot(_.trim.isEmpty).toSeq.flatMap(_.split(',')).map(_.trim).filterNot(_.isEmpty)
-//    if (sanitized.isEmpty) { base } else {
-//      val conf = new Configuration(base)
-//      sanitized.foreach(p => conf.addResource(new Path(p)))
-//      conf
-//    }
-//  }
+  /**
+    * Creates a new configuration with the paths added. If no paths, will share the existing configuration.
+    *
+    * @param base original configuration
+    * @param paths resources to add, comma-delimited
+    * @return a new configuration, or the existing one
+    */
+  private def withPaths(base: Configuration, paths: Option[String]): Configuration = {
+    val sanitized = paths.filterNot(_.trim.isEmpty).toSeq.flatMap(_.split(',')).map(_.trim).filterNot(_.isEmpty)
+    if (sanitized.isEmpty) { base } else {
+      val conf = new Configuration(base)
+      sanitized.foreach(p => conf.addResource(new Path(p)))
+      conf
+    }
+  }
 }