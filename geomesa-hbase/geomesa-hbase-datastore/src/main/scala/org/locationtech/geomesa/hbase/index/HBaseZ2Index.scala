--- conflicted
+++ resolved
@@ -23,12 +23,8 @@
   override protected def createPushDownFilters(ds: HBaseDataStore,
                                                sft: SimpleFeatureType,
                                                filter: HBaseFilterStrategyType,
-<<<<<<< HEAD
-                                               transform: Option[(String, SimpleFeatureType)]): Seq[HFilter] = {
+                                               transform: Option[(String, SimpleFeatureType)]): Seq[(Int, HFilter)] = {
     import org.locationtech.geomesa.utils.geotools.RichSimpleFeatureType.RichSimpleFeatureType
-=======
-                                               transform: Option[(String, SimpleFeatureType)]): Seq[(Int, HFilter)] = {
->>>>>>> 3a10d5e3
     val z2Filter = Z2Index.currentProcessingValues.map { case Z2ProcessingValues(_, bounds) =>
       val offset = if (sft.isTableSharing) { 2 } else { 1 } // sharing + shard
       configureZ2PushDown(bounds, offset)
@@ -36,20 +32,12 @@
     super.createPushDownFilters(ds, sft, filter, transform) ++ z2Filter.toSeq
   }
 
-<<<<<<< HEAD
-  private def configureZ2PushDown(xy: Seq[(Double, Double, Double, Double)], offset: Int): HFilter = {
-=======
-  private def configureZ2PushDown(xy: Seq[(Double, Double, Double, Double)]): (Int, HFilter) = {
->>>>>>> 3a10d5e3
+  private def configureZ2PushDown(xy: Seq[(Double, Double, Double, Double)], offset: Int): (Int, HFilter) = {
     val normalizedXY = xy.map { case (xmin, ymin, xmax, ymax) =>
       Array(Z2SFC.lon.normalize(xmin), Z2SFC.lat.normalize(ymin), Z2SFC.lon.normalize(xmax), Z2SFC.lat.normalize(ymax))
     }.toArray
 
-<<<<<<< HEAD
-    new Z2HBaseFilter(new Z2Filter(normalizedXY, 8), offset)
-=======
-    (Z2HBaseFilter.Priority, new Z2HBaseFilter(new Z2Filter(normalizedXY, 1, 8)))
->>>>>>> 3a10d5e3
+    (Z2HBaseFilter.Priority, new Z2HBaseFilter(new Z2Filter(normalizedXY, 8), offset))
   }
 }
 
