--- conflicted
+++ resolved
@@ -1,18 +1,15 @@
 /***********************************************************************
-* Copyright (c) 2013-2016 Commonwealth Computer Research, Inc.
-* All rights reserved. This program and the accompanying materials
-* are made available under the terms of the Apache License, Version 2.0
-* which accompanies this distribution and is available at
-* http://www.opensource.org/licenses/apache2.0.php.
-*************************************************************************/
+  * Copyright (c) 2013-2016 Commonwealth Computer Research, Inc.
+  * All rights reserved. This program and the accompanying materials
+  * are made available under the terms of the Apache License, Version 2.0
+  * which accompanies this distribution and is available at
+  * http://www.opensource.org/licenses/apache2.0.php.
+  *************************************************************************/
 
 package org.locationtech.geomesa.hbase.data
 
 import java.io.Serializable
 
-import com.google.common.cache.{CacheBuilder, CacheLoader}
-import org.apache.commons.pool.BasePoolableObjectFactory
-import org.apache.commons.pool.impl.GenericObjectPool
 import org.apache.hadoop.hbase.HBaseConfiguration
 import org.apache.hadoop.hbase.client.{Connection, ConnectionFactory}
 import org.geotools.data.DataAccessFactory.Param
@@ -27,24 +24,6 @@
 
   import HBaseDataStoreFactory.Params._
 
-<<<<<<< HEAD
-  // TODO: can we have multiple connections in a single JVM?
-  private class Key(val connection: Connection, val config: HBaseDataStoreConfig) {
-    override def hashCode(): Int = config.hashCode()
-    override def equals(obj: scala.Any): Boolean = config.equals(obj)
-  }
-
-  private val dsCache =
-    CacheBuilder.newBuilder().build(
-      new CacheLoader[Key, HBaseDataStore] {
-        override def load(k: Key): HBaseDataStore = {
-          new HBaseDataStore(k.connection, k.config)
-        }
-      }
-    )
-
-  private lazy val hbaseConnection =  ConnectionFactory.createConnection(HBaseConfiguration.create())
-=======
   // TODO: investigate multiple HBase connections per jvm
   private lazy val globalConnection = {
     val ret = ConnectionFactory.createConnection(HBaseConfiguration.create())
@@ -55,7 +34,6 @@
     })
     ret
   }
->>>>>>> 684105cf
 
   // this is a pass-through required of the ancestor interface
   override def createNewDataStore(params: java.util.Map[String, Serializable]): DataStore = createDataStore(params)
@@ -63,11 +41,7 @@
   override def createDataStore(params: java.util.Map[String, Serializable]): DataStore = {
     import GeoMesaDataStoreFactory.RichParam
 
-<<<<<<< HEAD
-    val connection = ConnectionParam.lookupOpt[Connection](params).getOrElse(hbaseConnection)
-=======
     val connection = ConnectionParam.lookupOpt[Connection](params).getOrElse(globalConnection)
->>>>>>> 684105cf
 
     val catalog = BigTableNameParam.lookup[String](params)
 
@@ -83,7 +57,7 @@
     val caching = CachingParam.lookupWithDefault[Boolean](params)
     val config = HBaseDataStoreConfig(catalog, generateStats, audit, queryThreads, queryTimeout, looseBBox, caching)
 
-    dsCache.get(new Key(connection, config))
+    new HBaseDataStore(connection, config)
   }
 
   override def getDisplayName: String = HBaseDataStoreFactory.DisplayName
