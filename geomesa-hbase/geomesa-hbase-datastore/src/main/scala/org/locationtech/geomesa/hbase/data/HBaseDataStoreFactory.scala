--- conflicted
+++ resolved
@@ -136,21 +136,6 @@
   val DisplayName = "HBase (GeoMesa)"
   val Description = "Apache HBase\u2122 distributed key/value store"
 
-<<<<<<< HEAD
-=======
-  object Params {
-    val BigTableNameParam  = new Param("bigtable.table.name", classOf[String], "Table name", true)
-    val ConnectionParam    = new Param("connection", classOf[Connection], "Connection", false)
-    val RemoteParam        = new Param("remote.filtering", classOf[java.lang.Boolean], "Remote filtering", false)
-    val LooseBBoxParam     = GeoMesaDataStoreFactory.LooseBBoxParam
-    val QueryThreadsParam  = GeoMesaDataStoreFactory.QueryThreadsParam
-    val GenerateStatsParam = GeoMesaDataStoreFactory.GenerateStatsParam
-    val AuditQueriesParam  = GeoMesaDataStoreFactory.AuditQueriesParam
-    val QueryTimeoutParam  = GeoMesaDataStoreFactory.QueryTimeoutParam
-    val CachingParam       = GeoMesaDataStoreFactory.CachingParam
-  }
-
->>>>>>> 46c62ac2
   case class HBaseDataStoreConfig(catalog: String,
                                   generateStats: Boolean,
                                   audit: Option[(AuditWriter, AuditProvider, String)],
