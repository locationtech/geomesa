package org.locationtech.geomesa.hbase.data

<<<<<<< HEAD
import java.io.File
import java.util.{Collections, Date}
import java.text.SimpleDateFormat
=======
import java.text.SimpleDateFormat
import java.util.Date
>>>>>>> c6f38dc6

import com.typesafe.scalalogging.LazyLogging
import org.geotools.data._
import org.geotools.data.collection.ListFeatureCollection
import org.geotools.data.simple.SimpleFeatureStore
import org.geotools.filter.text.ecql.ECQL
import org.geotools.util.factory.Hints
import org.junit.runner.RunWith
import org.locationtech.geomesa.features.ScalaSimpleFeature
<<<<<<< HEAD
import org.locationtech.geomesa.filter.function.ProxyIdFunction
import org.locationtech.geomesa.hbase.HBaseSystemProperties
=======
>>>>>>> c6f38dc6
import org.locationtech.geomesa.hbase.data.HBaseDataStoreParams._
import org.locationtech.geomesa.utils.collection.SelfClosingIterator
import org.locationtech.geomesa.utils.conf.FeatureExpiration
import org.locationtech.geomesa.utils.geotools.SimpleFeatureTypes
import org.opengis.feature.simple.{SimpleFeature, SimpleFeatureType}
import org.specs2.mutable.Specification
import org.specs2.runner.JUnitRunner

import scala.collection.JavaConversions._
import scala.collection.JavaConverters._

@RunWith(classOf[JUnitRunner])
class HBaseTTLTest extends Specification with LazyLogging {

  sequential

  val typeName = "test_data"
  val params = Map(
    ConnectionParam.getName -> MiniCluster.connection,
    HBaseCatalogParam.getName -> getClass.getSimpleName)
<<<<<<< HEAD
  val ttl = 10000
  val sft = SimpleFeatureTypes.createType(typeName, f"name:String:index=true,dtg:Date;geomesa.feature.ttl=${ttl}")


  "HBase TTL" should {
    "remove based on TTL" >> {
=======

  val expiration = "4 seconds"
  val sft: SimpleFeatureType = SimpleFeatureTypes.createType(typeName, f"name:String:index=true,dtg:Date;geomesa.feature.expiry=$expiration")
  // NOTE: expiration date is set simply by adding expiration time to when the feature is created
  val ttl: Long = FeatureExpiration.apply(sft, expiration).expires(new ScalaSimpleFeature(sft, "blank")) - System.currentTimeMillis()

  val dateFormat = new SimpleDateFormat("yyyy-MM-dd'T'HH:mm:ss.SSSZ")
  "HBase TTL" should {
    "remove X features based on TTL" >> {
      val numFeatures = 3
>>>>>>> c6f38dc6
      val ds = DataStoreFinder.getDataStore(params).asInstanceOf[HBaseDataStore]
      ds must not(beNull)
      ds.createSchema(sft)

      try {
<<<<<<< HEAD
        //        ds.getSchema(typeName) must beNull
        //        val sft = ds.getSchema(typeName)

        sft must not(beNull)

        //        val ns = DataStoreFinder.getDataStore(params ++ Map(NamespaceParam.key -> "ns0")).getSchema(typeName).getName
        //        ns.getNamespaceURI mustEqual "ns0"
        //        ns.getLocalPart mustEqual typeName

        val fs = ds.getFeatureSource(typeName).asInstanceOf[SimpleFeatureStore]

        val dateFormat = new SimpleDateFormat("yyyy-MM-dd'T'HH:mm:ss.SSSZ")
        val startTime = new Date(System.currentTimeMillis())
        val numFeatures = 1
=======
        val fs = ds.getFeatureSource(typeName).asInstanceOf[SimpleFeatureStore]

        val startTime = new Date(System.currentTimeMillis())

>>>>>>> c6f38dc6
        val toAdd = (0 until numFeatures).map { i =>
          val sf = new ScalaSimpleFeature(sft, i.toString)
          // don't know what this line does but it's needed
          sf.getUserData.put(Hints.USE_PROVIDED_FID, java.lang.Boolean.TRUE)
          sf.setAttribute(0, s"name$i")

<<<<<<< HEAD
          val featureTime = new Date(startTime.getTime + 5000 * i)
=======
          val featureTime = new Date(startTime.getTime + (ttl / 2) * i)
>>>>>>> c6f38dc6
          sf.setAttribute(1, dateFormat.format(featureTime))
          sf
        }

        val ids = fs.addFeatures(new ListFeatureCollection(sft, toAdd))
        ids.asScala.map(_.getID) must containTheSameElementsAs((0 until numFeatures).map(_.toString))

<<<<<<< HEAD
        getElements(ds,typeName).size mustEqual numFeatures

        Thread.sleep(10000)
        (1 until numFeatures).map { i =>
          logger.info(f"running ${i}")
          getElements(ds,typeName).size mustEqual numFeatures - i
          Thread.sleep(5000)
=======
        getElements(ds, typeName).size mustEqual numFeatures

        Thread.sleep(ttl) // wait until one feature times out
        (1 until numFeatures).map { i =>
          getElements(ds, typeName).size mustEqual numFeatures - i
          Thread.sleep(ttl / 2) // wait for next feature to time out
>>>>>>> c6f38dc6
        }
        true
      } finally {
        ds.dispose()
      }
    }
<<<<<<< HEAD
    "refuse to add already-expired features" >> {
      val ds = DataStoreFinder.getDataStore(params).asInstanceOf[HBaseDataStore]
      ds must not(beNull)
      ds.createSchema(sft)

      try {
        sft must not(beNull)

        val fs = ds.getFeatureSource(typeName).asInstanceOf[SimpleFeatureStore]

        val dateFormat = new SimpleDateFormat("yyyy-MM-dd'T'HH:mm:ss.SSSZ")

        val toAdd = (0 until 1).map { i =>
=======

    "refuse to add already-expired features" >> {
      val numFeatures = 2; // one expired, other not
      val ds = DataStoreFinder.getDataStore(params).asInstanceOf[HBaseDataStore]
      ds must not(beNull)
      ds.createSchema(sft)

      try {
        val fs = ds.getFeatureSource(typeName).asInstanceOf[SimpleFeatureStore]

        val toAdd = (0 until numFeatures).map { i =>
>>>>>>> c6f38dc6
          val sf = new ScalaSimpleFeature(sft, i.toString)
          sf.getUserData.put(Hints.USE_PROVIDED_FID, java.lang.Boolean.TRUE)
          sf.setAttribute(0, s"name$i")

<<<<<<< HEAD
          val featureTime = new Date(System.currentTimeMillis - 15000)
=======
          val featureTime = new Date(System.currentTimeMillis() - ttl * i)
          //          logger.info(f"to be deleted at ${featureTime.getTime}, 10 secs from now is ${System.currentTimeMillis() + 10000}")
>>>>>>> c6f38dc6
          sf.setAttribute(1, dateFormat.format(featureTime))
          sf
        }
        val ids = fs.addFeatures(new ListFeatureCollection(sft, toAdd))
<<<<<<< HEAD
//        ids.asScala.map(_.getID) must containTheSameElementsAs((0 until numFeatures).map(_.toString))

        getElements(ds,typeName).size mustEqual 0
=======
        ids.asScala.map(_.getID) must containTheSameElementsAs((0 until numFeatures).map(_.toString))

        // one element should've been rejected
        getElements(ds, typeName).size mustEqual 1
>>>>>>> c6f38dc6
      } finally {
        ds.dispose()
      }
    }
  }

  def getElements(ds: HBaseDataStore,
                  typeName: String): List[SimpleFeature] = {
    runQuery(ds, new Query(typeName))
  }

  def runQuery(ds: HBaseDataStore,
               typeName: String,
               filter: String): List[SimpleFeature] = {
<<<<<<< HEAD
    //    var query: Query = null; // don't think this is a a great way to do it
    //    if (filter != null) {
    //      val test: Array[String] = null
    //      query = new Query(typeName, ECQL.toFilter(filter), test)
    val query = new Query(typeName, ECQL.toFilter(filter))
    //    }
    //    else {
    //      query = new Query(typeName)
    //    }
    runQuery(ds, query)
=======
    runQuery(ds, new Query(typeName, ECQL.toFilter(filter)))
>>>>>>> c6f38dc6
  }

  def runQuery(ds: HBaseDataStore,
               query: Query): List[SimpleFeature] = {
    val fr = ds.getFeatureReader(query, Transaction.AUTO_COMMIT)
    val features = SelfClosingIterator(fr).toList
    features
  }
}<|MERGE_RESOLUTION|>--- conflicted
+++ resolved
@@ -1,13 +1,7 @@
 package org.locationtech.geomesa.hbase.data
 
-<<<<<<< HEAD
-import java.io.File
-import java.util.{Collections, Date}
-import java.text.SimpleDateFormat
-=======
 import java.text.SimpleDateFormat
 import java.util.Date
->>>>>>> c6f38dc6
 
 import com.typesafe.scalalogging.LazyLogging
 import org.geotools.data._
@@ -17,11 +11,6 @@
 import org.geotools.util.factory.Hints
 import org.junit.runner.RunWith
 import org.locationtech.geomesa.features.ScalaSimpleFeature
-<<<<<<< HEAD
-import org.locationtech.geomesa.filter.function.ProxyIdFunction
-import org.locationtech.geomesa.hbase.HBaseSystemProperties
-=======
->>>>>>> c6f38dc6
 import org.locationtech.geomesa.hbase.data.HBaseDataStoreParams._
 import org.locationtech.geomesa.utils.collection.SelfClosingIterator
 import org.locationtech.geomesa.utils.conf.FeatureExpiration
@@ -42,14 +31,6 @@
   val params = Map(
     ConnectionParam.getName -> MiniCluster.connection,
     HBaseCatalogParam.getName -> getClass.getSimpleName)
-<<<<<<< HEAD
-  val ttl = 10000
-  val sft = SimpleFeatureTypes.createType(typeName, f"name:String:index=true,dtg:Date;geomesa.feature.ttl=${ttl}")
-
-
-  "HBase TTL" should {
-    "remove based on TTL" >> {
-=======
 
   val expiration = "4 seconds"
   val sft: SimpleFeatureType = SimpleFeatureTypes.createType(typeName, f"name:String:index=true,dtg:Date;geomesa.feature.expiry=$expiration")
@@ -60,44 +41,22 @@
   "HBase TTL" should {
     "remove X features based on TTL" >> {
       val numFeatures = 3
->>>>>>> c6f38dc6
       val ds = DataStoreFinder.getDataStore(params).asInstanceOf[HBaseDataStore]
       ds must not(beNull)
       ds.createSchema(sft)
 
       try {
-<<<<<<< HEAD
-        //        ds.getSchema(typeName) must beNull
-        //        val sft = ds.getSchema(typeName)
-
-        sft must not(beNull)
-
-        //        val ns = DataStoreFinder.getDataStore(params ++ Map(NamespaceParam.key -> "ns0")).getSchema(typeName).getName
-        //        ns.getNamespaceURI mustEqual "ns0"
-        //        ns.getLocalPart mustEqual typeName
-
-        val fs = ds.getFeatureSource(typeName).asInstanceOf[SimpleFeatureStore]
-
-        val dateFormat = new SimpleDateFormat("yyyy-MM-dd'T'HH:mm:ss.SSSZ")
-        val startTime = new Date(System.currentTimeMillis())
-        val numFeatures = 1
-=======
         val fs = ds.getFeatureSource(typeName).asInstanceOf[SimpleFeatureStore]
 
         val startTime = new Date(System.currentTimeMillis())
 
->>>>>>> c6f38dc6
         val toAdd = (0 until numFeatures).map { i =>
           val sf = new ScalaSimpleFeature(sft, i.toString)
           // don't know what this line does but it's needed
           sf.getUserData.put(Hints.USE_PROVIDED_FID, java.lang.Boolean.TRUE)
           sf.setAttribute(0, s"name$i")
 
-<<<<<<< HEAD
-          val featureTime = new Date(startTime.getTime + 5000 * i)
-=======
           val featureTime = new Date(startTime.getTime + (ttl / 2) * i)
->>>>>>> c6f38dc6
           sf.setAttribute(1, dateFormat.format(featureTime))
           sf
         }
@@ -105,43 +64,18 @@
         val ids = fs.addFeatures(new ListFeatureCollection(sft, toAdd))
         ids.asScala.map(_.getID) must containTheSameElementsAs((0 until numFeatures).map(_.toString))
 
-<<<<<<< HEAD
-        getElements(ds,typeName).size mustEqual numFeatures
-
-        Thread.sleep(10000)
-        (1 until numFeatures).map { i =>
-          logger.info(f"running ${i}")
-          getElements(ds,typeName).size mustEqual numFeatures - i
-          Thread.sleep(5000)
-=======
         getElements(ds, typeName).size mustEqual numFeatures
 
         Thread.sleep(ttl) // wait until one feature times out
         (1 until numFeatures).map { i =>
           getElements(ds, typeName).size mustEqual numFeatures - i
           Thread.sleep(ttl / 2) // wait for next feature to time out
->>>>>>> c6f38dc6
         }
         true
       } finally {
         ds.dispose()
       }
     }
-<<<<<<< HEAD
-    "refuse to add already-expired features" >> {
-      val ds = DataStoreFinder.getDataStore(params).asInstanceOf[HBaseDataStore]
-      ds must not(beNull)
-      ds.createSchema(sft)
-
-      try {
-        sft must not(beNull)
-
-        val fs = ds.getFeatureSource(typeName).asInstanceOf[SimpleFeatureStore]
-
-        val dateFormat = new SimpleDateFormat("yyyy-MM-dd'T'HH:mm:ss.SSSZ")
-
-        val toAdd = (0 until 1).map { i =>
-=======
 
     "refuse to add already-expired features" >> {
       val numFeatures = 2; // one expired, other not
@@ -153,31 +87,20 @@
         val fs = ds.getFeatureSource(typeName).asInstanceOf[SimpleFeatureStore]
 
         val toAdd = (0 until numFeatures).map { i =>
->>>>>>> c6f38dc6
           val sf = new ScalaSimpleFeature(sft, i.toString)
           sf.getUserData.put(Hints.USE_PROVIDED_FID, java.lang.Boolean.TRUE)
           sf.setAttribute(0, s"name$i")
 
-<<<<<<< HEAD
-          val featureTime = new Date(System.currentTimeMillis - 15000)
-=======
           val featureTime = new Date(System.currentTimeMillis() - ttl * i)
           //          logger.info(f"to be deleted at ${featureTime.getTime}, 10 secs from now is ${System.currentTimeMillis() + 10000}")
->>>>>>> c6f38dc6
           sf.setAttribute(1, dateFormat.format(featureTime))
           sf
         }
         val ids = fs.addFeatures(new ListFeatureCollection(sft, toAdd))
-<<<<<<< HEAD
-//        ids.asScala.map(_.getID) must containTheSameElementsAs((0 until numFeatures).map(_.toString))
-
-        getElements(ds,typeName).size mustEqual 0
-=======
         ids.asScala.map(_.getID) must containTheSameElementsAs((0 until numFeatures).map(_.toString))
 
         // one element should've been rejected
         getElements(ds, typeName).size mustEqual 1
->>>>>>> c6f38dc6
       } finally {
         ds.dispose()
       }
@@ -192,20 +115,7 @@
   def runQuery(ds: HBaseDataStore,
                typeName: String,
                filter: String): List[SimpleFeature] = {
-<<<<<<< HEAD
-    //    var query: Query = null; // don't think this is a a great way to do it
-    //    if (filter != null) {
-    //      val test: Array[String] = null
-    //      query = new Query(typeName, ECQL.toFilter(filter), test)
-    val query = new Query(typeName, ECQL.toFilter(filter))
-    //    }
-    //    else {
-    //      query = new Query(typeName)
-    //    }
-    runQuery(ds, query)
-=======
     runQuery(ds, new Query(typeName, ECQL.toFilter(filter)))
->>>>>>> c6f38dc6
   }
 
   def runQuery(ds: HBaseDataStore,
