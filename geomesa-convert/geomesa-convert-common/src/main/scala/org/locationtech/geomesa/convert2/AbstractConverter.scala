--- conflicted
+++ resolved
@@ -151,11 +151,7 @@
     val converted = convert(new ErrorHandlingIterator(parse(is, ec), options.errorMode, ec.failure, hist), ec)
     options.parseMode match {
       case ParseMode.Incremental => converted
-<<<<<<< HEAD
-      case ParseMode.Batch => CloseableIterator(((new ListBuffer()) ++= converted).iterator, converted.close())
-=======
       case ParseMode.Batch => CloseableIterator((new ListBuffer() ++= converted).iterator, converted.close())
->>>>>>> 58d14a25
     }
   }
 
@@ -380,11 +376,7 @@
     */
   private def topologicalOrder(dag: Dag): Array[Field] = {
     val res = ArrayBuffer.empty[Field]
-<<<<<<< HEAD
-    val remaining = (new scala.collection.mutable.Queue[Field]) ++ dag.keys
-=======
     val remaining = new scala.collection.mutable.Queue[Field]() ++ dag.keys
->>>>>>> 58d14a25
     while (remaining.nonEmpty) {
       val next = remaining.dequeue()
       if (dag(next).forall(res.contains)) {
