--- conflicted
+++ resolved
@@ -261,17 +261,12 @@
 
 #### millisToDate
 
-<<<<<<< HEAD
 Description: Create a new date from a long representing milliseconds since January 1, 1970.
-=======
-Description: Create a new date from as long representing millis since 1970.
->>>>>>> 8f557c7a
 
 Usage: ```millisToDate($1)```
 
 Example: ```millisToDate('1449675054462'::long)``` 
 
-<<<<<<< HEAD
 #### secsToDate
 
 Description: Create a new date from an integer (NOT long) representing seconds since January 1, 1970.
@@ -279,9 +274,8 @@
 Usage: ```secsToDate($1)```
 
 Example: ```secsToDate(1449675054)```
-=======
+
 ### Geometry Functions
->>>>>>> 8f557c7a
 
 #### point
 
