--- conflicted
+++ resolved
@@ -1273,19 +1273,42 @@
       features.map(_.getAttributes.asScala) must containTheSameElementsAs(expected)
     }
 
-<<<<<<< HEAD
+    "infer schemas with empty attributes" in {
+      val json = Seq(
+        """{"type":"FeatureCollection","features":[{"type":"Feature","geometry":{"type":"Point","coordinates":[164.2,-48.6732]},"properties":{"A":"foo"}}]}""",
+        """{"type":"FeatureCollection","features":[{"type":"Feature","geometry":{"type":"Point","coordinates":[154.3,-38.6832]},"properties":{"A":""}}]}""",
+        """{"type":"FeatureCollection","features":[{"type":"Feature","geometry":{"type":"Point","coordinates":[152.3,-38.7832]},"properties":{"A":"bar"}}]}"""
+      ).mkString("\n")
+
+      def bytes = new ByteArrayInputStream(json.getBytes(StandardCharsets.UTF_8))
+
+      val inferred = new JsonConverterFactory().infer(bytes)
+
+      inferred must beSome
+
+      val sft = inferred.get._1
+      sft.getAttributeDescriptors.asScala.map(d => (d.getLocalName, d.getType.getBinding)) mustEqual
+          Seq(("A", classOf[String]), ("geom", classOf[Point]))
+
+      val converter = SimpleFeatureConverter(sft, inferred.get._2)
+      converter must not(beNull)
+
+      val features = converter.process(bytes).toList
+      features must haveLength(3)
+
+      val expected = Seq(
+        Seq("foo", WKTUtils.read("POINT (164.2 -48.6732)")),
+        Seq("",    WKTUtils.read("POINT (154.3 -38.6832)")),
+        Seq("bar", WKTUtils.read("POINT (152.3 -38.7832)"))
+      )
+      features.map(_.getAttributes.asScala) must containTheSameElementsAs(expected)
+    }
+
     "infer schemas with three dimensional points" in {
       val json = Seq(
         """{"type":"FeatureCollection","features":[{"type":"Feature","geometry":{"type":"Point","coordinates":[164.2,-48.6732]},"properties":{"A":"foo"}}]}""",
         """{"type":"FeatureCollection","features":[{"type":"Feature","geometry":{"type":"Point","coordinates":[154.3,-38.6832,500.2]},"properties":{"A":"bar"}}]}""",
         """{"type":"FeatureCollection","features":[{"type":"Feature","geometry":{"type":"Point","coordinates":[152.3,-38.7832]},"properties":{"A":"baz"}}]}"""
-=======
-    "infer schemas with empty attributes" in {
-      val json = Seq(
-        """{"type":"FeatureCollection","features":[{"type":"Feature","geometry":{"type":"Point","coordinates":[164.2,-48.6732]},"properties":{"A":"foo"}}]}""",
-        """{"type":"FeatureCollection","features":[{"type":"Feature","geometry":{"type":"Point","coordinates":[154.3,-38.6832]},"properties":{"A":""}}]}""",
-        """{"type":"FeatureCollection","features":[{"type":"Feature","geometry":{"type":"Point","coordinates":[152.3,-38.7832]},"properties":{"A":"bar"}}]}"""
->>>>>>> 14697d57
       ).mkString("\n")
 
       def bytes = new ByteArrayInputStream(json.getBytes(StandardCharsets.UTF_8))
@@ -1306,7 +1329,6 @@
 
       val expected = Seq(
         Seq("foo", WKTUtils.read("POINT (164.2 -48.6732)")),
-<<<<<<< HEAD
         Seq("bar", WKTUtils.read("POINT (154.3 -38.6832 500.2)")),
         Seq("baz", WKTUtils.read("POINT (152.3 -38.7832)"))
       )
@@ -1314,12 +1336,6 @@
       foreach(features.zip(expected)) { case (f, e) =>
         f.getAttribute(1).asInstanceOf[Point].getCoordinate.equals3D(e(1).asInstanceOf[Point].getCoordinate) must beTrue
       }
-=======
-        Seq("",    WKTUtils.read("POINT (154.3 -38.6832)")),
-        Seq("bar", WKTUtils.read("POINT (152.3 -38.7832)"))
-      )
-      features.map(_.getAttributes.asScala) must containTheSameElementsAs(expected)
->>>>>>> 14697d57
     }
   }
 }