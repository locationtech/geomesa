--- conflicted
+++ resolved
@@ -17,11 +17,7 @@
 package org.locationtech.geomesa.feature
 
 import java.nio.ByteBuffer
-<<<<<<< HEAD
 import java.util.{Date, Locale, UUID}
-=======
-import java.util.{Locale, Date, UUID}
->>>>>>> 66d71307
 
 import com.google.common.collect.Maps
 import com.vividsolutions.jts.geom.Geometry
@@ -29,7 +25,6 @@
 import org.apache.avro.{Schema, SchemaBuilder}
 import org.apache.commons.codec.binary.Hex
 import org.geotools.util.Converters
-import org.locationtech.geomesa.utils.geotools.Conversions.RichAttributeDescriptor
 import org.opengis.feature.simple.SimpleFeatureType
 import org.locationtech.geomesa.utils.geotools.Conversions.RichAttributeDescriptor
 
@@ -123,20 +118,12 @@
 
         case t if ad.isCollection => (v: AnyRef) =>
           encodeList(v.asInstanceOf[java.util.List[_]],
-<<<<<<< HEAD
             ad.getUserData.get("subtype").asInstanceOf[Class[_]])
 
         case t if ad.isMap => (v: AnyRef) =>
           val keyclass   = ad.getUserData.get("keyclass").asInstanceOf[Class[_]]
           val valueclass = ad.getUserData.get("valueclass").asInstanceOf[Class[_]]
           encodeMap(v.asInstanceOf[java.util.Map[_, _]], keyclass, valueclass)
-=======
-            ad.getUserData.get("subtype").asInstanceOf[java.util.List[Class[_]]].head)
-
-        case t if ad.isMap => (v: AnyRef) =>
-          val bindings = ad.getUserData.get("subtype").asInstanceOf[java.util.List[Class[_]]]
-          encodeMap(v.asInstanceOf[java.util.Map[_, _]], bindings(0), bindings(1))
->>>>>>> 66d71307
 
         case _ =>
           (v: AnyRef) =>
