/***********************************************************************
 * Copyright (c) 2013-2017 Commonwealth Computer Research, Inc.
 * All rights reserved. This program and the accompanying materials
 * are made available under the terms of the Apache License, Version 2.0
 * which accompanies this distribution and is available at
 * http://www.opensource.org/licenses/apache2.0.php.
 ***********************************************************************/

package org.locationtech.geomesa.lambda.data

import com.github.benmanes.caffeine.cache.LoadingCache
import org.geotools.data.{DataStore, Query, Transaction}
import org.geotools.factory.Hints
import org.locationtech.geomesa.arrow.vector.SimpleFeatureVector.SimpleFeatureEncoding
import org.locationtech.geomesa.filter.factory.FastFilterFactory
import org.locationtech.geomesa.filter.filterToString
import org.locationtech.geomesa.index.audit.QueryEvent
import org.locationtech.geomesa.index.conf.QueryHints
import org.locationtech.geomesa.index.geotools.GeoMesaDataStore
<<<<<<< HEAD
import org.locationtech.geomesa.index.iterators.{ArrowBatchScan, DensityScan, StatsScan}
=======
import org.locationtech.geomesa.index.iterators.{ArrowScan, DensityScan}
>>>>>>> 1fc99ee3
import org.locationtech.geomesa.index.planning.QueryRunner
import org.locationtech.geomesa.index.stats.GeoMesaStats
import org.locationtech.geomesa.index.utils.Explainer
import org.locationtech.geomesa.lambda.stream.TransientStore
import org.locationtech.geomesa.utils.bin.BinaryOutputEncoder
import org.locationtech.geomesa.utils.collection.{CloseableIterator, SelfClosingIterator}
import org.locationtech.geomesa.utils.stats.TopK
import org.opengis.feature.simple.{SimpleFeature, SimpleFeatureType}
import org.opengis.filter.Filter

import scala.concurrent.duration.Duration
import scala.concurrent.{Await, Future}

class LambdaQueryRunner(persistence: DataStore, transients: LoadingCache[String, TransientStore], stats: GeoMesaStats)
    extends QueryRunner {

  import org.locationtech.geomesa.index.conf.QueryHints.RichHints

  // TODO pass explain through?

  override def runQuery(sft: SimpleFeatureType, query: Query, explain: Explainer): CloseableIterator[SimpleFeature] = {
    val hints = configureQuery(sft, query).getHints // configure the query so we get viewparams, transforms, etc
    if (hints.isLambdaQueryPersistent && hints.isLambdaQueryTransient) {
      runMergedQuery(sft, query, explain)
    } else if (hints.isLambdaQueryPersistent) {
      SelfClosingIterator(persistence.getFeatureReader(query, Transaction.AUTO_COMMIT))
    } else {
      // ensure that we still audit the query
      val audit = Option(persistence).collect { case ds: GeoMesaDataStore[_, _, _] => ds.config.audit }.flatten
      audit.foreach { case (writer, provider, typ) =>
        val stat = QueryEvent(
          s"$typ-lambda",
          sft.getTypeName,
          System.currentTimeMillis(),
          provider.getCurrentUserId,
          filterToString(query.getFilter),
          QueryEvent.hintsToString(query.getHints),
          0,
          0,
          0
        )
        writer.writeEvent(stat) // note: implementations should be asynchronous
      }
      CloseableIterator(transients.get(sft.getTypeName).read(Option(query.getFilter),
        Option(query.getPropertyNames), Option(query.getHints), explain))
    }
  }

  private def runMergedQuery(sft: SimpleFeatureType, query: Query, explain: Explainer): CloseableIterator[SimpleFeature] = {
    val hints = query.getHints
    if (hints.isStatsQuery) {
      // do the reduce here, as we can't merge json stats
<<<<<<< HEAD
      query.getHints.put(QueryHints.Internal.SKIP_REDUCE, java.lang.Boolean.TRUE)
      StatsScan.reduceFeatures(sft, query.getHints)(standardQuery(sft, query, explain))
    } else if (query.getHints.isArrowQuery) {
      // calculate merged dictionaries up front if required
      val dictionaryFields = query.getHints.getArrowDictionaryFields
      val providedDictionaries = query.getHints.getArrowDictionaryEncodedValues(sft)
      if (query.getHints.getArrowSort.isDefined || query.getHints.isArrowComputeDictionaries ||
          dictionaryFields.forall(providedDictionaries.contains)) {
=======
      hints.put(QueryHints.Internal.SKIP_REDUCE, java.lang.Boolean.TRUE)
      KryoLazyStatsUtils.reduceFeatures(sft, hints)(standardQuery(sft, query, explain))
    } else if (hints.isArrowQuery) {
      val arrowSft = hints.getTransformSchema.getOrElse(sft)

      val sort = hints.getArrowSort
      val batchSize = ArrowScan.getBatchSize(hints)
      val encoding = SimpleFeatureEncoding.min(hints.isArrowIncludeFid)

      val dictionaryFields = hints.getArrowDictionaryFields
      val providedDictionaries = hints.getArrowDictionaryEncodedValues(sft)
      val cachedDictionaries: Map[String, TopK[AnyRef]] = if (!hints.isArrowCachedDictionaries) { Map.empty } else {
        def name(i: Int): String = sft.getDescriptor(i).getLocalName
        val toLookup = dictionaryFields.filterNot(providedDictionaries.contains)
        stats.getStats[TopK[AnyRef]](sft, toLookup).map(k => name(k.attribute) -> k).toMap
      }

      if (hints.isArrowDoublePass ||
          dictionaryFields.forall(f => providedDictionaries.contains(f) || cachedDictionaries.contains(f))) {
>>>>>>> 1fc99ee3
        val filter = Option(query.getFilter).filter(_ != Filter.INCLUDE).map(FastFilterFactory.optimize(sft, _))
        // we have all the dictionary values, or we will run a query to determine them up front
        val dictionaries = ArrowScan.createDictionaries(stats, sft, filter, dictionaryFields,
          providedDictionaries, cachedDictionaries)
        // set the merged dictionaries in the query where they'll be picked up by our delegates
        hints.setArrowDictionaryEncodedValues(dictionaries.map { case (k, v) => (k, v.iterator.toSeq) })
        hints.put(QueryHints.Internal.SKIP_REDUCE, java.lang.Boolean.TRUE)

        ArrowScan.mergeBatches(arrowSft, dictionaries, encoding, batchSize, sort)(standardQuery(sft, query, explain))
      } else if (hints.isArrowMultiFile) {
        hints.put(QueryHints.Internal.SKIP_REDUCE, java.lang.Boolean.TRUE)
        ArrowScan.mergeFiles(arrowSft, dictionaryFields, encoding, sort)(standardQuery(sft, query, explain))
      } else {
        hints.put(QueryHints.Internal.SKIP_REDUCE, java.lang.Boolean.TRUE)
        ArrowScan.mergeDeltas(arrowSft, dictionaryFields, encoding, batchSize, sort)(standardQuery(sft, query, explain))
      }
    } else {
      standardQuery(sft, query, explain)
    }
  }

  private def standardQuery(sft: SimpleFeatureType, query: Query, explain: Explainer): CloseableIterator[SimpleFeature] = {
    import scala.concurrent.ExecutionContext.Implicits.global

    val transientFeatures = CloseableIterator(transients.get(sft.getTypeName).read(Option(query.getFilter),
      Option(query.getPropertyNames), Option(query.getHints), explain))
    val fc = persistence.getFeatureSource(sft.getTypeName).getFeatures(query)
    // kick off the persistent query in a future, but don't wait for results yet
    val persistentFeatures = Future(CloseableIterator(fc.features))
    // ++ is evaluated lazily, so we will block on the persistent features once the transient iterator is exhausted
    transientFeatures ++ Await.result(persistentFeatures, Duration.Inf)
  }

  override protected [geomesa] def getReturnSft(sft: SimpleFeatureType, hints: Hints): SimpleFeatureType = {
    if (hints.isBinQuery) {
      BinaryOutputEncoder.BinEncodedSft
    } else if (hints.isArrowQuery) {
      org.locationtech.geomesa.arrow.ArrowEncodedSft
    } else if (hints.isDensityQuery) {
      DensityScan.DensitySft
    } else if (hints.isStatsQuery) {
      StatsScan.StatsSft
    } else {
      super.getReturnSft(sft, hints)
    }
  }
}<|MERGE_RESOLUTION|>--- conflicted
+++ resolved
@@ -17,11 +17,7 @@
 import org.locationtech.geomesa.index.audit.QueryEvent
 import org.locationtech.geomesa.index.conf.QueryHints
 import org.locationtech.geomesa.index.geotools.GeoMesaDataStore
-<<<<<<< HEAD
-import org.locationtech.geomesa.index.iterators.{ArrowBatchScan, DensityScan, StatsScan}
-=======
-import org.locationtech.geomesa.index.iterators.{ArrowScan, DensityScan}
->>>>>>> 1fc99ee3
+import org.locationtech.geomesa.index.iterators.{ArrowScan, DensityScan, StatsScan}
 import org.locationtech.geomesa.index.planning.QueryRunner
 import org.locationtech.geomesa.index.stats.GeoMesaStats
 import org.locationtech.geomesa.index.utils.Explainer
@@ -74,18 +70,8 @@
     val hints = query.getHints
     if (hints.isStatsQuery) {
       // do the reduce here, as we can't merge json stats
-<<<<<<< HEAD
-      query.getHints.put(QueryHints.Internal.SKIP_REDUCE, java.lang.Boolean.TRUE)
-      StatsScan.reduceFeatures(sft, query.getHints)(standardQuery(sft, query, explain))
-    } else if (query.getHints.isArrowQuery) {
-      // calculate merged dictionaries up front if required
-      val dictionaryFields = query.getHints.getArrowDictionaryFields
-      val providedDictionaries = query.getHints.getArrowDictionaryEncodedValues(sft)
-      if (query.getHints.getArrowSort.isDefined || query.getHints.isArrowComputeDictionaries ||
-          dictionaryFields.forall(providedDictionaries.contains)) {
-=======
       hints.put(QueryHints.Internal.SKIP_REDUCE, java.lang.Boolean.TRUE)
-      KryoLazyStatsUtils.reduceFeatures(sft, hints)(standardQuery(sft, query, explain))
+      StatsScan.reduceFeatures(sft, hints)(standardQuery(sft, query, explain))
     } else if (hints.isArrowQuery) {
       val arrowSft = hints.getTransformSchema.getOrElse(sft)
 
@@ -103,7 +89,6 @@
 
       if (hints.isArrowDoublePass ||
           dictionaryFields.forall(f => providedDictionaries.contains(f) || cachedDictionaries.contains(f))) {
->>>>>>> 1fc99ee3
         val filter = Option(query.getFilter).filter(_ != Filter.INCLUDE).map(FastFilterFactory.optimize(sft, _))
         // we have all the dictionary values, or we will run a query to determine them up front
         val dictionaries = ArrowScan.createDictionaries(stats, sft, filter, dictionaryFields,
