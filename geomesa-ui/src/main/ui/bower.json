{
  "name": "geomesa",
  "private": true,
  "dependencies": {
<<<<<<< HEAD
    "angular": "~1.3.14",
    "angular-mocks": "~1.3.14",
    "angular-route": "~1.3.14",
    "angular-resource": "~1.3.14",
    "bootstrap": "~3.3.2",
    "d3": "~3.5.5",
    "font-awesome": "~4.3.0",
    "jquery": "~2.1.3",
=======
    "angular": "~1.2.13",
    "angular-mocks": "~1.2.13",
    "angular-route": "~1.2.13",
    "angular-resource": "~1.2.13",
    "bootstrap": "~3.1.1",
    "d3": "~3.4.2",
    "font-awesome": "~4.0.3",
    "jquery": "~2.1.0",
    "jquery-ui": "~1.11.4",
>>>>>>> b9dd6a60
    "lodash": "~2.4.1",
    "leaflet-dist": "~0.7.2",
    "leaflet-providers": "~1.0.1",
    "moment": "~2.7.0",
    "moment-timezone": "~0.1.0",
    "openlayers" : "https://github.com/openlayers/ol3/releases/download/v3.2.1/v3.2.1.zip"
  }
}<|MERGE_RESOLUTION|>--- conflicted
+++ resolved
@@ -2,16 +2,6 @@
   "name": "geomesa",
   "private": true,
   "dependencies": {
-<<<<<<< HEAD
-    "angular": "~1.3.14",
-    "angular-mocks": "~1.3.14",
-    "angular-route": "~1.3.14",
-    "angular-resource": "~1.3.14",
-    "bootstrap": "~3.3.2",
-    "d3": "~3.5.5",
-    "font-awesome": "~4.3.0",
-    "jquery": "~2.1.3",
-=======
     "angular": "~1.2.13",
     "angular-mocks": "~1.2.13",
     "angular-route": "~1.2.13",
@@ -21,7 +11,6 @@
     "font-awesome": "~4.0.3",
     "jquery": "~2.1.0",
     "jquery-ui": "~1.11.4",
->>>>>>> b9dd6a60
     "lodash": "~2.4.1",
     "leaflet-dist": "~0.7.2",
     "leaflet-providers": "~1.0.1",
