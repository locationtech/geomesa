--- conflicted
+++ resolved
@@ -88,11 +88,7 @@
     "sort with a projected SFT" >> {
       val ff = CommonFactoryFinder.getFilterFactory2
       val query = new Query(sft.getTypeName)
-<<<<<<< HEAD
-      query.setSortBy(Array(SortBy.NATURAL_ORDER))
-=======
       query.setSortBy(SortBy.NATURAL_ORDER)
->>>>>>> 58d14a25
       query.setProperties(Collections.singletonList(ff.property("s")))
 
       val result = WithClose(planner.runQuery(sft, query).iterator())(_.toList)
