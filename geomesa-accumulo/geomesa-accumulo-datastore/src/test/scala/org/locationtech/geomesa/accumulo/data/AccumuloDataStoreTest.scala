/***********************************************************************
* Copyright (c) 2013-2016 Commonwealth Computer Research, Inc.
* All rights reserved. This program and the accompanying materials
* are made available under the terms of the Apache License, Version 2.0
* which accompanies this distribution and is available at
* http://www.opensource.org/licenses/apache2.0.php.
*************************************************************************/

package org.locationtech.geomesa.accumulo.data

import java.io.IOException
import java.util.Date

import com.google.common.collect.ImmutableSet
import com.vividsolutions.jts.geom.Geometry
import org.apache.accumulo.core.client.Connector
import org.apache.commons.codec.binary.Hex
import org.apache.hadoop.io.Text
import org.geotools.data._
import org.geotools.data.simple.SimpleFeatureStore
import org.geotools.factory.Hints
import org.geotools.feature.DefaultFeatureCollection
import org.geotools.filter.text.cql2.CQL
import org.geotools.filter.text.ecql.ECQL
import org.joda.time.DateTime
import org.junit.runner.RunWith
import org.locationtech.geomesa.accumulo.data.tables._
import org.locationtech.geomesa.accumulo.index._
import org.locationtech.geomesa.accumulo.iterators.Z2Iterator
import org.locationtech.geomesa.accumulo.util.SelfClosingIterator
import org.locationtech.geomesa.accumulo.{AccumuloVersion, TestWithMultipleSfts}
import org.locationtech.geomesa.features.ScalaSimpleFeature
import org.locationtech.geomesa.features.avro.AvroSimpleFeatureFactory
import org.locationtech.geomesa.utils.geotools.RichSimpleFeatureType.RichSimpleFeatureType
import org.locationtech.geomesa.utils.geotools.SimpleFeatureTypes
import org.locationtech.geomesa.utils.text.WKTUtils
import org.opengis.feature.simple.{SimpleFeature, SimpleFeatureType}
import org.opengis.filter.Filter
import org.specs2.mutable.Specification
import org.specs2.runner.JUnitRunner

import scala.collection.JavaConversions._

@RunWith(classOf[JUnitRunner])
class AccumuloDataStoreTest extends Specification with TestWithMultipleSfts {

  sequential

  val defaultSpec = "name:String,geom:Point:srid=4326,dtg:Date"

  val defaultSft = createNewSchema(defaultSpec)
  val defaultTypeName = defaultSft.getTypeName

  addFeature(defaultSft, defaultPoint(defaultSft))
  addFeature(defaultSft, defaultPoint(defaultSft, id = "f2"))

  val defaultGeom = WKTUtils.read("POINT(45.0 49.0)")

  def defaultPoint(sft: SimpleFeatureType,
                   id: String = "f1",
                   name: String = "testType",
                   point: String = "POINT(45.0 49.0)"): SimpleFeature = {
    new ScalaSimpleFeature(id, sft, Array(name, WKTUtils.read(point), new Date(100000)))
  }

  "AccumuloDataStore" should {
    "create a store" in {
      ds must not(beNull)
    }

    "create a schema" in {
      ds.getSchema(defaultSft.getTypeName) mustEqual defaultSft
    }

    "create and retrieve a schema without a geometry" in {
      import org.locationtech.geomesa.utils.geotools.Conversions._

      val sft = createNewSchema("name:String", dtgField = None)

      val retrievedSft = ds.getSchema(sft.getTypeName)

      retrievedSft must not(beNull)
      retrievedSft.getAttributeCount mustEqual 1

      val f = new ScalaSimpleFeature("fid1", sft, Array("my name"))
      f.getUserData.put(Hints.USE_PROVIDED_FID, java.lang.Boolean.TRUE)
      val f2 = new ScalaSimpleFeature("replaceme", sft, Array("my other name"))

      val fs = ds.getFeatureSource(sft.getTypeName).asInstanceOf[SimpleFeatureStore]

      val fc = new DefaultFeatureCollection()
      fc.add(f)
      fc.add(f2)
      val ids = fs.addFeatures(fc)
      ids.map(_.getID).find(_ != "fid1").foreach(f2.getIdentifier.setID)

      fs.getFeatures(Filter.INCLUDE).features().toList must containTheSameElementsAs(List(f, f2))
      fs.getFeatures(ECQL.toFilter("IN('fid1')")).features().toList mustEqual List(f)
      fs.getFeatures(ECQL.toFilter("name = 'my name'")).features().toList mustEqual List(f)
      fs.getFeatures(ECQL.toFilter("name = 'my other name'")).features().toList mustEqual List(f2)
      fs.getFeatures(ECQL.toFilter("name = 'false'")).features().toList must beEmpty

      ds.removeSchema(sft.getTypeName)
      ds.getSchema(sft.getTypeName) must beNull
    }

    "return NULL when a feature name does not exist" in {
      ds.getSchema("testTypeThatDoesNotExist") must beNull
    }

    "return type names" in {
      ds.getTypeNames.toSeq must contain(defaultSft.getTypeName)
    }

    "provide ability to write using the feature source and read what it wrote" in {
      import org.locationtech.geomesa.utils.geotools.Conversions._

      // compose a CQL query that uses a reasonably-sized polygon for searching
      val cqlFilter = CQL.toFilter(s"BBOX(geom, 44.9,48.9,45.1,49.1)")
      val query = new Query(defaultTypeName, cqlFilter)

      // Let's read out what we wrote.
      val results = ds.getFeatureSource(defaultTypeName).getFeatures(query)
      val features = results.features.toList

      "results schema should match" >> { results.getSchema mustEqual defaultSft }
      "geometry should be set" >> { forall(features)(_.getDefaultGeometry mustEqual defaultGeom) }
      "result length should be 1" >> { features must haveLength(2) }
    }

    "create a schema with custom record splitting options with table sharing off" in {
      val spec = "name:String,dtg:Date,*geom:Point:srid=4326;table.splitter.class=" +
          s"${classOf[DigitSplitter].getName},table.splitter.options='fmt:%02d,min:0,max:99'"
      val sft = SimpleFeatureTypes.createType("customsplit", spec)
      sft.setTableSharing(false)
      ds.createSchema(sft)
      val recTable = ds.getTableName(sft.getTypeName, RecordTable)
      val splits = ds.connector.tableOperations().listSplits(recTable)
      splits.size() mustEqual 100
      splits.head mustEqual new Text("00")
      splits.last mustEqual new Text("99")
    }

    "create a schema with custom record splitting options with talbe sharing on" in {
      val spec = "name:String,dtg:Date,*geom:Point:srid=4326;table.splitter.class=" +
        s"${classOf[DigitSplitter].getName},table.splitter.options='fmt:%02d,min:0,max:99'"
      val sft = SimpleFeatureTypes.createType("customsplit2", spec)
      sft.setTableSharing(true)

      import scala.collection.JavaConversions._
      val prevsplits = ImmutableSet.copyOf(ds.connector.tableOperations().listSplits("AccumuloDataStoreTest_records").toIterable)
      ds.createSchema(sft)
      val recTable = ds.getTableName(sft.getTypeName, RecordTable)
      val afterSplits = ds.connector.tableOperations().listSplits(recTable)

      object TextOrdering extends Ordering[Text] {
        def compare(a: Text, b: Text) = a.compareTo(b)
      }
      val newSplits = (afterSplits.toSet -- prevsplits.toSet).toList.sorted(TextOrdering)
      val prefix = ds.getSchema(sft.getTypeName).getTableSharingPrefix
      newSplits.length mustEqual 100
      newSplits.head mustEqual new Text(s"${prefix}00")
      newSplits.last mustEqual new Text(s"${prefix}99")
    }

    "Prevent mixed geometries in spec" in {
      "throw an exception if geometry is specified" >> {
        createNewSchema("name:String,dtg:Date,*geom:Geometry:srid=4326") must throwA[IllegalArgumentException]
      }
      "allow for override" >> {
        val sft = createNewSchema("name:String,dtg:Date,*geom:Geometry:srid=4326;geomesa.mixed.geometries=true")
        sft.getGeometryDescriptor.getType.getBinding mustEqual classOf[Geometry]
      }
    }

    "allow for a configurable number of threads in z3 queries" in {
      val param = AccumuloDataStoreParams.queryThreadsParam.getName
      val query = new Query(defaultTypeName, ECQL.toFilter("bbox(geom,-75,-75,-60,-60) AND " +
          "dtg DURING 2010-05-07T00:00:00.000Z/2010-05-08T00:00:00.000Z"))

      def testThreads(numThreads: Int) = {
        val params = dsParams ++ Map(param -> numThreads)
        val dst = DataStoreFinder.getDataStore(params).asInstanceOf[AccumuloDataStore]
<<<<<<< HEAD
        val qpts = dst.getQueryPlan(query)
        forall(qpts) { qpt =>
          qpt.table mustEqual dst.getTableName(sftName, Z3Table)
          qpt.numThreads mustEqual numThreads
        }
=======
        val qpt = dst.getQueryPlan(query)
        qpt must haveSize(1)
        qpt.head.table mustEqual dst.getTableName(defaultTypeName, Z3Table)
        qpt.head.numThreads mustEqual numThreads
>>>>>>> 44e95bf5
      }

      forall(Seq(1, 5, 8, 20, 100))(testThreads)

      // check default
<<<<<<< HEAD
      val qpts = ds.getQueryPlan(query)
      forall(qpts) { qpt =>
        qpt.table mustEqual ds.getTableName(sftName, Z3Table)
        qpt.numThreads mustEqual 8
      }
=======
      val qpt = ds.getQueryPlan(query)
      qpt must haveSize(1)
      qpt.head.table mustEqual ds.getTableName(defaultTypeName, Z3Table)
      qpt.head.numThreads mustEqual 8
>>>>>>> 44e95bf5
    }

    "allow users to call explainQuery" in {
      val query = new Query(defaultTypeName, Filter.INCLUDE)
      val out = new ExplainString
      ds.getQueryPlan(new Query(defaultTypeName, Filter.INCLUDE), explainer = out)
      val explain = out.toString()
      explain must startWith(s"Planning '$defaultTypeName'")
    }

    "allow secondary attribute indexes" >> {
      val sft = createNewSchema("name:String:index=true,numattr:Integer,dtg:Date,*geom:Point:srid=4326")
      val sftName = sft.getTypeName

      "create all appropriate tables" >> {
        val tables = GeoMesaTable.getTableNames(sft, ds)
        tables must haveLength(4)
        forall(Seq(Z2Table, Z3Table, AttributeTable, AttributeTable))(t => tables must contain(endWith(t.suffix)))
        forall(tables)(t => ds.connector.tableOperations.exists(t) must beTrue)
      }

      val pt = WKTUtils.read("POINT (0 0)")
      val one = AvroSimpleFeatureFactory.buildAvroFeature(sft, Seq("one", new Integer(1), new DateTime(), pt), "1")
      val two = AvroSimpleFeatureFactory.buildAvroFeature(sft, Seq("two", new Integer(2), new DateTime(), pt), "2")

      val fs = ds.getFeatureSource(sftName).asInstanceOf[SimpleFeatureStore]
      fs.addFeatures(DataUtilities.collection(List(one, two)))

      // indexed attribute
      val q1 = ECQL.toFilter("name = 'one'")
      val fr = ds.getFeatureReader(new Query(sftName, q1), Transaction.AUTO_COMMIT)
      val results = SelfClosingIterator(fr).toList
      results must haveLength(1)
      results.head.getAttribute("name") mustEqual "one"

      // non-indexed attributes
      val q2 = ECQL.toFilter("numattr = 2")
      val fr2 = ds.getFeatureReader(new Query(sftName, q2), Transaction.AUTO_COMMIT)
      val results2 = SelfClosingIterator(fr2).toList
      results2 must haveLength(1)
      results2.head.getAttribute("numattr") mustEqual 2
    }

    "hex encode multibyte chars as multiple underscore + hex" in {
      // accumulo supports only alphanum + underscore aka ^\\w+$
      // this should end up hex encoded
      val sftName = "nihao你好"
      val sft = SimpleFeatureTypes.createType(sftName, s"name:String:index=true,dtg:Date,*geom:Point:srid=4326")
      sft.setTableSharing(false)
      ds.createSchema(sft)

      // encode groups of 2 hex chars since we are doing multibyte chars
      def enc(s: String): String = Hex.encodeHex(s.getBytes("UTF8")).grouped(2)
        .map{ c => "_" + c(0) + c(1) }.mkString.toLowerCase

      // three byte UTF8 chars result in 9 char string
      enc("你") must haveLength(9)
      enc("好") must haveLength(9)

      val encodedSFT = "nihao" + enc("你") + enc("好")
      encodedSFT mustEqual GeoMesaTable.hexEncodeNonAlphaNumeric(sftName)

      forall(GeoMesaTable.getTables(sft)) { table =>
        table.formatTableName(ds.catalogTable, sft) mustEqual s"${ds.catalogTable}_${encodedSFT}_${table.suffix}"
      }

      val c = ds.connector

      c.tableOperations().exists(ds.catalogTable) must beTrue
      forall(GeoMesaTable.getTables(sft)) { table =>
        c.tableOperations().exists(s"${ds.catalogTable}_${encodedSFT}_${table.suffix}") must beTrue
      }
    }

    "update metadata for indexed attributes" in {
      val originalSchema = "name:String,dtg:Date,*geom:Point:srid=4326:index=full:index-value=true"
      val updatedSchema = "name:String:index=join,dtg:Date,*geom:Point:srid=4326:index=full:index-value=true"

      val sft = createNewSchema(originalSchema)
      ds.updateIndexedAttributes(sft.getTypeName, updatedSchema)
      val retrievedSchema = SimpleFeatureTypes.encodeType(ds.getSchema(sft.getTypeName))
      retrievedSchema mustEqual updatedSchema
    }

    "prevent changing schema types" in {
      val originalSchema = "name:String,dtg:Date,*geom:Point:srid=4326"
      val sft = createNewSchema(originalSchema)
      val sftName = sft.getTypeName

      "prevent changing default geometry" in {
        val updatedSchema = "name:String,dtg:Date,geom:Point:srid=4326"
        ds.updateIndexedAttributes(sftName, updatedSchema) should throwA[IllegalArgumentException]
        val retrievedSchema = SimpleFeatureTypes.encodeType(ds.getSchema(sftName))
        retrievedSchema mustEqual originalSchema
      }
      "prevent changing attribute order" in {
        val updatedSchema = "dtg:Date,name:String,*geom:Point:srid=4326"
        ds.updateIndexedAttributes(sftName, updatedSchema) should throwA[IllegalArgumentException]
        val retrievedSchema = SimpleFeatureTypes.encodeType(ds.getSchema(sftName))
        retrievedSchema mustEqual originalSchema
      }
      "prevent adding attributes" in {
        val updatedSchema = "name:String,dtg:Date,*geom:Point:srid=4326,newField:String"
        ds.updateIndexedAttributes(sftName, updatedSchema) should throwA[IllegalArgumentException]
        val retrievedSchema = SimpleFeatureTypes.encodeType(ds.getSchema(sftName))
        retrievedSchema mustEqual originalSchema
      }
      "prevent removing attributes" in {
        val updatedSchema = "dtg:Date,*geom:Point:srid=4326"
        ds.updateIndexedAttributes(sftName, updatedSchema) should throwA[IllegalArgumentException]
        val retrievedSchema = SimpleFeatureTypes.encodeType(ds.getSchema(sftName))
        retrievedSchema mustEqual originalSchema
      }
    }

    "Provide a feature update implementation" in {
      val sft = createNewSchema("name:String,dtg:Date,*geom:Point:srid=4326")
      val sftName = sft.getTypeName

      addFeatures(sft, (0 until 6).map { i =>
        val sf = new ScalaSimpleFeature(i.toString, sft)
        sf.setAttributes(Array[AnyRef](i.toString, "2012-01-02T05:06:07.000Z", "POINT(45.0 45.0)"))
        sf
      })

      val filter = ECQL.toFilter("IN ('2')")
      val writer = ds.getFeatureWriter(sftName, filter, Transaction.AUTO_COMMIT)
      writer.hasNext must beTrue
      val feat = writer.next
      feat.getID mustEqual "2"
      feat.getAttribute("name") mustEqual "2"
      feat.setAttribute("name", "2-updated")
      writer.write()
      writer.hasNext must beFalse
      writer.close()

      val reader = ds.getFeatureReader(new Query(sftName, filter), Transaction.AUTO_COMMIT)
      reader.hasNext must beTrue
      val updated = reader.next()
      reader.hasNext must beFalse
      reader.close()
      updated.getID mustEqual "2"
      updated.getAttribute("name") mustEqual "2-updated"
    }

    "allow caching to be configured" in {
      DataStoreFinder.getDataStore(dsParams ++ Map("caching" -> false))
          .asInstanceOf[AccumuloDataStore].config.caching must beFalse
      DataStoreFinder.getDataStore(dsParams ++ Map("caching" -> true))
          .asInstanceOf[AccumuloDataStore].config.caching must beTrue
    }

    "not use caching by default with mocks" in {
      ds.config.caching must beFalse
    }

    "support caching for improved WFS performance due to count/getFeatures" in {
      val ds = DataStoreFinder.getDataStore(dsParams ++ Map("caching" -> true)).asInstanceOf[AccumuloDataStore]

      "typeOf feature source must be CachingAccumuloFeatureCollection" >> {
        val fc = ds.getFeatureSource(defaultTypeName).getFeatures(Filter.INCLUDE)
        fc must haveClass[CachingAccumuloFeatureCollection]
      }

      "suport getCount" >> {
        val query = new Query(defaultTypeName, Filter.INCLUDE)
        val fs = ds.getFeatureSource(defaultTypeName)
        val count = fs.getCount(query)
        count mustEqual 2
        val features = SelfClosingIterator(fs.getFeatures(query).features()).toList
        features must haveSize(2)
        features.map(_.getID) must containAllOf(Seq("f1", "f2"))
      }
    }

    "Project to date/geom" in {
      val sft = createNewSchema("name:String,dtg:Date,*geom:Point:srid=4326,attr2:String")
      val sftName = sft.getTypeName

      val features = (0 until 6).map { i =>
        val sf = new ScalaSimpleFeature(i.toString, sft)
        sf.setAttributes(Array[AnyRef](i.toString, s"2012-01-02T05:0$i:07.000Z", s"POINT(45.0 4$i.0)", s"2-$i"))
        sf
      }
      addFeatures(sft, features)

      val baseTime = features(0).getAttribute("dtg").asInstanceOf[Date].getTime

      val query = new Query(sftName, ECQL.toFilter("BBOX(geom, 40.0, 40.0, 50.0, 50.0)"), Array("geom", "dtg"))
      val reader = ds.getFeatureReader(query, Transaction.AUTO_COMMIT)

      val read = SelfClosingIterator(reader).toList

      // verify that all the attributes came back
      read must haveSize(6)
      read.sortBy(_.getAttribute("dtg").toString).zipWithIndex.foreach { case (sf, i) =>
        sf.getAttributeCount mustEqual 2
        sf.getAttribute("name") must beNull
        sf.getAttribute("geom") mustEqual WKTUtils.read(s"POINT(45.0 4$i.0)")
        sf.getAttribute("dtg").asInstanceOf[Date].getTime mustEqual baseTime + i * 60000
      }
      success
    }

    "create query plan that uses the Z2 iterator with simple bbox" in {
<<<<<<< HEAD
      val sftName = "explainLargeBBOXTest1"
      createSchema(sftName)
      val filter = CQL.toFilter("bbox(geom, -100, -45, 100, 45)")
      val query = new Query(sftName, filter)
      val plans = ds.getQueryPlan(query)
      ds.removeSchema(sftName)
      forall(plans) { plan =>
        plan.iterators.map(_.getIteratorClass) must containTheSameElementsAs(Seq(classOf[Z2Iterator].getName))
      }
=======
      val query = new Query(defaultTypeName, ECQL.toFilter("bbox(geom, -100, -45, 100, 45)"))
      val plans = ds.getQueryPlan(query)
      plans must haveLength(1)
      plans.head.iterators must haveLength(1)
      plans.head.iterators.head.getIteratorClass mustEqual classOf[Z2Iterator].getName
>>>>>>> 44e95bf5
    }

    "create key plan that does not use any iterators when given the Whole World bbox" in {
      val query = new Query(defaultTypeName, ECQL.toFilter("bbox(geom, -180, -90, 180, 90)"))
      val plans = ds.getQueryPlan(query)
      plans must haveLength(1)
      plans.head.iterators must beEmpty
    }

    "create key plan that does not use STII when given something larger than the Whole World bbox" in {
      val query = new Query(defaultTypeName, ECQL.toFilter("bbox(geom, -190, -100, 190, 100)"), Array("geom"))
      val explain = {
        val o = new ExplainString
        ds.getQueryPlan(query, explainer = o)
        o.toString()
      }
      explain.split("\n").map(_.trim).filter(_.startsWith("Strategy filter:")).toSeq mustEqual
          Seq("Strategy filter: Z2[INCLUDE][None]")
    }

    "create key plan that does not use STII when given an or'd geometry query with redundant bbox" in {
      val query = new Query(defaultTypeName, ECQL.toFilter("bbox(geom, -180, -90, 180, 90) OR bbox(geom, -10, -10, 10, 10)"))
      val plans = ds.getQueryPlan(query)
      plans must haveLength(1)
      plans.head.iterators must beEmpty
    }

    "create key plan that does not use STII when given two bboxes that when unioned are the whole world" in {
      // Todo: https://geomesa.atlassian.net/browse/GEOMESA-785
      val query = new Query(defaultTypeName, ECQL.toFilter("bbox(geom, -180, -90, 0, 90) OR bbox(geom, 0, -90, 180, 90)"))
      val plans = ds.getQueryPlan(query)
      plans must haveLength(1)
      plans.head.iterators must beEmpty
    }.pendingUntilFixed("Fixed query planner to deal with OR'd whole world geometry")

    "transform index value data correctly" in {
      import org.locationtech.geomesa.utils.geotools.GeoToolsDateFormat

      val sft = createNewSchema("trackId:String:index-value=true,label:String:index-value=true," +
          "extraValue:String,score:Double:index-value=true,dtg:Date,geom:Point:srid=4326")
      val sftName = sft.getTypeName

      addFeatures(sft, (0 until 5).map { i =>
        val sf = new ScalaSimpleFeature(s"f$i", sft)
        sf.setAttributes(Array[AnyRef](s"trk$i", s"label$i", "extra", s"$i", s"2014-01-01T0$i:00:00.000Z", s"POINT(5$i 50)"))
        sf
      })

      "with out of order attributes" >> {
        val query = new Query(sftName, ECQL.toFilter("bbox(geom,49,49,60,60)"), Array("geom", "dtg", "label"))
        val features =
          SelfClosingIterator(ds.getFeatureSource(sftName).getFeatures(query).features).toList.sortBy(_.getID)
        features must haveSize(5)
        (0 until 5).foreach { i =>
          features(i).getID mustEqual s"f$i"
          features(i).getAttributeCount mustEqual 3
          features(i).getAttribute("label") mustEqual s"label$i"
          features(i).getAttribute("dtg") mustEqual GeoToolsDateFormat.parseDateTime(s"2014-01-01T0$i:00:00.000Z").toDate
          features(i).getAttribute("geom") mustEqual WKTUtils.read(s"POINT(5$i 50)")
        }
        success
      }

      "with only date and geom" >> {
        val query = new Query(sftName, ECQL.toFilter("bbox(geom,49,49,60,60)"), Array("geom", "dtg"))
        val features =
          SelfClosingIterator(ds.getFeatureSource(sftName).getFeatures(query).features).toList.sortBy(_.getID)
        features must haveSize(5)
        (0 until 5).foreach { i =>
          features(i).getID mustEqual s"f$i"
          features(i).getAttributeCount mustEqual 2
          features(i).getAttribute("dtg") mustEqual GeoToolsDateFormat.parseDateTime(s"2014-01-01T0$i:00:00.000Z").toDate
          features(i).getAttribute("geom") mustEqual WKTUtils.read(s"POINT(5$i 50)")
        }
        success
      }

      "with all attributes" >> {
        val query = new Query(sftName, ECQL.toFilter("bbox(geom,49,49,60,60)"),
          Array("geom", "dtg", "label", "score", "trackId"))
        val features =
          SelfClosingIterator(ds.getFeatureSource(sftName).getFeatures(query).features).toList.sortBy(_.getID)
        features must haveSize(5)
        (0 until 5).foreach { i =>
          features(i).getID mustEqual s"f$i"
          features(i).getAttributeCount mustEqual 5
          features(i).getAttribute("label") mustEqual s"label$i"
          features(i).getAttribute("trackId") mustEqual s"trk$i"
          features(i).getAttribute("score") mustEqual i.toDouble
          features(i).getAttribute("dtg") mustEqual GeoToolsDateFormat.parseDateTime(s"2014-01-01T0$i:00:00.000Z").toDate
          features(i).getAttribute("geom") mustEqual WKTUtils.read(s"POINT(5$i 50)")
        }
        success
      }
    }

    "delete all associated tables" >> {
      val catalog = "AccumuloDataStoreDeleteTest"
      // note the table needs to be different to prevent testing errors
      val ds = DataStoreFinder.getDataStore(dsParams ++ Map("tableName" -> catalog)).asInstanceOf[AccumuloDataStore]
      val sft = SimpleFeatureTypes.createType(catalog, "name:String:index=true,dtg:Date,*geom:Point:srid=4326")
      ds.createSchema(sft)
      val tables = GeoMesaTable.getTableNames(sft, ds) ++ Seq(catalog)
      tables must haveSize(5)
      connector.tableOperations().list().toSeq must containAllOf(tables)
      ds.delete()
      connector.tableOperations().list().toSeq must not(containAnyOf(tables))
    }

    "query on bbox and unbounded temporal" >> {
      val sft = createNewSchema("name:String,dtg:Date,*geom:Point:srid=4326")

      addFeatures(sft, (0 until 6).map { i =>
        val sf = new ScalaSimpleFeature(i.toString, sft)
        sf.setAttributes(Array[AnyRef](i.toString, s"2012-01-02T05:0$i:07.000Z", s"POINT(45.0 4$i.0)"))
        sf
      })

      val query = new Query(sft.getTypeName,
        ECQL.toFilter("BBOX(geom, 40.0, 40.0, 50.0, 44.5) AND dtg after 2012-01-02T05:02:00.000Z"))
      val reader = ds.getFeatureReader(query, Transaction.AUTO_COMMIT)

      val read = SelfClosingIterator(reader).toList

      // verify that all the attributes came back
      read must haveSize(3)
      read.map(_.getID) must containAllOf(Seq("2", "3", "4"))
    }

    "create tables with an accumulo namespace" >> {
      val table = "test.AccumuloDataStoreNamespaceTest"
      val params = Map("connector" -> ds.connector, "tableName" -> table)
      val dsWithNs = DataStoreFinder.getDataStore(params).asInstanceOf[AccumuloDataStore]
      val sft = SimpleFeatureTypes.createType("test", "*geom:Point:srid=4326")
      if (AccumuloVersion.accumuloVersion == AccumuloVersion.V15) {
        dsWithNs.createSchema(sft) must throwAn[IllegalArgumentException]
      } else {
        dsWithNs.createSchema(sft)
        val nsOps = classOf[Connector].getMethod("namespaceOperations").invoke(dsWithNs.connector)
        AccumuloVersion.nameSpaceExists(nsOps, nsOps.getClass, "test") must beTrue
      }
    }

    "only create catalog table when necessary" >> {
      val table = "AccumuloDataStoreTableTest"
      val params = Map("connector" -> this.ds.connector, "tableName" -> table)
      val ds = DataStoreFinder.getDataStore(params).asInstanceOf[AccumuloDataStore]
      ds must not(beNull)
      def exists = ds.connector.tableOperations().exists(table)
      exists must beFalse
      ds.getTypeNames must beEmpty
      exists must beFalse
      ds.getSchema("test") must beNull
      exists must beFalse
      ds.getFeatureReader(new Query("test"), Transaction.AUTO_COMMIT) must throwAn[IOException]
      exists must beFalse
      ds.createSchema(SimpleFeatureTypes.createType("test", "*geom:Point:srid=4326"))
      exists must beTrue
      ds.getSchema("test") must not(beNull)
    }
  }
}<|MERGE_RESOLUTION|>--- conflicted
+++ resolved
@@ -181,35 +181,21 @@
       def testThreads(numThreads: Int) = {
         val params = dsParams ++ Map(param -> numThreads)
         val dst = DataStoreFinder.getDataStore(params).asInstanceOf[AccumuloDataStore]
-<<<<<<< HEAD
         val qpts = dst.getQueryPlan(query)
         forall(qpts) { qpt =>
-          qpt.table mustEqual dst.getTableName(sftName, Z3Table)
+          qpt.table mustEqual dst.getTableName(defaultTypeName, Z3Table)
           qpt.numThreads mustEqual numThreads
         }
-=======
-        val qpt = dst.getQueryPlan(query)
-        qpt must haveSize(1)
-        qpt.head.table mustEqual dst.getTableName(defaultTypeName, Z3Table)
-        qpt.head.numThreads mustEqual numThreads
->>>>>>> 44e95bf5
       }
 
       forall(Seq(1, 5, 8, 20, 100))(testThreads)
 
       // check default
-<<<<<<< HEAD
       val qpts = ds.getQueryPlan(query)
       forall(qpts) { qpt =>
-        qpt.table mustEqual ds.getTableName(sftName, Z3Table)
+        qpt.table mustEqual ds.getTableName(defaultTypeName, Z3Table)
         qpt.numThreads mustEqual 8
       }
-=======
-      val qpt = ds.getQueryPlan(query)
-      qpt must haveSize(1)
-      qpt.head.table mustEqual ds.getTableName(defaultTypeName, Z3Table)
-      qpt.head.numThreads mustEqual 8
->>>>>>> 44e95bf5
     }
 
     "allow users to call explainQuery" in {
@@ -415,23 +401,11 @@
     }
 
     "create query plan that uses the Z2 iterator with simple bbox" in {
-<<<<<<< HEAD
-      val sftName = "explainLargeBBOXTest1"
-      createSchema(sftName)
-      val filter = CQL.toFilter("bbox(geom, -100, -45, 100, 45)")
-      val query = new Query(sftName, filter)
+      val query = new Query(defaultTypeName, ECQL.toFilter("bbox(geom, -100, -45, 100, 45)"))
       val plans = ds.getQueryPlan(query)
-      ds.removeSchema(sftName)
       forall(plans) { plan =>
         plan.iterators.map(_.getIteratorClass) must containTheSameElementsAs(Seq(classOf[Z2Iterator].getName))
       }
-=======
-      val query = new Query(defaultTypeName, ECQL.toFilter("bbox(geom, -100, -45, 100, 45)"))
-      val plans = ds.getQueryPlan(query)
-      plans must haveLength(1)
-      plans.head.iterators must haveLength(1)
-      plans.head.iterators.head.getIteratorClass mustEqual classOf[Z2Iterator].getName
->>>>>>> 44e95bf5
     }
 
     "create key plan that does not use any iterators when given the Whole World bbox" in {
