/***********************************************************************
 * Copyright (c) 2013-2022 Commonwealth Computer Research, Inc.
 * All rights reserved. This program and the accompanying materials
 * are made available under the terms of the Apache License, Version 2.0
 * which accompanies this distribution and is available at
 * http://www.opensource.org/licenses/apache2.0.php.
 ***********************************************************************/

package org.locationtech.geomesa.accumulo.data

import org.apache.accumulo.core.security.Authorizations
import org.apache.commons.codec.binary.Hex
import org.apache.hadoop.io.Text
import org.geotools.data._
import org.geotools.data.simple.SimpleFeatureStore
import org.geotools.feature.DefaultFeatureCollection
import org.geotools.filter.text.cql2.CQL
import org.geotools.filter.text.ecql.ECQL
import org.geotools.util.factory.Hints
import org.junit.runner.RunWith
import org.locationtech.geomesa.accumulo.TestWithMultipleSfts
import org.locationtech.geomesa.accumulo.index._
import org.locationtech.geomesa.accumulo.iterators.Z2Iterator
import org.locationtech.geomesa.features.ScalaSimpleFeature
<<<<<<< HEAD
import org.locationtech.geomesa.index.geotools.GeoMesaFeatureSource.CachingFeatureCollection
=======
>>>>>>> 58d14a25
import org.locationtech.geomesa.index.index.attribute.AttributeIndex
import org.locationtech.geomesa.index.index.id.IdIndex
import org.locationtech.geomesa.index.index.z2.Z2Index
import org.locationtech.geomesa.index.index.z3.Z3Index
import org.locationtech.geomesa.index.utils.ExplainString
import org.locationtech.geomesa.utils.collection.SelfClosingIterator
import org.locationtech.geomesa.utils.geotools.RichSimpleFeatureType.RichSimpleFeatureType
import org.locationtech.geomesa.utils.geotools.SimpleFeatureTypes
import org.locationtech.geomesa.utils.geotools.SimpleFeatureTypes.AttributeOptions
import org.locationtech.geomesa.utils.stats.IndexCoverage
import org.locationtech.geomesa.utils.text.{StringSerialization, WKTUtils}
import org.locationtech.jts.geom.{Geometry, Point}
import org.opengis.feature.simple.{SimpleFeature, SimpleFeatureType}
import org.opengis.filter.Filter
import org.specs2.mutable.Specification
import org.specs2.runner.JUnitRunner

import java.io.IOException
import java.util.Date

@RunWith(classOf[JUnitRunner])
class AccumuloDataStoreTest extends Specification with TestWithMultipleSfts {

  import scala.collection.JavaConverters._

  sequential

  val defaultSpec = "name:String,geom:Point:srid=4326,dtg:Date"

  val defaultSft = createNewSchema(defaultSpec)
  val defaultTypeName = defaultSft.getTypeName

  addFeature(defaultPoint(defaultSft))
  addFeature(defaultPoint(defaultSft, id = "f2"))

  val defaultGeom = WKTUtils.read("POINT(45.0 49.0)")

  def defaultPoint(sft: SimpleFeatureType,
                   id: String = "f1",
                   name: String = "testType",
                   point: String = "POINT(45.0 49.0)"): SimpleFeature = {
    new ScalaSimpleFeature(sft, id, Array(name, WKTUtils.read(point), new Date(100000)))
  }

  "AccumuloDataStore" should {
    "create a store" in {
      ds must not(beNull)
    }

    "create a store with old parameters" in {
      val params = dsParams.map {
        case (AccumuloDataStoreParams.UserParam.key, value)       => "user"       -> value
        case (AccumuloDataStoreParams.PasswordParam.key, value)   => "password"   -> value
        case (AccumuloDataStoreParams.InstanceIdParam.key, value) => "instanceId" -> value
        case (AccumuloDataStoreParams.ZookeepersParam.key, value) => "zookeepers" -> value
        case (AccumuloDataStoreParams.CatalogParam.key, value)    => "tableName"  -> value
        case kv => kv
      }
      val ds = DataStoreFinder.getDataStore(params.asJava)
      ds must not(beNull)
      try {
        ds must beAnInstanceOf[AccumuloDataStore]
        ds.asInstanceOf[AccumuloDataStore].config.catalog mustEqual catalog
      } finally {
        ds.dispose()
      }
    }

    "create a schema" in {
      ds.getSchema(defaultSft.getTypeName) mustEqual defaultSft
    }

    "create a schema with or without logical time" in {
      val logical = createNewSchema(defaultSpec)
      val millis = createNewSchema(defaultSpec + ";geomesa.logical.time=false")

      Seq(logical, millis).foreach(sft => addFeature(defaultPoint(sft)))
      val timestamp = System.currentTimeMillis()

      foreach(ds.getAllIndexTableNames(logical.getTypeName)) { index =>
        foreach(ds.connector.createScanner(index, new Authorizations).asScala) { entry =>
          entry.getKey.getTimestamp mustEqual 1L // logical time - incrementing counter
        }
      }
      foreach(ds.getAllIndexTableNames(millis.getTypeName)) { index =>
        foreach(ds.connector.createScanner(index, new Authorizations).asScala) { entry =>
          entry.getKey.getTimestamp must beCloseTo(timestamp, 10000L) // millis time - sys time
        }
      }
    }

    "prevent opening connections after dispose is called" in {
      val ds = DataStoreFinder.getDataStore(dsParams.asJava).asInstanceOf[AccumuloDataStore]
      ds.dispose()
      ds.createSchema(SimpleFeatureTypes.createType("dispose", defaultSpec)) must throwAn[IllegalStateException]
    }

    "escape a ~ in the feature name" in {
      val sft = SimpleFeatureTypes.createType("name~name", "name:String,geom:Point:srid=4326")
      ds.createSchema(sft)
      ds.getSchema("name~name") must not(beNull)
      ds.getSchema("name~name").getTypeName mustEqual "name~name"
      ds.getTypeNames.contains("name~name") must beTrue
    }

    "create and retrieve a schema without a geometry" in {

      val sft = createNewSchema("name:String")

      val retrievedSft = ds.getSchema(sft.getTypeName)

      retrievedSft must not(beNull)
      retrievedSft.getAttributeCount mustEqual 1

      val f = new ScalaSimpleFeature(sft, "fid1", Array("my name"))
      f.getUserData.put(Hints.USE_PROVIDED_FID, java.lang.Boolean.TRUE)
      val f2 = new ScalaSimpleFeature(sft, "replaceme", Array("my other name"))

      val fs = ds.getFeatureSource(sft.getTypeName).asInstanceOf[SimpleFeatureStore]

      val fc = new DefaultFeatureCollection()
      fc.add(f)
      fc.add(f2)
      val ids = fs.addFeatures(fc)
      ids.asScala.map(_.getID).find(_ != "fid1").foreach(f2.setId)

      SelfClosingIterator(fs.getFeatures(Filter.INCLUDE).features).toList must containTheSameElementsAs(List(f, f2))
      SelfClosingIterator(fs.getFeatures(ECQL.toFilter("IN('fid1')")).features).toList mustEqual List(f)
      SelfClosingIterator(fs.getFeatures(ECQL.toFilter("name = 'my name'")).features).toList mustEqual List(f)
      SelfClosingIterator(fs.getFeatures(ECQL.toFilter("name = 'my other name'")).features).toList mustEqual List(f2)
      SelfClosingIterator(fs.getFeatures(ECQL.toFilter("name = 'false'")).features).toList must beEmpty

      ds.removeSchema(sft.getTypeName)
      ds.getSchema(sft.getTypeName) must beNull
    }

    "return NULL when a feature name does not exist" in {
      ds.getSchema("testTypeThatDoesNotExist") must beNull
    }

    "return type names" in {
      ds.getTypeNames.toSeq must contain(defaultSft.getTypeName)
    }

    "provide ability to write using the feature source and read what it wrote" in {

      // compose a CQL query that uses a reasonably-sized polygon for searching
      val cqlFilter = CQL.toFilter(s"BBOX(geom, 44.9,48.9,45.1,49.1)")
      val query = new Query(defaultTypeName, cqlFilter)

      // Let's read out what we wrote.
      val results = ds.getFeatureSource(defaultTypeName).getFeatures(query)
      val features = SelfClosingIterator(results.features).toList

      "results schema should match" >> { results.getSchema mustEqual defaultSft }
      "geometry should be set" >> { forall(features)(_.getDefaultGeometry mustEqual defaultGeom) }
      "result length should be 1" >> { features must haveLength(2) }
    }

    "create a schema with custom record splitting options with table sharing off" in {
      val spec = "name:String,dtg:Date,*geom:Point:srid=4326;table.splitter.options='id.pattern:[a-z][0-9]'"
      val sft = SimpleFeatureTypes.createType("customsplit", spec)
      ds.createSchema(sft)
      val recTables = ds.manager.indices(sft).find(_.name == IdIndex.name).toSeq.flatMap(_.getTableNames())
      recTables must not(beEmpty)
      foreach(recTables) { recTable =>
        val splits = ds.connector.tableOperations().listSplits(recTable)
        // note: first split is dropped, which creates 259 splits but 260 regions
        splits.size() mustEqual 259
        splits.asScala.head mustEqual new Text("a1")
        splits.asScala.last mustEqual new Text("z9")
      }
    }

    "Prevent mixed geometries in spec" in {
      "throw an exception if geometry is specified" >> {
        createNewSchema("name:String,dtg:Date,*geom:Geometry:srid=4326") must throwA[IllegalArgumentException]
      }
      "allow for override" >> {
        val sft = createNewSchema("name:String,dtg:Date,*geom:Geometry:srid=4326;geomesa.mixed.geometries=true")
        sft.getGeometryDescriptor.getType.getBinding mustEqual classOf[Geometry]
      }
    }

    "Prevent reserved words in spec" in {
      "throw an exception if reserved words are found" >> {
        createNewSchema("name:String,dtg:Date,*Point:Point:srid=4326") must throwAn[IllegalArgumentException]
      }
      "allow for override" >> {
        val sft = createNewSchema("name:String,dtg:Date,*Point:Point:srid=4326;override.reserved.words=true")
        sft.getGeometryDescriptor.getType.getBinding mustEqual classOf[Point]
      }
    }

    "Prevent join indices on default date" in {
      "throw an exception if join index is found" >> {
        createNewSchema("name:String,dtg:Date:index=join,*geom:Point:srid=4326") must throwAn[IllegalArgumentException]
        createNewSchema("name:String,dtg:Date:index=join,*geom:Point:srid=4326") must throwAn[IllegalArgumentException]
      }
      "allow for full indices" >> {
        val sft = createNewSchema("name:String,dtg:Date:index=full,*geom:Point:srid=4326")
        ds.manager.indices(sft).exists(i => i.name == AttributeIndex.name && i.attributes.headOption.contains("dtg")) must beTrue
      }
      "allow for override" >> {
        val sft = createNewSchema("name:String,dtg:Date:index=join,*geom:Point:srid=4326;override.index.dtg.join=true")
        ds.manager.indices(sft).exists(i => i.name == JoinIndex.name && i.attributes.headOption.contains("dtg")) must beTrue
      }
    }

    "allow for a configurable number of threads in z3 queries" in {
      val param = AccumuloDataStoreParams.QueryThreadsParam.getName
      val query = new Query(defaultTypeName, ECQL.toFilter("bbox(geom,-75,-75,-60,-60) AND " +
          "dtg DURING 2010-05-07T00:00:00.000Z/2010-05-08T00:00:00.000Z"))

      def testThreads(numThreads: Option[Int]) = {
        val params = dsParams ++ numThreads.map(n => Map(param -> n)).getOrElse(Map.empty)
        val dst = DataStoreFinder.getDataStore(params.asJava).asInstanceOf[AccumuloDataStore]
        val z3Tables = dst.manager.indices(defaultSft).filter(_.name == Z3Index.name).flatMap(_.getTableNames())
        forall(dst.getQueryPlan(query)) { qpt =>
          qpt.tables mustEqual z3Tables
          qpt.numThreads mustEqual numThreads.getOrElse(8) // 8 is the default
        }
      }

      forall(Seq(Some(1), Some(5), Some(8), Some(20), Some(100), None))(testThreads)
    }

    "allow users to call explainQuery" in {
      val out = new ExplainString
      ds.getQueryPlan(new Query(defaultTypeName, Filter.INCLUDE), explainer = out)
      val explain = out.toString()
      explain must startWith(s"Planning '$defaultTypeName'")
    }

    "return a list of all accumulo tables associated with a schema" in {
      val indices = ds.manager.indices(defaultSft).flatMap(_.getTableNames())
      val expected = Seq(catalog, s"${catalog}_stats", s"${catalog}_queries") ++ indices
      ds.getAllTableNames(defaultTypeName) must containTheSameElementsAs(expected)
    }

    "allow secondary attribute indexes" >> {
      val sft = createNewSchema("name:String:index=join,numattr:Integer,dtg:Date,*geom:Point:srid=4326")
      val sftName = sft.getTypeName

      "create all appropriate tables" >> {
        val tables = ds.getAllIndexTableNames(sft.getTypeName)
        tables must haveLength(4)
        forall(Seq(Z2Index, Z3Index, AttributeIndex))(t => tables must contain(endWith(t.name)))
        forall(tables)(t => ds.connector.tableOperations.exists(t) must beTrue)
      }

      val pt = WKTUtils.read("POINT (0 0)")
      val one = ScalaSimpleFeature.create(sft, "1", "one", new Integer(1), new Date(), pt)
      val two = ScalaSimpleFeature.create(sft, "2", "two", new Integer(2), new Date(), pt)

      val fs = ds.getFeatureSource(sftName).asInstanceOf[SimpleFeatureStore]
      fs.addFeatures(DataUtilities.collection(java.util.Arrays.asList[SimpleFeature](one, two)))

      // indexed attribute
      val q1 = ECQL.toFilter("name = 'one'")
      val fr = ds.getFeatureReader(new Query(sftName, q1), Transaction.AUTO_COMMIT)
      val results = SelfClosingIterator(fr).toList
      results must haveLength(1)
      results.head.getAttribute("name") mustEqual "one"

      // non-indexed attributes
      val q2 = ECQL.toFilter("numattr = 2")
      val fr2 = ds.getFeatureReader(new Query(sftName, q2), Transaction.AUTO_COMMIT)
      val results2 = SelfClosingIterator(fr2).toList
      results2 must haveLength(1)
      results2.head.getAttribute("numattr") mustEqual 2
    }

    "support attribute indices on timestamps" in {
      val sft = createNewSchema("dtg:Date,ts:Timestamp:index=true,*geom:Point:srid=4326")
      val f = ScalaSimpleFeature.create(sft, "0", "2018-01-01T00:00:00.000Z", "2018-01-01T00:00:00.000Z", "POINT (45 55)")
      addFeature(f)
      val query = new Query(sft.getTypeName, ECQL.toFilter("ts = '2018-01-01T00:00:00.000Z'"))
      SelfClosingIterator(ds.getFeatureReader(query, Transaction.AUTO_COMMIT)).toList mustEqual Seq(f)
    }

    "hex encode multibyte chars as multiple underscore + hex" in {
      // accumulo supports only alphanum + underscore aka ^\\w+$
      // this should end up hex encoded
      val sftName = "nihao你好"
      val sft = SimpleFeatureTypes.createType(sftName, s"name:String:index=join,dtg:Date,*geom:Point:srid=4326")
      ds.createSchema(sft)

      // encode groups of 2 hex chars since we are doing multibyte chars
      def enc(s: String): String = Hex.encodeHex(s.getBytes("UTF8")).grouped(2)
        .map{ c => "_" + c(0) + c(1) }.mkString.toLowerCase

      // three byte UTF8 chars result in 9 char string
      enc("你") must haveLength(9)
      enc("好") must haveLength(9)

      val encodedSFT = "nihao" + enc("你") + enc("好")
      encodedSFT mustEqual StringSerialization.alphaNumericSafeString(sftName)

      forall(ds.manager.indices(sft)) { index =>
        forall(index.getTableNames()) {
          _ must startWith(s"${ds.config.catalog}_${encodedSFT}_${StringSerialization.alphaNumericSafeString(index.name)}")
        }
      }

      val c = ds.connector

      c.tableOperations().exists(ds.config.catalog) must beTrue
      forall(ds.manager.indices(sft).flatMap(_.getTableNames())) { table =>
        c.tableOperations().exists(table) must beTrue
      }
    }

    "update metadata for indexed attributes" in {
      val sft = SimpleFeatureTypes.mutable(createNewSchema("name:String,dtg:Date,*geom:Point:srid=4326"))
      sft.getIndices.map(_.name) must containTheSameElementsAs(Seq(Z3Index, Z2Index, IdIndex).map(_.name))
      sft.getAttributeDescriptors.get(0).getUserData.put(AttributeOptions.OptIndex, IndexCoverage.JOIN.toString)
      ds.updateSchema(sft.getTypeName, sft)
      ds.getSchema(sft.getTypeName).getIndices.map(_.name) must
          containTheSameElementsAs(Seq(Z3Index, Z2Index, IdIndex, JoinIndex).map(_.name))
    }

    "prevent changing schema types" in {
      val originalSchema = "name:String,dtg:Date,*geom:Point:srid=4326"
      val sftName = createNewSchema(originalSchema).getTypeName

      "prevent changing default geometry" >> {
        val modified =
          SimpleFeatureTypes.createType(sftName, "name:String,dtg:Date,geom:Point:srid=4326,*geom2:Point:srid=4326")
        modified.getUserData.putAll(ds.getSchema(sftName).getUserData)
        ds.updateSchema(sftName, modified) should throwAn[UnsupportedOperationException]
        val retrievedSchema = SimpleFeatureTypes.encodeType(ds.getSchema(sftName))
        retrievedSchema mustEqual originalSchema
      }
      "prevent changing attribute order" >> {
        val modified = SimpleFeatureTypes.createType(sftName, "dtg:Date,name:String,*geom:Point:srid=4326")
        modified.getUserData.putAll(ds.getSchema(sftName).getUserData)
        ds.updateSchema(sftName, modified) should throwA[UnsupportedOperationException]
        val retrievedSchema = SimpleFeatureTypes.encodeType(ds.getSchema(sftName))
        retrievedSchema mustEqual originalSchema
      }
      "prevent removing attributes" >> {
        val modified = SimpleFeatureTypes.createType(sftName, "dtg:Date,*geom:Point:srid=4326")
        modified.getUserData.putAll(ds.getSchema(sftName).getUserData)
        ds.updateSchema(sftName, modified) should throwA[UnsupportedOperationException]
        val retrievedSchema = SimpleFeatureTypes.encodeType(ds.getSchema(sftName))
        retrievedSchema mustEqual originalSchema
      }
      "allow adding attributes" >> {
        // note: we actually modify the schema here so this check is last
        val newSchema = "name:String,dtg:Date,*geom:Point:srid=4326,newField:String"
        val modified = SimpleFeatureTypes.createType(sftName, newSchema)
        modified.getUserData.putAll(ds.getSchema(sftName).getUserData)
        ds.updateSchema(sftName, modified)
        val retrievedSchema = SimpleFeatureTypes.encodeType(ds.getSchema(sftName))
        retrievedSchema mustEqual newSchema
      }
    }

    "Provide a feature update implementation" in {
      val sft = createNewSchema("name:String,dtg:Date,*geom:Point:srid=4326")
      val sftName = sft.getTypeName

      addFeatures((0 until 6).map { i =>
        val sf = new ScalaSimpleFeature(sft, i.toString)
        sf.setAttributes(Array[AnyRef](i.toString, "2012-01-02T05:06:07.000Z", "POINT(45.0 45.0)"))
        sf
      })

      val filter = ECQL.toFilter("IN ('2')")
      val writer = ds.getFeatureWriter(sftName, filter, Transaction.AUTO_COMMIT)
      writer.hasNext must beTrue
      val feat = writer.next
      feat.getID mustEqual "2"
      feat.getAttribute("name") mustEqual "2"
      feat.setAttribute("name", "2-updated")
      writer.write()
      writer.hasNext must beFalse
      writer.close()

      val reader = ds.getFeatureReader(new Query(sftName, filter), Transaction.AUTO_COMMIT)
      reader.hasNext must beTrue
      val updated = reader.next()
      reader.hasNext must beFalse
      reader.close()
      updated.getID mustEqual "2"
      updated.getAttribute("name") mustEqual "2-updated"
    }

<<<<<<< HEAD
    "allow caching to be configured" in {
      DataStoreFinder.getDataStore((dsParams ++ Map(AccumuloDataStoreParams.CachingParam.key -> false)).asJava)
          .asInstanceOf[AccumuloDataStore].config.queries.caching must beFalse
      DataStoreFinder.getDataStore((dsParams ++ Map(AccumuloDataStoreParams.CachingParam.key -> true)).asJava)
          .asInstanceOf[AccumuloDataStore].config.queries.caching must beTrue
    }

    "support caching for improved WFS performance due to count/getFeatures" in {
      val ds = DataStoreFinder.getDataStore((dsParams ++ Map(AccumuloDataStoreParams.CachingParam.key -> true)).asJava).asInstanceOf[AccumuloDataStore]

      "typeOf feature source must be CachingAccumuloFeatureCollection" >> {
        val fc = ds.getFeatureSource(defaultTypeName).getFeatures(Filter.INCLUDE)
        fc must beAnInstanceOf[CachingFeatureCollection]
      }

      "support getCount" >> {
        val query = new Query(defaultTypeName, Filter.INCLUDE)
        val fs = ds.getFeatureSource(defaultTypeName)
        val count = fs.getCount(query)
        count mustEqual 2
        val features = SelfClosingIterator(fs.getFeatures(query).features()).toList
        features must haveSize(2)
        features.map(_.getID) must containAllOf(Seq("f1", "f2"))
      }
    }

=======
>>>>>>> 58d14a25
    "Project to date/geom" in {
      val sft = createNewSchema("name:String,dtg:Date,*geom:Point:srid=4326,attr2:String")
      val sftName = sft.getTypeName

      val features = (0 until 6).map { i =>
        val sf = new ScalaSimpleFeature(sft, i.toString)
        sf.setAttributes(Array[AnyRef](i.toString, s"2012-01-02T05:0$i:07.000Z", s"POINT(45.0 4$i.0)", s"2-$i"))
        sf
      }
      addFeatures(features)

      val baseTime = features(0).getAttribute("dtg").asInstanceOf[Date].getTime

      val query = new Query(sftName, ECQL.toFilter("BBOX(geom, 40.0, 40.0, 50.0, 50.0)"), "geom", "dtg")
      val reader = ds.getFeatureReader(query, Transaction.AUTO_COMMIT)

      val read = SelfClosingIterator(reader).toList

      // verify that all the attributes came back
      read must haveSize(6)
      read.sortBy(_.getAttribute("dtg").toString).zipWithIndex.foreach { case (sf, i) =>
        sf.getAttributeCount mustEqual 2
        sf.getAttribute("name") must beNull
        sf.getAttribute("geom") mustEqual WKTUtils.read(s"POINT(45.0 4$i.0)")
        sf.getAttribute("dtg").asInstanceOf[Date].getTime mustEqual baseTime + i * 60000
      }
      ok
    }

    "create query plan that uses the Z2 iterator with simple bbox" in {
      val query = new Query(defaultTypeName, ECQL.toFilter("bbox(geom, -100, -45, 100, 45)"))
      val plans = ds.getQueryPlan(query)
      forall(plans) { plan =>
        plan.iterators.map(_.getIteratorClass) must containTheSameElementsAs(Seq(classOf[Z2Iterator].getName))
      }
    }

    "create key plan that does not use any iterators when given the Whole World bbox" in {
      val query = new Query(defaultTypeName, ECQL.toFilter("bbox(geom, -180, -90, 180, 90)"))
      val plans = ds.getQueryPlan(query)
      plans must haveLength(1)
      plans.head.iterators must beEmpty
    }

    "create key plan that does not use STII when given something larger than the Whole World bbox" in {
      val query = new Query(defaultTypeName, ECQL.toFilter("bbox(geom, -190, -100, 190, 100)"), "geom")
      val plan = ds.getQueryPlan(query)
      plan must haveLength(1)
      plan.head.filter.index.name mustEqual Z3Index.name
      plan.head.filter.filter must beNone
    }

    "create key plan that does not use STII when given an or'd geometry query with redundant bbox" in {
      val query = new Query(defaultTypeName, ECQL.toFilter("bbox(geom, -180, -90, 180, 90) OR bbox(geom, -10, -10, 10, 10)"))
      val plans = ds.getQueryPlan(query)
      plans must haveLength(1)
      plans.head.iterators must beEmpty
    }

    "create key plan that does not use STII when given two bboxes that when unioned are the whole world" in {
      // Todo: https://geomesa.atlassian.net/browse/GEOMESA-785
      val query = new Query(defaultTypeName, ECQL.toFilter("bbox(geom, -180, -90, 0, 90) OR bbox(geom, 0, -90, 180, 90)"))
      val plans = ds.getQueryPlan(query)
      plans must haveLength(1)
      plans.head.iterators must beEmpty
    }.pendingUntilFixed("Fixed query planner to deal with OR'd whole world geometry")

    "transform index value data correctly" in {
      import org.locationtech.geomesa.utils.geotools.GeoToolsDateFormat

      val sft = createNewSchema("trackId:String:index-value=true,label:String:index-value=true," +
          "extraValue:String,score:Double:index-value=true,dtg:Date,geom:Point:srid=4326")
      val sftName = sft.getTypeName

      addFeatures((0 until 5).map { i =>
        val sf = new ScalaSimpleFeature(sft, s"f$i")
        sf.setAttributes(Array[AnyRef](s"trk$i", s"label$i", "extra", s"$i", s"2014-01-01T0$i:00:00.000Z", s"POINT(5$i 50)"))
        sf
      })

      "with out of order attributes" >> {
        val query = new Query(sftName, ECQL.toFilter("bbox(geom,49,49,60,60)"), "geom", "dtg", "label")
        val features =
          SelfClosingIterator(ds.getFeatureSource(sftName).getFeatures(query).features).toList.sortBy(_.getID)
        features must haveSize(5)
        (0 until 5).foreach { i =>
          features(i).getID mustEqual s"f$i"
          features(i).getAttributeCount mustEqual 3
          features(i).getAttribute("label") mustEqual s"label$i"
          features(i).getAttribute("dtg") mustEqual java.util.Date.from(java.time.LocalDateTime.parse(s"2014-01-01T0$i:00:00.000Z", GeoToolsDateFormat).toInstant(java.time.ZoneOffset.UTC))
          features(i).getAttribute("geom") mustEqual WKTUtils.read(s"POINT(5$i 50)")
        }
        success
      }

      "with only date and geom" >> {
        val query = new Query(sftName, ECQL.toFilter("bbox(geom,49,49,60,60)"), "geom", "dtg")
        val features =
          SelfClosingIterator(ds.getFeatureSource(sftName).getFeatures(query).features).toList.sortBy(_.getID)
        features must haveSize(5)
        (0 until 5).foreach { i =>
          features(i).getID mustEqual s"f$i"
          features(i).getAttributeCount mustEqual 2
          features(i).getAttribute("dtg") mustEqual java.util.Date.from(java.time.LocalDateTime.parse(s"2014-01-01T0$i:00:00.000Z", GeoToolsDateFormat).toInstant(java.time.ZoneOffset.UTC))
          features(i).getAttribute("geom") mustEqual WKTUtils.read(s"POINT(5$i 50)")
        }
        success
      }

      "with all attributes" >> {
        val query = new Query(sftName, ECQL.toFilter("bbox(geom,49,49,60,60)"),
          "geom", "dtg", "label", "score", "trackId")
        val features =
          SelfClosingIterator(ds.getFeatureSource(sftName).getFeatures(query).features).toList.sortBy(_.getID)
        features must haveSize(5)
        (0 until 5).foreach { i =>
          features(i).getID mustEqual s"f$i"
          features(i).getAttributeCount mustEqual 5
          features(i).getAttribute("label") mustEqual s"label$i"
          features(i).getAttribute("trackId") mustEqual s"trk$i"
          features(i).getAttribute("score") mustEqual i.toDouble
          features(i).getAttribute("dtg") mustEqual java.util.Date.from(java.time.LocalDateTime.parse(s"2014-01-01T0$i:00:00.000Z", GeoToolsDateFormat).toInstant(java.time.ZoneOffset.UTC))
          features(i).getAttribute("geom") mustEqual WKTUtils.read(s"POINT(5$i 50)")
        }
        success
      }
    }

    "delete all associated tables" >> {
      val catalog = "AccumuloDataStoreDeleteAllTablesTest"
      // note the table needs to be different to prevent testing errors
      val ds = DataStoreFinder.getDataStore((dsParams ++ Map(AccumuloDataStoreParams.CatalogParam.key -> catalog)).asJava).asInstanceOf[AccumuloDataStore]
      val sft = SimpleFeatureTypes.createType(catalog, "name:String:index=join,dtg:Date,*geom:Point:srid=4326")
      ds.createSchema(sft)
      val tables = ds.getAllIndexTableNames(sft.getTypeName) ++ Seq(catalog)
      tables must haveSize(5)
      ds.connector.tableOperations().list().asScala.toSeq must containAllOf(tables)
      ds.delete()
      ds.connector.tableOperations().list().asScala.toSeq must not(containAnyOf(tables))
    }

    "query on bbox and unbounded temporal" >> {
      val sft = createNewSchema("name:String,dtg:Date,*geom:Point:srid=4326")

      addFeatures((0 until 6).map { i =>
        val sf = new ScalaSimpleFeature(sft, i.toString)
        sf.setAttributes(Array[AnyRef](i.toString, s"2012-01-02T05:0$i:07.000Z", s"POINT(45.0 4$i.0)"))
        sf
      })

      val query = new Query(sft.getTypeName,
        ECQL.toFilter("BBOX(geom, 40.0, 40.0, 50.0, 44.5) AND dtg after 2012-01-02T05:02:00.000Z"))
      val reader = ds.getFeatureReader(query, Transaction.AUTO_COMMIT)

      val read = SelfClosingIterator(reader).toList

      // verify that all the attributes came back
      read must haveSize(3)
      read.map(_.getID) must containAllOf(Seq("2", "3", "4"))
    }

    "create tables with an accumulo namespace" >> {
      val table = "test.AccumuloDataStoreNamespaceTest"
      val params = dsParams ++ Map(AccumuloDataStoreParams.CatalogParam.key -> table)
      val dsWithNs = DataStoreFinder.getDataStore(params.asJava).asInstanceOf[AccumuloDataStore]
      val sft = SimpleFeatureTypes.createType("test", "*geom:Point:srid=4326")
      dsWithNs.createSchema(sft)
      dsWithNs.connector.namespaceOperations().exists("test") must beTrue
    }

    "only create catalog table when necessary" >> {
      val table = "AccumuloDataStoreTableTest"
      val params = dsParams ++ Map(AccumuloDataStoreParams.CatalogParam.key -> table)
      val ds = DataStoreFinder.getDataStore(params.asJava).asInstanceOf[AccumuloDataStore]
      ds must not(beNull)
      def exists = ds.connector.tableOperations().exists(table)
      exists must beFalse
      ds.getTypeNames must beEmpty
      exists must beFalse
      ds.getSchema("test") must beNull
      exists must beFalse
      ds.getFeatureReader(new Query("test"), Transaction.AUTO_COMMIT) must throwAn[IOException]
      exists must beFalse
      ds.createSchema(SimpleFeatureTypes.createType("test", "*geom:Point:srid=4326"))
      exists must beTrue
      ds.getSchema("test") must not(beNull)
    }
  }
}<|MERGE_RESOLUTION|>--- conflicted
+++ resolved
@@ -22,10 +22,6 @@
 import org.locationtech.geomesa.accumulo.index._
 import org.locationtech.geomesa.accumulo.iterators.Z2Iterator
 import org.locationtech.geomesa.features.ScalaSimpleFeature
-<<<<<<< HEAD
-import org.locationtech.geomesa.index.geotools.GeoMesaFeatureSource.CachingFeatureCollection
-=======
->>>>>>> 58d14a25
 import org.locationtech.geomesa.index.index.attribute.AttributeIndex
 import org.locationtech.geomesa.index.index.id.IdIndex
 import org.locationtech.geomesa.index.index.z2.Z2Index
@@ -415,35 +411,6 @@
       updated.getAttribute("name") mustEqual "2-updated"
     }
 
-<<<<<<< HEAD
-    "allow caching to be configured" in {
-      DataStoreFinder.getDataStore((dsParams ++ Map(AccumuloDataStoreParams.CachingParam.key -> false)).asJava)
-          .asInstanceOf[AccumuloDataStore].config.queries.caching must beFalse
-      DataStoreFinder.getDataStore((dsParams ++ Map(AccumuloDataStoreParams.CachingParam.key -> true)).asJava)
-          .asInstanceOf[AccumuloDataStore].config.queries.caching must beTrue
-    }
-
-    "support caching for improved WFS performance due to count/getFeatures" in {
-      val ds = DataStoreFinder.getDataStore((dsParams ++ Map(AccumuloDataStoreParams.CachingParam.key -> true)).asJava).asInstanceOf[AccumuloDataStore]
-
-      "typeOf feature source must be CachingAccumuloFeatureCollection" >> {
-        val fc = ds.getFeatureSource(defaultTypeName).getFeatures(Filter.INCLUDE)
-        fc must beAnInstanceOf[CachingFeatureCollection]
-      }
-
-      "support getCount" >> {
-        val query = new Query(defaultTypeName, Filter.INCLUDE)
-        val fs = ds.getFeatureSource(defaultTypeName)
-        val count = fs.getCount(query)
-        count mustEqual 2
-        val features = SelfClosingIterator(fs.getFeatures(query).features()).toList
-        features must haveSize(2)
-        features.map(_.getID) must containAllOf(Seq("f1", "f2"))
-      }
-    }
-
-=======
->>>>>>> 58d14a25
     "Project to date/geom" in {
       val sft = createNewSchema("name:String,dtg:Date,*geom:Point:srid=4326,attr2:String")
       val sftName = sft.getTypeName
