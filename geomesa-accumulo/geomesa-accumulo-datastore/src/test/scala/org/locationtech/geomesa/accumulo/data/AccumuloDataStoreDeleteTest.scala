--- conflicted
+++ resolved
@@ -38,14 +38,8 @@
     val sft = createNewSchema(schema)
 
     // create a feature
-<<<<<<< HEAD
-    val builder = new SimpleFeatureBuilder(sft)
-    builder.addAll(java.util.Arrays.asList[AnyRef]("1", WKTUtils.read("POINT(45.0 45.0)"), "2012-01-02T05:06:07.000Z"))
-    val liveFeature = builder.buildFeature("fid-1")
-=======
     val liveFeature =
       ScalaSimpleFeature.create(sft, "fid-1", "1", WKTUtils.read("POINT(45.0 45.0)"), "2012-01-02T05:06:07.000Z")
->>>>>>> 58d14a25
 
     addFeature(liveFeature)
     sft
