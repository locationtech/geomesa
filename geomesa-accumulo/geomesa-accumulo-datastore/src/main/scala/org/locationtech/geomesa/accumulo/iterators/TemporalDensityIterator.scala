/***********************************************************************
* Copyright (c) 2013-2015 Commonwealth Computer Research, Inc.
* All rights reserved. This program and the accompanying materials
* are made available under the terms of the Apache License, Version 2.0 which
* accompanies this distribution and is available at
* http://www.opensource.org/licenses/apache2.0.php.
*************************************************************************/

package org.locationtech.geomesa.accumulo.iterators

import java.util.{Date, Map => JMap}

import com.typesafe.scalalogging.LazyLogging
import org.apache.accumulo.core.client.IteratorSetting
import org.apache.accumulo.core.data.{Key, Value}
import org.apache.accumulo.core.iterators.{IteratorEnvironment, SortedKeyValueIterator}
import org.geotools.feature.simple.SimpleFeatureBuilder
import org.geotools.geometry.jts.JTSFactoryFinder
import org.joda.time.{DateTime, Interval}
import org.locationtech.geomesa.accumulo.iterators.FeatureAggregatingIterator.Result
import org.locationtech.geomesa.accumulo.iterators.KryoLazyTemporalDensityIterator.TimeSeries
import org.locationtech.geomesa.utils.geotools.RichSimpleFeatureType.RichSimpleFeatureType
import org.locationtech.geomesa.utils.geotools.TimeSnap

import scala.collection.mutable

@deprecated
class TemporalDensityIterator(other: FeatureAggregatingIterator[TemporalDensityIteratorResult], env: IteratorEnvironment)
  extends FeatureAggregatingIterator[TemporalDensityIteratorResult](other, env) {

  var snap: TimeSnap = null
  var dateTimeFieldName: String = null

  projectedSFTDef = KryoLazyTemporalDensityIterator.TEMPORAL_DENSITY_SFT_STRING

  def this() = this(null, null)

  override def initProjectedSFTDefClassSpecificVariables(source: SortedKeyValueIterator[Key, Value],
                                                         options: JMap[String, String],
                                                         env: IteratorEnvironment): Unit = {

    dateTimeFieldName = simpleFeatureType.getDtgField.getOrElse(throw new IllegalArgumentException("dtg field required"))

    val buckets = TemporalDensityIterator.getBuckets(options)
    val bounds = TemporalDensityIterator.getTimeBounds(options)
    snap = new TimeSnap(bounds, buckets)
  }

  override def handleKeyValue(resultO: Option[TemporalDensityIteratorResult],
                              topSourceKey: Key,
                              topSourceValue: Value): TemporalDensityIteratorResult = {
    val date = originalDecoder.deserialize(topSourceValue.get()).getAttribute(dateTimeFieldName).asInstanceOf[Date]
    val dateTime = new DateTime(date.getTime)
    val result = resultO.getOrElse(TemporalDensityIteratorResult())
    addResultDate(dateTime, result.timeSeries)
    result
  }

  /** take a given Coordinate and add 1 to the result time that it corresponds to via the snap time */
  def addResultDate(date: DateTime, result: TimeSeries): Unit = {
    val t: DateTime = snap.t(snap.i(date))
    val cur: Long = result.getOrElse(t, 0L)
    result.put(t, cur + 1L)
  }
}

<<<<<<< HEAD
@deprecated
object TemporalDensityIterator extends Logging {
=======
object TemporalDensityIterator extends LazyLogging {
>>>>>>> 64cfedf0

  val INTERVAL_KEY = "geomesa.temporal.density.bounds"
  val BUCKETS_KEY = "geomesa.temporal.density.buckets"

  val geomFactory = JTSFactoryFinder.getGeometryFactory

  def configure(cfg: IteratorSetting, interval : Interval, buckets: Int) = {
    setTimeBounds(cfg, interval)
    setBuckets(cfg, buckets)
  }

  def setTimeBounds(iterSettings: IteratorSetting, interval: Interval) : Unit = {
    iterSettings.addOption(INTERVAL_KEY,  s"${interval.getStart.getMillis},${interval.getEnd.getMillis}")
  }

  def setBuckets(iterSettings: IteratorSetting, buckets: Int): Unit = {
    iterSettings.addOption(BUCKETS_KEY, s"$buckets")
  }

  def getBuckets(options: JMap[String, String]): Int = {
    options.get(BUCKETS_KEY).toInt
  }

  def getTimeBounds(options: JMap[String, String]): Interval = {
    val Array(s, e) = options.get(INTERVAL_KEY).split(",").map(_.toLong)
    new Interval(s, e)
  }
}

@deprecated
case class TemporalDensityIteratorResult(timeSeries: TimeSeries = new mutable.HashMap[DateTime, Long]) extends Result {
  override def addToFeature(featureBuilder: SimpleFeatureBuilder): Unit =
    featureBuilder.add(KryoLazyTemporalDensityIterator.encodeTimeSeries(timeSeries))
}<|MERGE_RESOLUTION|>--- conflicted
+++ resolved
@@ -64,12 +64,8 @@
   }
 }
 
-<<<<<<< HEAD
 @deprecated
-object TemporalDensityIterator extends Logging {
-=======
 object TemporalDensityIterator extends LazyLogging {
->>>>>>> 64cfedf0
 
   val INTERVAL_KEY = "geomesa.temporal.density.bounds"
   val BUCKETS_KEY = "geomesa.temporal.density.buckets"
