/***********************************************************************
* Copyright (c) 2013-2016 Commonwealth Computer Research, Inc.
* All rights reserved. This program and the accompanying materials
* are made available under the terms of the Apache License, Version 2.0
* which accompanies this distribution and is available at
* http://www.opensource.org/licenses/apache2.0.php.
*************************************************************************/

package org.locationtech.geomesa.accumulo.index

import java.util.Map.Entry
import java.util.{Locale, Map => jMap}

import com.typesafe.scalalogging.LazyLogging
import com.vividsolutions.jts.geom.Geometry
import org.apache.accumulo.core.data.{Key, Range => AccRange, Value}
import org.geotools.data.Query
import org.geotools.factory.Hints
import org.geotools.feature.AttributeTypeBuilder
import org.geotools.feature.simple.SimpleFeatureTypeBuilder
import org.geotools.filter.FunctionExpressionImpl
import org.geotools.geometry.jts.ReferencedEnvelope
import org.geotools.process.vector.TransformProcess
import org.geotools.process.vector.TransformProcess.Definition
import org.locationtech.geomesa.accumulo.data._
import org.locationtech.geomesa.accumulo.index.QueryHints._
import org.locationtech.geomesa.accumulo.index.QueryPlanners.FeatureFunction
import org.locationtech.geomesa.accumulo.index.Strategy.StrategyType.StrategyType
import org.locationtech.geomesa.accumulo.iterators._
import org.locationtech.geomesa.accumulo.util.{CloseableIterator, SelfClosingIterator}
import org.locationtech.geomesa.features.SerializationType.SerializationType
import org.locationtech.geomesa.features._
import org.locationtech.geomesa.filter._
import org.locationtech.geomesa.filter.visitor.QueryPlanFilterVisitor
import org.locationtech.geomesa.security.SecurityUtils
import org.locationtech.geomesa.utils.cache.SoftThreadLocal
import org.locationtech.geomesa.utils.geotools.SimpleFeatureTypes
import org.locationtech.geomesa.utils.stats.{MethodProfiling, TimingsImpl}
import org.opengis.feature.GeometryAttribute
import org.opengis.feature.`type`.{AttributeDescriptor, GeometryDescriptor}
import org.opengis.feature.simple.{SimpleFeature, SimpleFeatureType}
import org.opengis.filter.Filter
import org.opengis.filter.expression.PropertyName
import org.opengis.filter.sort.{SortBy, SortOrder}
import org.opengis.filter.spatial.BBOX
import org.opengis.geometry.BoundingBox

import scala.collection.JavaConverters._
import scala.reflect.ClassTag
import scala.util.Try

/**
 * Executes a query against geomesa
 */
case class QueryPlanner(sft: SimpleFeatureType,
                        featureEncoding: SerializationType,
                        stSchema: String,
                        acc: AccumuloConnectorCreator,
                        strategyHints: StrategyHints) extends MethodProfiling {

  import org.locationtech.geomesa.accumulo.index.QueryPlanner._

  val featureEncoder = SimpleFeatureSerializers(sft, featureEncoding)
  val featureDecoder = SimpleFeatureDeserializers(sft, featureEncoding)
  val indexValueEncoder = IndexValueEncoder(sft)

  /**
   * Plan the query, but don't execute it - used for m/r jobs and explain query
   */
  def planQuery(query: Query,
                strategy: Option[StrategyType] = None,
                output: ExplainerOutputType = new ExplainLogging): Seq[QueryPlan] = {
    getQueryPlans(query, strategy, output).toList // toList forces evaluation of entire iterator
  }

  /**
   * Execute a query against geomesa
   */
  def runQuery(query: Query,
               strategy: Option[StrategyType] = None,
               output: ExplainerOutputType = new ExplainLogging): SFIter = {
    val plans = getQueryPlans(query, strategy, output)
    executePlans(query, plans, output)
  }

  /**
   * Execute a sequence of query plans
   */
  private def executePlans(query: Query,
                           queryPlans: Iterator[QueryPlan],
                           output: ExplainerOutputType): SFIter = {
    def scan(qps: Iterator[QueryPlan]): SFIter = SelfClosingIterator(qps).ciFlatMap { qp =>
      val iter = Strategy.execute(qp, acc).map(qp.kvsToFeatures)
      if (qp.hasDuplicates) new DeDuplicatingIterator(iter) else iter
    }

    // noinspection EmptyCheck
    def sort(iter: SFIter): SFIter = if (query.getSortBy != null && query.getSortBy.length > 0) {
      // sort will self-close itself
      new LazySortedIterator(iter, query.getHints.getReturnSft, query.getSortBy)
    } else {
      iter
    }

    def reduce(iter: SFIter): SFIter = if (query.getHints.isStatsIteratorQuery) {
      KryoLazyStatsIterator.reduceFeatures(iter, query)
    } else if (query.getHints.isMapAggregatingQuery) {
      KryoLazyMapAggregatingIterator.reduceMapAggregationFeatures(iter, query)
    } else {
      iter
    }

    reduce(sort(scan(queryPlans)))
  }

  /**
   * Set up the query plans and strategies used to execute them.
   * Returns the strategy plans and the number of distinct OR clauses, needed for determining deduplication
   */
  private def getQueryPlans(query: Query,
                            requested: Option[StrategyType],
                            output: ExplainerOutputType): Iterator[QueryPlan] = {

    configureQuery(query, sft) // configure the query - set hints that we'll need later on
    val q = updateFilter(query, sft) // tweak the filter so it meets our expectations going forward

<<<<<<< HEAD
    output.pushLevel(s"Planning '${q.getTypeName}' ${filterToString(q.getFilter)}")
    output(s"Hints: density[${q.getHints.isDensityQuery}] bin[${q.getHints.isBinQuery}] " +
        s"temporal-density[${q.getHints.isTemporalDensityQuery}] map-aggregate[${q.getHints.isMapAggregatingQuery}]")
    output(s"Sort: ${Option(q.getSortBy).filter(_.nonEmpty).map(_.mkString(", ")).getOrElse("none")}")
    output(s"Transforms: ${q.getHints.getTransformDefinition.getOrElse("None")}")
=======
    output.pushLevel(s"Planning '${query.getTypeName}' ${filterToString(query.getFilter)}")
    output(s"Hints: density[${query.getHints.isDensityQuery}] bin[${query.getHints.isBinQuery}] " +
        s"stats[${query.getHints.isStatsIteratorQuery}] " +
        s"map-aggregate[${query.getHints.isMapAggregatingQuery}]")
    output(s"Sort: ${Option(query.getSortBy).filter(_.nonEmpty).map(_.mkString(", ")).getOrElse("none")}")
    output(s"Transforms: ${query.getHints.getTransformDefinition.getOrElse("None")}")
>>>>>>> 55706844

    output.pushLevel("Strategy selection:")
    val requestedStrategy = requested.orElse(q.getHints.getRequestedStrategy)
    val strategies = QueryStrategyDecider.chooseStrategies(sft, q, strategyHints, requestedStrategy, output)
    output.popLevel()
    var strategyCount = 1
    strategies.iterator.map { strategy =>
      output.pushLevel(s"Strategy $strategyCount of ${strategies.length}: ${strategy.getClass.getSimpleName}")
      strategyCount += 1
      output(s"Strategy filter: ${strategy.filter}")
      implicit val timings = new TimingsImpl
      val plan = profile(strategy.getQueryPlan(this, q.getHints, output), "plan")
      outputPlan(plan, output.popLevel())
      output(s"Query planning took ${timings.time("plan")}ms")
      plan
    }
  }

  // output the query plan for explain logging
  private def outputPlan(plan: QueryPlan, output: ExplainerOutputType, planPrefix: String = ""): Unit = {
    output.pushLevel(s"${planPrefix}Plan: ${plan.getClass.getName}")
    output(s"Table: ${plan.table}")
    output(s"Deduplicate: ${plan.hasDuplicates}")
    output(s"Column Families${if (plan.columnFamilies.isEmpty) ": all"
      else s" (${plan.columnFamilies.size}): ${plan.columnFamilies.take(20)}"} ")
    output(s"Ranges (${plan.ranges.size}): ${plan.ranges.take(5).map(rangeToString).mkString(", ")}")
    output(s"Iterators (${plan.iterators.size}):", plan.iterators.map(_.toString))
    plan.join.foreach { j => outputPlan(j._2, output, "Join ") }
    output.popLevel()
  }

  // converts a range to a printable string - only includes the row
  private def rangeToString(r: AccRange): String = {
    val a = if (r.isStartKeyInclusive) "[" else "("
    val z = if (r.isEndKeyInclusive) "]" else ")"
    val start = if (r.isInfiniteStartKey) "-inf" else keyToString(r.getStartKey)
    val stop = if (r.isInfiniteStopKey) "+inf" else keyToString(r.getEndKey)
    s"$a$start::$stop$z"
  }

  // converts a key to a printable string - only includes the row
  private def keyToString(k: Key): String =
    Key.toPrintableString(k.getRow.getBytes, 0, k.getRow.getLength, k.getRow.getLength)

  // This function decodes/transforms that Iterator of Accumulo Key-Values into an Iterator of SimpleFeatures
  def defaultKVsToFeatures(hints: Hints): FeatureFunction = kvsToFeatures(hints.getReturnSft)

  // This function decodes/transforms that Iterator of Accumulo Key-Values into an Iterator of SimpleFeatures
  def kvsToFeatures(sft: SimpleFeatureType): FeatureFunction = {
    // Perform a projecting decode of the simple feature
    val deserializer = SimpleFeatureDeserializers(sft, featureEncoding)
    (kv: Entry[Key, Value]) => {
      val sf = deserializer.deserialize(kv.getValue.get)
      applyVisibility(sf, kv.getKey)
      sf
    }
  }
}

object QueryPlanner extends LazyLogging {

  val iteratorPriority_RowRegex                        = 0
  val iteratorPriority_AttributeIndexFilteringIterator = 10
  val iteratorPriority_AttributeIndexIterator          = 200
  val iteratorPriority_AttributeUniqueIterator         = 300
  val iteratorPriority_ColFRegex                       = 100
  val iteratorPriority_SpatioTemporalIterator          = 200
  val iteratorPriority_SimpleFeatureFilteringIterator  = 300
  val iteratorPriority_AnalysisIterator                = 400

  type KVIter = CloseableIterator[Entry[Key,Value]]
  type SFIter = CloseableIterator[SimpleFeature]

  private val threadedHints = new SoftThreadLocal[Map[AnyRef, AnyRef]]

  def setPerThreadQueryHints(hints: Map[AnyRef, AnyRef]): Unit = threadedHints.put(hints)
  def clearPerThreadQueryHints() = threadedHints.clear()

  /**
   * Configure the query - set hints, transforms, etc.
   *
   * @param query query to configure
   * @param sft simple feature type associated with the query
   */
  def configureQuery(query: Query, sft: SimpleFeatureType): Unit = {
    // Query.ALL does not support setting query hints, which we need for our workflow
    require(query != Query.ALL, "Query.ALL is not supported - please use 'new Query(schemaName)' instead")

    // set query hints - we need this in certain situations where we don't have access to the query directly
    QueryPlanner.threadedHints.get.foreach { hints =>
      hints.foreach { case (k, v) => query.getHints.put(k, v) }
      // clear any configured hints so we don't process them again
      threadedHints.clear()
    }
    // handle any params passed in through geoserver
    QueryPlanner.handleGeoServerParams(query)
    // set transformations in the query
    QueryPlanner.setQueryTransforms(query, sft)
    // set return SFT in the query
    QueryPlanner.setReturnSft(query, sft)
  }

  /**
    * Return a new query with updated filters, ready to execute.
    *
    * Note: don't call this method multiple times - the filters should only be processed once, or
    * you might end up with bad results.
    *
    * @param base query to update
    * @param sft simple feature type to be queried
    * @return new query with filters updated
    */
  def updateFilter(base: Query, sft: SimpleFeatureType): Query = {
    val query = new Query(base)
    // add the bbox from the density query to the filter
    if (query.getHints.isDensityQuery) {
      val env = query.getHints.getDensityEnvelope.get.asInstanceOf[ReferencedEnvelope]
      val bbox = ff.bbox(ff.property(sft.getGeometryDescriptor.getLocalName), env)
      if (query.getFilter == Filter.INCLUDE) {
        query.setFilter(bbox)
      } else {
        // add the bbox - try to not duplicate an existing bbox
        def compareDbls(d1: Double, d2: Double): Boolean = math.abs(d1 - d2) < 0.0001 // our precision
        def compare(b1: BoundingBox, b2: BoundingBox): Boolean = {
          compareDbls(b1.getMinX, b2.getMinX) && compareDbls(b1.getMaxX, b2.getMaxX) &&
              compareDbls(b1.getMinY, b2.getMinY) && compareDbls(b1.getMaxY, b2.getMaxY)
        }
        val filters = decomposeAnd(query.getFilter).filter {
          case b: BBOX if compare(b.getBounds, bbox.getBounds) => false
          case _ => true
        }
        query.setFilter(andFilters(filters ++ Seq(bbox)))
      }
    }

    // update the filter to remove namespaces, handle null property names, and tweak topological filters
    if (query.getFilter != null && query.getFilter != Filter.INCLUDE) {
      query.setFilter(query.getFilter.accept(new QueryPlanFilterVisitor(sft), null).asInstanceOf[Filter])
    }

    query
  }

  /**
   * Checks the 'view params' passed in through geoserver and converts them to the appropriate query hints.
   * This kind of a hack, but it's the only way geoserver exposes custom data to the underlying data store.
   *
   * Note - keys in the map are always uppercase.
   */
  def handleGeoServerParams(query: Query): Unit = {
    val viewParams = query.getHints.get(Hints.VIRTUAL_TABLE_PARAMETERS).asInstanceOf[jMap[String, String]]
    if (viewParams != null) {
      def withName(name: String) = {
        val value = Try(Strategy.StrategyType.withName(name.toUpperCase(Locale.US)))
        if (value.isFailure) {
          logger.error(s"Ignoring invalid strategy name from view params: $name. Valid values " +
              s"are ${Strategy.StrategyType.values.mkString(", ")}")
        }
        value.toOption
      }
      Option(viewParams.get("STRATEGY")).flatMap(withName).foreach { strategy =>
        val old = query.getHints.get(QUERY_STRATEGY_KEY)
        if (old == null) {
          logger.debug(s"Using strategy $strategy from view params")
          query.getHints.put(QUERY_STRATEGY_KEY, strategy)
        } else if (old != strategy) {
          logger.warn("Ignoring query hint from geoserver in favor of hint directly set in query. " +
              s"Using $old and disregarding $strategy")
        }
      }
    }
  }

  /**
   * Checks for attribute transforms in the query and sets them as hints if found
   *
   * @param query
   * @param sft
   * @return
   */
  def setQueryTransforms(query: Query, sft: SimpleFeatureType) =
    if (query.getProperties != null && !query.getProperties.isEmpty) {
      val (transformProps, regularProps) = query.getPropertyNames.partition(_.contains('='))
      val convertedRegularProps = regularProps.map { p => s"$p=$p" }
      val allTransforms = convertedRegularProps ++ transformProps
      // ensure that the returned props includes geometry, otherwise we get exceptions everywhere
      val geomName = sft.getGeometryDescriptor.getLocalName
      val geomTransform = if (allTransforms.exists(_.matches(s"$geomName\\s*=.*"))) {
        Nil
      } else {
        Seq(s"$geomName=$geomName")
      }
      val transforms = (allTransforms ++ geomTransform).mkString(";")
      val transformDefs = TransformProcess.toDefinition(transforms)
      val derivedSchema = computeSchema(sft, transformDefs.asScala)
      query.setProperties(Query.ALL_PROPERTIES)
      query.getHints.put(TRANSFORMS, transforms)
      query.getHints.put(TRANSFORM_SCHEMA, derivedSchema)
    }

  private def computeSchema(origSFT: SimpleFeatureType, transforms: Seq[Definition]): SimpleFeatureType = {
    val attributes: Seq[AttributeDescriptor] = transforms.map { definition =>
      val name = definition.name
      val cql  = definition.expression
      cql match {
        case p: PropertyName =>
          if (!origSFT.getAttributeDescriptors.asScala.exists(_.getLocalName.equals(p.getPropertyName))) {
            throw new IllegalArgumentException(s"Attribute '${p.getPropertyName}' does not exist in SFT '${origSFT.getTypeName}'.")
          }
          val origAttr = origSFT.getDescriptor(p.getPropertyName)
          val ab = new AttributeTypeBuilder()
          ab.init(origAttr)
          val descriptor = if (origAttr.isInstanceOf[GeometryDescriptor]) {
            ab.buildDescriptor(name, ab.buildGeometryType())
          } else {
            ab.buildDescriptor(name, ab.buildType())
          }
          descriptor.getUserData.putAll(origAttr.getUserData)
          descriptor

        case f: FunctionExpressionImpl  =>
          val clazz = f.getFunctionName.getReturn.getType
          val ab = new AttributeTypeBuilder().binding(clazz)
          if (classOf[Geometry].isAssignableFrom(clazz)) {
            ab.buildDescriptor(name, ab.buildGeometryType())
          } else {
            ab.buildDescriptor(name, ab.buildType())
          }
      }
    }

    val geomAttributes = attributes.filter(_.isInstanceOf[GeometryAttribute]).map(_.getLocalName)
    val sftBuilder = new SimpleFeatureTypeBuilder()
    sftBuilder.setName(origSFT.getName)
    sftBuilder.addAll(attributes.toArray)
    if (geomAttributes.nonEmpty) {
      val defaultGeom = if (geomAttributes.size == 1) { geomAttributes.head } else {
        // try to find a geom with the same name as the original default geom
        val origDefaultGeom = origSFT.getGeometryDescriptor.getLocalName
        geomAttributes.find(_ == origDefaultGeom).getOrElse(geomAttributes.head)
      }
      sftBuilder.setDefaultGeometry(defaultGeom)
    }
    val schema = sftBuilder.buildFeatureType()
    schema.getUserData.putAll(origSFT.getUserData)
    schema
  }

  def splitQueryOnOrs(query: Query, output: ExplainerOutputType): Seq[Query] = {
    val originalFilter = query.getFilter
    output(s"Original filter: $originalFilter")

    val rewrittenFilter = rewriteFilterInDNF(originalFilter)
    output(s"Rewritten filter: $rewrittenFilter")

    val orSplitter = new OrSplittingFilter
    val splitFilters = orSplitter.visit(rewrittenFilter, null)

    // Let's just check quickly to see if we can eliminate any duplicates.
    val filters = splitFilters.distinct

    filters.map { filter =>
      val q = new Query(query)
      q.setFilter(filter)
      q
    }
  }

  def applyVisibility(sf: SimpleFeature, key: Key): Unit = {
    val visibility = key.getColumnVisibility
    if (!EMPTY_VIZ.equals(visibility)) {
      SecurityUtils.setFeatureVisibility(sf, visibility.toString)
    }
  }

  // This function calculates the SimpleFeatureType of the returned SFs.
  private def setReturnSft(query: Query, baseSft: SimpleFeatureType): SimpleFeatureType = {
    val sft = if (query.getHints.isBinQuery) {
      BinAggregatingIterator.BIN_SFT
    } else if (query.getHints.isDensityQuery) {
      KryoLazyDensityIterator.DENSITY_SFT
    } else if (query.getHints.isStatsIteratorQuery) {
      KryoLazyStatsIterator.createFeatureType(baseSft)
    } else if (query.getHints.isMapAggregatingQuery) {
      val spec = KryoLazyMapAggregatingIterator.createMapSft(baseSft, query.getHints.getMapAggregatingAttribute)
      SimpleFeatureTypes.createType(baseSft.getTypeName, spec)
    } else {
      query.getHints.getTransformSchema.getOrElse(baseSft)
    }
    query.getHints.put(RETURN_SFT_KEY, sft)
    sft
  }
}

class LazySortedIterator(features: CloseableIterator[SimpleFeature],
                         sft: SimpleFeatureType,
                         sortBy: Array[SortBy]) extends CloseableIterator[SimpleFeature] {

  private lazy val sorted: CloseableIterator[SimpleFeature] = {

    val sortOrdering = sortBy.map {
      case SortBy.NATURAL_ORDER => Ordering.by[SimpleFeature, String](_.getID)
      case SortBy.REVERSE_ORDER => Ordering.by[SimpleFeature, String](_.getID).reverse
      case sb                   =>
        val prop = sb.getPropertyName.getPropertyName
        val idx = sft.indexOf(prop)
        require(idx != -1, s"Trying to sort on unavailable property '$prop' in feature type " +
            s"'${SimpleFeatureTypes.encodeType(sft)}'")
        val ord  = attributeToComparable(idx)
        if (sb.getSortOrder == SortOrder.DESCENDING) ord.reverse else ord
    }
    val comp: (SimpleFeature, SimpleFeature) => Boolean =
      if (sortOrdering.length == 1) {
        // optimized case for one ordering
        val ret = sortOrdering.head
        (l, r) => ret.compare(l, r) < 0
      }  else {
        (l, r) => sortOrdering.map(_.compare(l, r)).find(_ != 0).getOrElse(0) < 0
      }
    // use ListBuffer for constant append time and size
    val buf = scala.collection.mutable.ListBuffer.empty[SimpleFeature]
    while (features.hasNext) {
      buf.append(features.next())
    }
    features.close()
    CloseableIterator(buf.sortWith(comp).iterator)
  }

  def attributeToComparable[T <: Comparable[T]](i: Int)(implicit ct: ClassTag[T]): Ordering[SimpleFeature] =
    Ordering.by[SimpleFeature, T](_.getAttribute(i).asInstanceOf[T])(new Ordering[T] {
      val evo = implicitly[Ordering[T]]

      override def compare(x: T, y: T): Int = {
        if (x == null) {
          if (y == null) { 0 } else { -1 }
        } else if (y == null) {
          1
        } else {
          evo.compare(x, y)
        }
      }
    })

  override def hasNext: Boolean = sorted.hasNext

  override def next(): SimpleFeature = sorted.next()

  override def close(): Unit = features.close()
}
<|MERGE_RESOLUTION|>--- conflicted
+++ resolved
@@ -124,20 +124,11 @@
     configureQuery(query, sft) // configure the query - set hints that we'll need later on
     val q = updateFilter(query, sft) // tweak the filter so it meets our expectations going forward
 
-<<<<<<< HEAD
     output.pushLevel(s"Planning '${q.getTypeName}' ${filterToString(q.getFilter)}")
     output(s"Hints: density[${q.getHints.isDensityQuery}] bin[${q.getHints.isBinQuery}] " +
-        s"temporal-density[${q.getHints.isTemporalDensityQuery}] map-aggregate[${q.getHints.isMapAggregatingQuery}]")
+        s"stats[${q.getHints.isStatsIteratorQuery}] map-aggregate[${q.getHints.isMapAggregatingQuery}]")
     output(s"Sort: ${Option(q.getSortBy).filter(_.nonEmpty).map(_.mkString(", ")).getOrElse("none")}")
     output(s"Transforms: ${q.getHints.getTransformDefinition.getOrElse("None")}")
-=======
-    output.pushLevel(s"Planning '${query.getTypeName}' ${filterToString(query.getFilter)}")
-    output(s"Hints: density[${query.getHints.isDensityQuery}] bin[${query.getHints.isBinQuery}] " +
-        s"stats[${query.getHints.isStatsIteratorQuery}] " +
-        s"map-aggregate[${query.getHints.isMapAggregatingQuery}]")
-    output(s"Sort: ${Option(query.getSortBy).filter(_.nonEmpty).map(_.mkString(", ")).getOrElse("none")}")
-    output(s"Transforms: ${query.getHints.getTransformDefinition.getOrElse("None")}")
->>>>>>> 55706844
 
     output.pushLevel("Strategy selection:")
     val requestedStrategy = requested.orElse(q.getHints.getRequestedStrategy)
