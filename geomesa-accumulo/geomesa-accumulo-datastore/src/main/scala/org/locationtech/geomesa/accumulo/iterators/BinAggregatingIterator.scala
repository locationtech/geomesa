--- conflicted
+++ resolved
@@ -35,11 +35,7 @@
 /**
  * Iterator that computes and aggregates 'bin' entries
  */
-<<<<<<< HEAD
-class BinAggregatingIterator extends KryoLazyAggregatingIterator[ByteBufferResult] with Logging {
-=======
-class BinAggregatingIterator extends SortedKeyValueIterator[Key, Value] with LazyLogging {
->>>>>>> 64cfedf0
+class BinAggregatingIterator extends KryoLazyAggregatingIterator[ByteBufferResult] with LazyLogging {
 
   import BinAggregatingIterator._
 
