--- conflicted
+++ resolved
@@ -8,11 +8,7 @@
 
 package org.locationtech.geomesa.accumulo.audit
 
-<<<<<<< HEAD
-import org.apache.accumulo.core.client.Connector
-=======
 import org.apache.accumulo.core.client.AccumuloClient
->>>>>>> 58d14a25
 import org.apache.accumulo.core.security.Authorizations
 import org.locationtech.geomesa.index.audit.QueryEvent
 import org.locationtech.geomesa.security.AuthorizationsProvider
@@ -43,12 +39,7 @@
                                            (implicit ct: ClassTag[T]): Iterator[T] = {
     import scala.collection.JavaConverters._
     val auths = new Authorizations(authProvider.getAuthorizations.asScala.toSeq: _*)
-<<<<<<< HEAD
-    val iter = reader.query(typeName, dates, auths)(transform(ct.runtimeClass.asInstanceOf[Class[T]]))
-    iter.asInstanceOf[Iterator[T]]
-=======
     reader.query(typeName, dates, auths)(transform(ct.runtimeClass.asInstanceOf[Class[T]]))
->>>>>>> 58d14a25
   }
 
   override def close(): Unit = if (writer != null) { writer.close() }
