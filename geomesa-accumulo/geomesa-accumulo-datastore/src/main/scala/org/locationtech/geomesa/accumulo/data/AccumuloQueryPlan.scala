/***********************************************************************
 * Copyright (c) 2013-2025 Commonwealth Computer Research, Inc.
 * All rights reserved. This program and the accompanying materials
 * are made available under the terms of the Apache License, Version 2.0
 * which accompanies this distribution and is available at
 * http://www.opensource.org/licenses/apache2.0.php.
 ***********************************************************************/

package org.locationtech.geomesa.accumulo.data

import com.typesafe.scalalogging.LazyLogging
import org.apache.accumulo.core.client.{AccumuloClient, IteratorSetting, ScannerBase}
import org.apache.accumulo.core.data.{Key, Value}
import org.apache.accumulo.core.security.Authorizations
import org.apache.hadoop.io.Text
import org.locationtech.geomesa.accumulo.util.BatchMultiScanner
import org.locationtech.geomesa.index.api.QueryPlan.{FeatureReducer, ResultsToFeatures}
import org.locationtech.geomesa.index.api.{QueryPlan, QueryStrategy}
import org.locationtech.geomesa.index.utils.Explainer
import org.locationtech.geomesa.index.utils.Reprojection.QueryReferenceSystems
import org.locationtech.geomesa.index.utils.ThreadManagement.{LowLevelScanner, ManagedScan, Timeout}
import org.locationtech.geomesa.utils.collection.{CloseableIterator, SelfClosingIterator}

import java.util.Map.Entry

/**
  * Accumulo-specific query plan
  */
sealed trait AccumuloQueryPlan extends QueryPlan[AccumuloDataStore] {

  override type Results = Entry[Key, Value]

  def tables: Seq[String]
  def columnFamily: Option[Text]
  def ranges: Seq[org.apache.accumulo.core.data.Range]
  def iterators: Seq[IteratorSetting]
  def numThreads: Int

  def join: Option[(AccumuloQueryPlan.JoinFunction, AccumuloQueryPlan)] = None

  override def explain(explainer: Explainer, prefix: String = ""): Unit =
    AccumuloQueryPlan.explain(this, explainer, prefix)

  protected def configure(scanner: ScannerBase): Unit = {
    iterators.foreach(scanner.addScanIterator)
    columnFamily.foreach(scanner.fetchColumnFamily)
  }
}

object AccumuloQueryPlan extends LazyLogging {

  import scala.collection.JavaConverters._

  // scan result => range
  type JoinFunction = Entry[Key, Value] => org.apache.accumulo.core.data.Range

  def explain(plan: AccumuloQueryPlan, explainer: Explainer, prefix: String): Unit = {
    explainer.pushLevel(s"${prefix}Plan: ${plan.getClass.getSimpleName}")
    explainer(s"Tables: ${plan.tables.mkString(", ")}")
    explainer(s"Column Families: ${plan.columnFamily.getOrElse("all")}")
    explainer(s"Ranges (${plan.ranges.size}): ${plan.ranges.take(5).map(rangeToString).mkString(", ")}")
    explainer(s"Iterators (${plan.iterators.size}):", plan.iterators.map(i => () => i.toString))
    plan.join.foreach { j => explain(j._2, explainer, "Join ") }
    explainer(s"Reduce: ${plan.reducer.getOrElse("none")}")
    explainer.popLevel()
  }

  // converts a range to a printable string - only includes the row
  private def rangeToString(r: org.apache.accumulo.core.data.Range): String = {
    val a = if (r.isStartKeyInclusive) "[" else "("
    val z = if (r.isEndKeyInclusive) "]" else ")"
    val start = if (r.isInfiniteStartKey) "-inf" else keyToString(r.getStartKey)
    val stop = if (r.isInfiniteStopKey) "+inf" else keyToString(r.getEndKey)
    s"$a$start::$stop$z"
  }

  // converts a key to a printable string - only includes the row
  private def keyToString(k: Key): String =
    Key.toPrintableString(k.getRow.getBytes, 0, k.getRow.getLength, k.getRow.getLength)

  // plan that will not actually scan anything
  case class EmptyPlan(strategy: QueryStrategy, reducer: Option[FeatureReducer] = None) extends AccumuloQueryPlan {
    override val tables: Seq[String] = Seq.empty
    override val iterators: Seq[IteratorSetting] = Seq.empty
    override val ranges: Seq[org.apache.accumulo.core.data.Range] = Seq.empty
    override val columnFamily: Option[Text] = None
    override val numThreads: Int = 0
    override val resultsToFeatures: ResultsToFeatures[Entry[Key, Value]] = ResultsToFeatures.empty
    override val sort: Option[Seq[(String, Boolean)]] = None
    override val maxFeatures: Option[Int] = None
    override val projection: Option[QueryReferenceSystems] = None
    override def scan(ds: AccumuloDataStore): CloseableIterator[Entry[Key, Value]] = CloseableIterator.empty
  }

  // batch scan plan
  case class BatchScanPlan(
      strategy: QueryStrategy,
      tables: Seq[String],
      ranges: Seq[org.apache.accumulo.core.data.Range],
      iterators: Seq[IteratorSetting],
      columnFamily: Option[Text],
      resultsToFeatures: ResultsToFeatures[Entry[Key, Value]],
      reducer: Option[FeatureReducer],
      sort: Option[Seq[(String, Boolean)]],
      maxFeatures: Option[Int],
      projection: Option[QueryReferenceSystems],
      numThreads: Int
    ) extends AccumuloQueryPlan {

    override def scan(ds: AccumuloDataStore): CloseableIterator[Entry[Key, Value]] = {
      // query guard hook - also handles full table scan checks
      strategy.runGuards(ds)
      // convert the relative timeout to an absolute timeout up front
      val timeout = ds.config.queries.timeout.map(Timeout.apply)
      // note: calculate authorizations up front so that multi-threading doesn't mess up auth providers
      scan(ds.connector, ds.auths, ds.config.queries.parallelPartitionScans, timeout)
    }

    /**
     * Scan with pre-computed auths
     *
     * @param connector connector
     * @param auths auths
     * @param partitionParallelScans parallelize scans across multiple partitions (vs execute them serially)
     * @param timeout absolute stop time, as sys time
     * @return
     */
    private[accumulo] def scan(
        connector: AccumuloClient,
        auths: Authorizations,
        partitionParallelScans: Boolean,
        timeout: Option[Timeout]): CloseableIterator[Entry[Key, Value]] = {
      if (partitionParallelScans) {
        // kick off all the scans at once
        tables.map(scanner(connector, _, auths, timeout)).foldLeft(CloseableIterator.empty[Entry[Key, Value]])(_ concat _)
      } else {
        // kick off the scans sequentially as they finish
        SelfClosingIterator(tables.iterator).flatMap(scanner(connector, _, auths, timeout))
      }
    }

    /**
     *
     * @param connector connector
     * @param table table
     * @param auths auths
     * @param timeout absolute stop time, as sys time
     * @return
     */
    private def scanner(
        connector: AccumuloClient,
        table: String,
        auths: Authorizations,
        timeout: Option[Timeout]): CloseableIterator[Entry[Key, Value]] = {
      val scanner = connector.createBatchScanner(table, auths, numThreads)
      scanner.setRanges(ranges.asJava)
      configure(scanner)
      timeout match {
        case None => new ScanIterator(scanner)
        case Some(t) => new ManagedScan(new AccumuloScanner(scanner), t, this)
      }
    }
  }

  // join on multiple tables - requires multiple scans
  case class JoinPlan(
      strategy: QueryStrategy,
      tables: Seq[String],
      ranges: Seq[org.apache.accumulo.core.data.Range],
      iterators: Seq[IteratorSetting],
      columnFamily: Option[Text],
      numThreads: Int,
      joinFunction: JoinFunction,
      joinQuery: BatchScanPlan
    ) extends AccumuloQueryPlan {

    override val join: Some[(JoinFunction, BatchScanPlan)] = Some((joinFunction, joinQuery))
    override def resultsToFeatures: ResultsToFeatures[Entry[Key, Value]] = joinQuery.resultsToFeatures
    override def reducer: Option[FeatureReducer] = joinQuery.reducer
    override def sort: Option[Seq[(String, Boolean)]] = joinQuery.sort
    override def maxFeatures: Option[Int] = joinQuery.maxFeatures
    override def projection: Option[QueryReferenceSystems] = joinQuery.projection

    override def scan(ds: AccumuloDataStore): CloseableIterator[Entry[Key, Value]] = {
      // query guard hook - also handles full table scan checks
      strategy.runGuards(ds)
      // convert the relative timeout to an absolute timeout up front
      val timeout = ds.config.queries.timeout.map(Timeout.apply)
      // calculate authorizations up front so that multi-threading doesn't mess up auth providers
      val auths = ds.auths
      val joinTables = joinQuery.tables.iterator
      if (ds.config.queries.parallelPartitionScans) {
        // kick off all the scans at once
        tables.map(scanner(ds.connector, _, joinTables.next, auths, partitionParallelScans = true, timeout))
            .foldLeft(CloseableIterator.empty[Entry[Key, Value]])(_ concat _)
      } else {
        // kick off the scans sequentially as they finish
        SelfClosingIterator(tables.iterator)
            .flatMap(scanner(ds.connector, _, joinTables.next, auths, partitionParallelScans = false, timeout))
      }
    }

    private def scanner(
        connector: AccumuloClient,
        table: String,
        joinTable: String,
        auths: Authorizations,
        partitionParallelScans: Boolean,
        timeout: Option[Timeout]): CloseableIterator[Entry[Key, Value]] = {
      val primary = if (ranges.lengthCompare(1) == 0) {
        val scanner = connector.createScanner(table, auths)
        scanner.setRange(ranges.head)
        scanner
      } else {
        val scanner = connector.createBatchScanner(table, auths, numThreads)
        scanner.setRanges(ranges.asJava)
        scanner
      }
      configure(primary)
      val join = joinQuery.copy(tables = Seq(joinTable))
      new BatchMultiScanner(connector, primary, join, joinFunction, auths, partitionParallelScans, timeout)
    }
  }

  private class ScanIterator(scanner: ScannerBase) extends CloseableIterator[Entry[Key, Value]] {
    private val iter = scanner.iterator.asScala
    override def hasNext: Boolean = iter.hasNext
    override def next(): Entry[Key, Value] = iter.next()
    override def close(): Unit = scanner.close()
  }

<<<<<<< HEAD
  private class ManagedScanIterator(
      override val timeout: Timeout,
      override protected val underlying: AccumuloScanner,
      plan: AccumuloQueryPlan
    ) extends ManagedScan[Entry[Key, Value]] {
    override protected def typeName: String = plan.strategy.index.sft.getTypeName
    override protected def filter: Option[Filter] = plan.strategy.filter.filter
  }

=======
>>>>>>> 61f0ad3d
  private class AccumuloScanner(scanner: ScannerBase) extends LowLevelScanner[Entry[Key, Value]] {
    override def iterator: Iterator[Entry[Key, Value]] = scanner.iterator.asScala
    override def close(): Unit = scanner.close()
  }
}<|MERGE_RESOLUTION|>--- conflicted
+++ resolved
@@ -229,18 +229,6 @@
     override def close(): Unit = scanner.close()
   }
 
-<<<<<<< HEAD
-  private class ManagedScanIterator(
-      override val timeout: Timeout,
-      override protected val underlying: AccumuloScanner,
-      plan: AccumuloQueryPlan
-    ) extends ManagedScan[Entry[Key, Value]] {
-    override protected def typeName: String = plan.strategy.index.sft.getTypeName
-    override protected def filter: Option[Filter] = plan.strategy.filter.filter
-  }
-
-=======
->>>>>>> 61f0ad3d
   private class AccumuloScanner(scanner: ScannerBase) extends LowLevelScanner[Entry[Key, Value]] {
     override def iterator: Iterator[Entry[Key, Value]] = scanner.iterator.asScala
     override def close(): Unit = scanner.close()
