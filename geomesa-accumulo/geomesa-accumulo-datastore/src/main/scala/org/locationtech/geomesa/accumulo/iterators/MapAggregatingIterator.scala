--- conflicted
+++ resolved
@@ -58,12 +58,8 @@
   }
 }
 
-<<<<<<< HEAD
 @deprecated
-object MapAggregatingIterator extends Logging {
-=======
 object MapAggregatingIterator extends LazyLogging {
->>>>>>> 64cfedf0
 
   val MAP_ATTRIBUTE = "map_attribute"
   def projectedSFTDef(mapAttributeName: String, underlyingSFT: SimpleFeatureType) = {
