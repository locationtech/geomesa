/*
 * Copyright (c) 2013-2015 Commonwealth Computer Research, Inc.
 * All rights reserved. This program and the accompanying materials
 * are made available under the terms of the Apache License, Version 2.0 which
 * accompanies this distribution and is available at
 * http://www.opensource.org/licenses/apache2.0.php.
 */

package org.locationtech.geomesa.accumulo.iterators

import java.util.{Map => jMap}

<<<<<<< HEAD
import com.google.common.primitives.Longs
import com.typesafe.scalalogging.slf4j.Logging
import com.vividsolutions.jts.geom.{Point, Geometry}
=======
import com.typesafe.scalalogging.LazyLogging
import com.vividsolutions.jts.geom._
>>>>>>> 64cfedf0
import org.apache.accumulo.core.client.IteratorSetting
import org.apache.accumulo.core.data.{Key, Value}
import org.apache.accumulo.core.iterators.{IteratorEnvironment, SortedKeyValueIterator}
import org.geotools.factory.Hints
import org.locationtech.geomesa.accumulo.data.tables.Z3Table
import org.locationtech.geomesa.accumulo.iterators.KryoLazyDensityIterator.DensityResult
import org.locationtech.geomesa.curve.{Z3, Z3SFC}
import org.locationtech.geomesa.utils.geotools.RichSimpleFeatureType.RichSimpleFeatureType
import org.locationtech.geomesa.utils.geotools.SimpleFeatureTypes
import org.opengis.feature.simple.SimpleFeatureType
import org.opengis.filter.Filter

import scala.collection.mutable

/**
 * Density iterator that weights hits based on z3 schema
 */
<<<<<<< HEAD
class Z3DensityIterator extends KryoLazyDensityIterator {
=======
class Z3DensityIterator extends SortedKeyValueIterator[Key, Value] with LazyLogging {
>>>>>>> 64cfedf0

  var normalizeWeight: (Double) => Double = null
  val zBytes = Array.fill[Byte](8)(0)

  override def init(src: SortedKeyValueIterator[Key, Value],
                    jOptions: jMap[String, String],
                    env: IteratorEnvironment): Unit = {
    super.init(src, jOptions, env)

    if (sft.isPoints) {
      normalizeWeight = (weight) => weight
    } else {
      // normalize the weight based on how many representations of the geometry are in our index
      // this is stored in the column qualifier
      normalizeWeight = (weight) => {
        val hexCount = topKey.getColumnQualifier.toString
        if (hexCount.isEmpty) {
          weight
        } else {
          weight / Integer.parseInt(hexCount, 16)
        }
      }
    }
  }

  /**
   * We write the geometry at the center of the zbox that this row represents
   */
<<<<<<< HEAD
  override def writeNonPoint(geom: Geometry, weight: Double, result: DensityResult): Unit = geom match {
    case p: Point => writePointToResult(p, weight, result)
    case _ =>
      val row = topKey.getRowData
      val zOffset = row.offset() + 2
      var i = 0
      while (i < Z3Table.GEOM_Z_NUM_BYTES) {
        zBytes(i) = row.byteAt(zOffset + i)
        i += 1
=======
  private def getWeightFromNonDouble(sf: SimpleFeature, i: Int): Double = {
    val d = sf.getAttribute(i)
    if (d == null) 0.0 else Converters.convert(d, classOf[java.lang.Double])
  }

  /**
   * Evaluates an arbitrary expression against the simple feature to return a weight
   */
  private def getWeightFromExpression(sf: SimpleFeature, e: Expression): Double = {
    val d = e.evaluate(sf, classOf[java.lang.Double])
    if (d == null) 0.0 else d
  }

  /**
   * Writes a density record from a feature that has a point geometry
   */
  private def writePoint(sf: KryoBufferSimpleFeature, weight: Double): Unit =
    writePointToResult(sf.getAttribute(geomIndex).asInstanceOf[Point], weight)

  protected[iterators] def writePointToResult(pt: Point, weight: Double): Unit =
    writeSnappedPoint((gridSnap.i(pt.getX), gridSnap.j(pt.getY)), weight)

  protected[iterators] def writePointToResult(pt: Coordinate, weight: Double): Unit =
    writeSnappedPoint((gridSnap.i(pt.x), gridSnap.j(pt.y)), weight)

  protected[iterators] def writeSnappedPoint(xy: (Int, Int), weight: Double): Unit =
    result.update(xy, result.getOrElse(xy, 0.0) + weight)

  override def deepCopy(env: IteratorEnvironment): SortedKeyValueIterator[Key, Value] = ???
}

object Z3DensityIterator extends LazyLogging {

  // need to be lazy to avoid class loading issues before init is called
  lazy val DENSITY_SFT = SimpleFeatureTypes.createType("density", "result:String,*geom:Point:srid=4326")
  private lazy val zeroPoint = WKTUtils.read("POINT(0 0)")

  // configuration keys
  private val SFT_OPT        = "sft"
  private val CQL_OPT        = "cql"
  private val ENVELOPE_OPT   = "envelope"
  private val GRID_OPT       = "grid"
  private val WEIGHT_OPT     = "weight"

  /**
   * Creates an iterator config for the z3 density iterator
   */
  def configure(sft: SimpleFeatureType,
                filter: Option[Filter],
                envelope: Envelope,
                gridWidth: Int,
                gridHeight: Int,
                weightAttribute: Option[String],
                priority: Int): IteratorSetting = {
    configure(new IteratorSetting(priority, "z3-density-iter", classOf[Z3DensityIterator]),
      sft, filter, envelope, gridWidth, gridHeight, weightAttribute)
  }

  protected[iterators] def configure(is: IteratorSetting,
                                     sft: SimpleFeatureType,
                                     filter: Option[Filter],
                                     envelope: Envelope,
                                     gridWidth: Int,
                                     gridHeight: Int,
                                     weightAttribute: Option[String]): IteratorSetting = {
    is.addOption(SFT_OPT, SimpleFeatureTypes.encodeType(sft))
    is.addOption(ENVELOPE_OPT, s"${envelope.getMinX},${envelope.getMaxX},${envelope.getMinY},${envelope.getMaxY}")
    is.addOption(GRID_OPT, s"$gridWidth,$gridHeight")
    filter.foreach(f => is.addOption(CQL_OPT, ECQL.toCQL(f)))
    weightAttribute.foreach(is.addOption(WEIGHT_OPT, _))
    is
  }

  /**
   * Adapts the iterator to create simple features.
   * WARNING - the same feature is re-used and mutated - the iterator stream should be operated on serially.
   */
  def kvsToFeatures(): FeatureFunction = {
    val sf = new ScalaSimpleFeature("", DENSITY_SFT)
    sf.setAttribute(1, zeroPoint)
    (e: Entry[Key, Value]) => {
      // set the value directly in the array, as we don't support byte arrays as properties
      // TODO GEOMESA-823 support byte arrays natively
      sf.values(0) = e.getValue.get()
      sf
    }
  }

  /**
   * Encodes a sparse matrix into a byte array
   */
  def encodeResult(result: mutable.Map[(Int, Int), Double]): Array[Byte] = {
    val output = KryoFeatureSerializer.getOutput()
    result.toList.groupBy(_._1._1).foreach { case (row, cols) =>
      output.writeInt(row, true)
      output.writeInt(cols.size, true)
      cols.foreach { case (xy, weight) =>
        output.writeInt(xy._2, true)
        output.writeDouble(weight)
>>>>>>> 64cfedf0
      }
      val (x, y, _) = Z3SFC.invert(Z3(Longs.fromByteArray(zBytes)))
      val nWeight = normalizeWeight(weight)
      writePointToResult(x, y, nWeight, result)
  }
}

object Z3DensityIterator {

    /**
     * Creates an iterator config for the z3 density iterator
     */
    def configure(sft: SimpleFeatureType,
                  filter: Option[Filter],
                  hints: Hints,
                  priority: Int = KryoLazyDensityIterator.DEFAULT_PRIORITY): IteratorSetting = {
      val is = KryoLazyDensityIterator.configure(sft, filter, hints, priority)
      is.setIteratorClass(classOf[Z3DensityIterator].getName)
      is
    }
}<|MERGE_RESOLUTION|>--- conflicted
+++ resolved
@@ -10,14 +10,8 @@
 
 import java.util.{Map => jMap}
 
-<<<<<<< HEAD
 import com.google.common.primitives.Longs
-import com.typesafe.scalalogging.slf4j.Logging
 import com.vividsolutions.jts.geom.{Point, Geometry}
-=======
-import com.typesafe.scalalogging.LazyLogging
-import com.vividsolutions.jts.geom._
->>>>>>> 64cfedf0
 import org.apache.accumulo.core.client.IteratorSetting
 import org.apache.accumulo.core.data.{Key, Value}
 import org.apache.accumulo.core.iterators.{IteratorEnvironment, SortedKeyValueIterator}
@@ -35,11 +29,7 @@
 /**
  * Density iterator that weights hits based on z3 schema
  */
-<<<<<<< HEAD
 class Z3DensityIterator extends KryoLazyDensityIterator {
-=======
-class Z3DensityIterator extends SortedKeyValueIterator[Key, Value] with LazyLogging {
->>>>>>> 64cfedf0
 
   var normalizeWeight: (Double) => Double = null
   val zBytes = Array.fill[Byte](8)(0)
@@ -68,7 +58,6 @@
   /**
    * We write the geometry at the center of the zbox that this row represents
    */
-<<<<<<< HEAD
   override def writeNonPoint(geom: Geometry, weight: Double, result: DensityResult): Unit = geom match {
     case p: Point => writePointToResult(p, weight, result)
     case _ =>
@@ -78,107 +67,6 @@
       while (i < Z3Table.GEOM_Z_NUM_BYTES) {
         zBytes(i) = row.byteAt(zOffset + i)
         i += 1
-=======
-  private def getWeightFromNonDouble(sf: SimpleFeature, i: Int): Double = {
-    val d = sf.getAttribute(i)
-    if (d == null) 0.0 else Converters.convert(d, classOf[java.lang.Double])
-  }
-
-  /**
-   * Evaluates an arbitrary expression against the simple feature to return a weight
-   */
-  private def getWeightFromExpression(sf: SimpleFeature, e: Expression): Double = {
-    val d = e.evaluate(sf, classOf[java.lang.Double])
-    if (d == null) 0.0 else d
-  }
-
-  /**
-   * Writes a density record from a feature that has a point geometry
-   */
-  private def writePoint(sf: KryoBufferSimpleFeature, weight: Double): Unit =
-    writePointToResult(sf.getAttribute(geomIndex).asInstanceOf[Point], weight)
-
-  protected[iterators] def writePointToResult(pt: Point, weight: Double): Unit =
-    writeSnappedPoint((gridSnap.i(pt.getX), gridSnap.j(pt.getY)), weight)
-
-  protected[iterators] def writePointToResult(pt: Coordinate, weight: Double): Unit =
-    writeSnappedPoint((gridSnap.i(pt.x), gridSnap.j(pt.y)), weight)
-
-  protected[iterators] def writeSnappedPoint(xy: (Int, Int), weight: Double): Unit =
-    result.update(xy, result.getOrElse(xy, 0.0) + weight)
-
-  override def deepCopy(env: IteratorEnvironment): SortedKeyValueIterator[Key, Value] = ???
-}
-
-object Z3DensityIterator extends LazyLogging {
-
-  // need to be lazy to avoid class loading issues before init is called
-  lazy val DENSITY_SFT = SimpleFeatureTypes.createType("density", "result:String,*geom:Point:srid=4326")
-  private lazy val zeroPoint = WKTUtils.read("POINT(0 0)")
-
-  // configuration keys
-  private val SFT_OPT        = "sft"
-  private val CQL_OPT        = "cql"
-  private val ENVELOPE_OPT   = "envelope"
-  private val GRID_OPT       = "grid"
-  private val WEIGHT_OPT     = "weight"
-
-  /**
-   * Creates an iterator config for the z3 density iterator
-   */
-  def configure(sft: SimpleFeatureType,
-                filter: Option[Filter],
-                envelope: Envelope,
-                gridWidth: Int,
-                gridHeight: Int,
-                weightAttribute: Option[String],
-                priority: Int): IteratorSetting = {
-    configure(new IteratorSetting(priority, "z3-density-iter", classOf[Z3DensityIterator]),
-      sft, filter, envelope, gridWidth, gridHeight, weightAttribute)
-  }
-
-  protected[iterators] def configure(is: IteratorSetting,
-                                     sft: SimpleFeatureType,
-                                     filter: Option[Filter],
-                                     envelope: Envelope,
-                                     gridWidth: Int,
-                                     gridHeight: Int,
-                                     weightAttribute: Option[String]): IteratorSetting = {
-    is.addOption(SFT_OPT, SimpleFeatureTypes.encodeType(sft))
-    is.addOption(ENVELOPE_OPT, s"${envelope.getMinX},${envelope.getMaxX},${envelope.getMinY},${envelope.getMaxY}")
-    is.addOption(GRID_OPT, s"$gridWidth,$gridHeight")
-    filter.foreach(f => is.addOption(CQL_OPT, ECQL.toCQL(f)))
-    weightAttribute.foreach(is.addOption(WEIGHT_OPT, _))
-    is
-  }
-
-  /**
-   * Adapts the iterator to create simple features.
-   * WARNING - the same feature is re-used and mutated - the iterator stream should be operated on serially.
-   */
-  def kvsToFeatures(): FeatureFunction = {
-    val sf = new ScalaSimpleFeature("", DENSITY_SFT)
-    sf.setAttribute(1, zeroPoint)
-    (e: Entry[Key, Value]) => {
-      // set the value directly in the array, as we don't support byte arrays as properties
-      // TODO GEOMESA-823 support byte arrays natively
-      sf.values(0) = e.getValue.get()
-      sf
-    }
-  }
-
-  /**
-   * Encodes a sparse matrix into a byte array
-   */
-  def encodeResult(result: mutable.Map[(Int, Int), Double]): Array[Byte] = {
-    val output = KryoFeatureSerializer.getOutput()
-    result.toList.groupBy(_._1._1).foreach { case (row, cols) =>
-      output.writeInt(row, true)
-      output.writeInt(cols.size, true)
-      cols.foreach { case (xy, weight) =>
-        output.writeInt(xy._2, true)
-        output.writeDouble(weight)
->>>>>>> 64cfedf0
       }
       val (x, y, _) = Z3SFC.invert(Z3(Longs.fromByteArray(zBytes)))
       val nWeight = normalizeWeight(weight)
