--- conflicted
+++ resolved
@@ -12,11 +12,7 @@
 import org.locationtech.geomesa.accumulo.data.tables.Z3Table
 import org.locationtech.geomesa.accumulo.{filter, index}
 import org.locationtech.geomesa.curve.{Z3Iterator, Z3SFC}
-<<<<<<< HEAD
-import org.locationtech.geomesa.iterators.{LazyKryoFeatureFilteringIterator, LazyNIOFeatureFilteringIterator, LazySimpleFeatureFilteringIterator}
-=======
 import org.locationtech.geomesa.iterators.{KryoLazyFilterTransformIterator, LazyFilterTransformIterator}
->>>>>>> 943102eb
 import org.opengis.feature.simple.SimpleFeatureType
 import org.opengis.filter.expression.Literal
 import org.opengis.filter.spatial.BinarySpatialOperator
@@ -84,21 +80,12 @@
     output(s"Interval:  $interval")
     output(s"Filter: ${Option(filter).getOrElse("No Filter")}")
 
-<<<<<<< HEAD
-    val iteratorSettings =
-      if(ecqlFilters.length == 0) None
-      else {
-        val ecqlAnd = if(ecqlFilters.length == 1) ecqlFilters.head else ff.and(ecqlFilters.toList)
-        val is = LazySimpleFeatureFilteringIterator.configure[LazyKryoFeatureFilteringIterator](sft, ecqlAnd)
-        Some(is)
-=======
     val iteratorSettings = {
       val transforms = index.getTransformDefinition(query)
       val ecql = ecqlFilters.length match {
         case 0 => None
         case 1 => Some(ecqlFilters.head)
         case _ => Some(ff.and(ecqlFilters))
->>>>>>> 943102eb
       }
 
       (ecql, transforms) match {
@@ -155,11 +142,7 @@
         Range.followingPrefix(new Text(endRowBytes)), false)
     }
 
-<<<<<<< HEAD
-    val iter = Z3Iterator.configure(Z3_CURVE.index(lx, ly, lt), Z3_CURVE.index(ux, uy, ut), 3)
-=======
     val iter = Z3Iterator.configure(Z3_CURVE.index(lx, ly, lt), Z3_CURVE.index(ux, uy, ut), Z3_ITER_PRIORITY)
->>>>>>> 943102eb
 
     val adaptIter = Z3Table.adaptZ3KryoIterator(finalSft)
     BatchScanPlan(table, accRanges, Seq(Some(iter), is).flatten, Seq(Z3Table.FULL_ROW), adaptIter, 8, hasDuplicates = false)
