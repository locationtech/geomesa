--- conflicted
+++ resolved
@@ -21,18 +21,6 @@
   lazy private val mockDefaults = Map[String, String](AccumuloDataStoreParams.instanceIdParam.getName -> "mockInstance")
 
   override def params: AccumuloDataStoreParams
-<<<<<<< HEAD
-  override def connection: Map[String, String] = Map[String, String](
-    AccumuloDataStoreParams.instanceIdParam.getName -> params.instance,
-    AccumuloDataStoreParams.zookeepersParam.getName -> params.zookeepers,
-    AccumuloDataStoreParams.userParam.getName       -> params.user,
-    AccumuloDataStoreParams.passwordParam.getName   -> params.password,
-    AccumuloDataStoreParams.tableNameParam.getName  -> params.catalog,
-    AccumuloDataStoreParams.visibilityParam.getName -> params.visibilities,
-    AccumuloDataStoreParams.authsParam.getName      -> params.auths,
-    AccumuloDataStoreParams.mockParam.getName       -> params.mock.toString
-  ).filter(_._2 != null)
-=======
 
   override def connection: Map[String, String] = {
     val parsedParams = Map[String, String](
@@ -58,5 +46,4 @@
       parsedParams
     }
   }
->>>>>>> d2b46387
 }