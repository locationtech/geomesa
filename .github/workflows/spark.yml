name: spark

on:
  push:
    branches:
      - main
      - '[0-9]+.[0-9]+.x'
    tags:
      - '**'
  pull_request:

permissions:  # added using https://github.com/step-security/secure-repo
  contents: read

env:
  JAVA_VERSION: 17
  MAVEN_CLI_OPTS: -Dhttp.keepAlive=false -Dmaven.wagon.http.pool=false --batch-mode -Dlicense.skip=true
  MAVEN_COMPILE_SPARK_ARGS: clean install -Dmaven.test.skip -Dmaven.assembly.skip=true -Dmaven.source.skip -T4
  MAVEN_TEST_SPARK_ARGS: test failsafe:integration-test failsafe:verify -Dmaven.main.skip -Dtest.fork.count=2

jobs:
  integration-tests:
    name: integration-tests / ${{ matrix.projects.name }} / ${{ matrix.scala-version }}
    runs-on: ubuntu-latest
    strategy:
      fail-fast: false
      matrix:
        scala-version: [ "2.12" ] # note: spark 3.x doesn't have dockers for scala 2.13
        projects:
          - name: accumulo
            list: geomesa-accumulo/geomesa-accumulo-spark
          - name: fs
            list: geomesa-fs/geomesa-fs-spark
          - name: gt
            list: geomesa-gt/geomesa-gt-spark
          # TODO we don't have any tests for hbase spark runtime
          - name: hbase
            list: geomesa-hbase/geomesa-hbase-spark
    steps:
      - uses: actions/checkout@1af3b93b6815bc44a9784bd300feb67ff0d1eeb3 # v6.0.0
      - uses: actions/setup-java@dded0888837ed1f317902acf8a20df0ad188d165 # v5.0.0
        with:
          distribution: temurin
          java-version: "${{ env.JAVA_VERSION }}"
      - uses: actions/cache@0057852bfaa89a56745cba8c7296529d2fc39830 # v4.3.0
        with:
          key: ${{ hashFiles('**/pom.xml') }}-spark-integration-tests-${{ matrix.scala-version }}-${{ matrix.projects.name }}
          path: ~/.m2/repository/
      - name: Set Scala version
        run: ./build/scripts/change-scala-version.sh ${{ matrix.scala-version }}
      - name: Build with Maven
        run: mvn $MAVEN_COMPILE_SPARK_ARGS $MAVEN_CLI_OPTS -am -pl ${{ matrix.projects.list }}
      - name: Run Spark tests
        run: mvn $MAVEN_TEST_SPARK_ARGS $MAVEN_CLI_OPTS -pl ${{ matrix.projects.list }}
      - name: Remove geomesa artifacts
        if: success() || failure()
<<<<<<< HEAD
        run: rm -rf ~/.m2/repository/org/locationtech/geomesa
=======
        run: rm -rf ~/.m2/repository/org/locationtech/geomesa
  validate-ci:
    # validates that we haven't missed any projects in our build matrix
    name: validate-ci
    runs-on: ubuntu-latest
    if: github.event_name == 'pull_request'
    steps:
      - uses: actions/checkout@1af3b93b6815bc44a9784bd300feb67ff0d1eeb3 # v6.0.0
      - name: Validate project list
        run: |
          while IFS= read -r -d '' test_class; do
            module="${test_class%/src/test/*}"
            module="${module#./}"
            if [[ $module =~ .*spark ]]; then
              echo "Checking $module"
              yq -e '.jobs.integration-tests.strategy.matrix.projects[].list | select(test("(^|[, ])'"${module}"'($|[, ])"))' .github/workflows/spark.yml >/dev/null 2>&1 || exit 1
            fi
          done < <(find . -name '*IT.scala' -print0)
          echo "done"
>>>>>>> 50c26c42
<|MERGE_RESOLUTION|>--- conflicted
+++ resolved
@@ -54,26 +54,4 @@
         run: mvn $MAVEN_TEST_SPARK_ARGS $MAVEN_CLI_OPTS -pl ${{ matrix.projects.list }}
       - name: Remove geomesa artifacts
         if: success() || failure()
-<<<<<<< HEAD
-        run: rm -rf ~/.m2/repository/org/locationtech/geomesa
-=======
-        run: rm -rf ~/.m2/repository/org/locationtech/geomesa
-  validate-ci:
-    # validates that we haven't missed any projects in our build matrix
-    name: validate-ci
-    runs-on: ubuntu-latest
-    if: github.event_name == 'pull_request'
-    steps:
-      - uses: actions/checkout@1af3b93b6815bc44a9784bd300feb67ff0d1eeb3 # v6.0.0
-      - name: Validate project list
-        run: |
-          while IFS= read -r -d '' test_class; do
-            module="${test_class%/src/test/*}"
-            module="${module#./}"
-            if [[ $module =~ .*spark ]]; then
-              echo "Checking $module"
-              yq -e '.jobs.integration-tests.strategy.matrix.projects[].list | select(test("(^|[, ])'"${module}"'($|[, ])"))' .github/workflows/spark.yml >/dev/null 2>&1 || exit 1
-            fi
-          done < <(find . -name '*IT.scala' -print0)
-          echo "done"
->>>>>>> 50c26c42
+        run: rm -rf ~/.m2/repository/org/locationtech/geomesa