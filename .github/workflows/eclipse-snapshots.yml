name: eclipse-snapshots

on:
  push:
    branches:
      - main
      - '[0-9]+.[0-9]+.x'

permissions:  # added using https://github.com/step-security/secure-repo
  contents: read

env:
  JAVA_VERSION: 17
  MAVEN_CLI_OPTS: -Dhttp.keepAlive=false -Dmaven.wagon.http.pool=false --batch-mode

jobs:
  publish-eclipse-snapshots:
    runs-on: ubuntu-latest
    if: "!contains(github.event.head_commit.message, '[maven-release-plugin] prepare release')"
    strategy:
      fail-fast: false
      matrix:
        version: [ "2.12", "2.13" ]
    steps:
      - uses: actions/checkout@08c6903cd8c0fde910a37f88322edcfb5dd907a8 # v5.0.0
      - uses: actions/setup-java@dded0888837ed1f317902acf8a20df0ad188d165 # v5.0.0
        with:
<<<<<<< HEAD
          distribution: temurin
          java-version: "${{ env.JAVA_VERSION }}"
      - uses: actions/cache@0400d5f644dc74513175e3cd8d07132dd4860809 # v4.2.4
=======
          distribution: 'temurin'
          java-version: '11'
      - uses: actions/cache@0057852bfaa89a56745cba8c7296529d2fc39830 # v4.3.0
>>>>>>> 70cdd4ac
        with:
          key: ${{ hashFiles('**/pom.xml') }}-eclipse-snapshots-${{ matrix.version }}
          path: ~/.m2/repository/
      - name: Create settings.xml
        run: |
          mkdir -p ~/.m2
          cat > ~/.m2/settings.xml <<EOF
          <settings>
            <servers>
              <server>
                <id>repo.eclipse.org</id>
                <username>${{ secrets.REPO_USERNAME }}</username>
                <password>${{ secrets.REPO_PASSWORD }}</password>
              </server>
            </servers>
          </settings>
          EOF
      - name: Set Scala version
        run: ./build/scripts/change-scala-version.sh ${{ matrix.version }}
      - name: Build with Maven
        run: mvn clean deploy -Peclipse -DskipTests -Dmaven.deploy.at.end=false $MAVEN_CLI_OPTS
      - name: Remove geomesa artifacts
        if: success() || failure()
        run: rm -rf ~/.m2/repository/org/locationtech/geomesa
      - name: Remove settings.xml
        if: success() || failure()
        run: rm ~/.m2/settings.xml<|MERGE_RESOLUTION|>--- conflicted
+++ resolved
@@ -25,15 +25,9 @@
       - uses: actions/checkout@08c6903cd8c0fde910a37f88322edcfb5dd907a8 # v5.0.0
       - uses: actions/setup-java@dded0888837ed1f317902acf8a20df0ad188d165 # v5.0.0
         with:
-<<<<<<< HEAD
           distribution: temurin
           java-version: "${{ env.JAVA_VERSION }}"
-      - uses: actions/cache@0400d5f644dc74513175e3cd8d07132dd4860809 # v4.2.4
-=======
-          distribution: 'temurin'
-          java-version: '11'
       - uses: actions/cache@0057852bfaa89a56745cba8c7296529d2fc39830 # v4.3.0
->>>>>>> 70cdd4ac
         with:
           key: ${{ hashFiles('**/pom.xml') }}-eclipse-snapshots-${{ matrix.version }}
           path: ~/.m2/repository/
