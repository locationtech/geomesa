name: dash

on:
  workflow_call:
    inputs:
      scala-version:
        required: false
        type: string
        default: "2.12"

permissions:  # added using https://github.com/step-security/secure-repo
  contents: read

env:
  JAVA_VERSION: 17
  MAVEN_CLI_OPTS: -Dhttp.keepAlive=false -Dmaven.wagon.http.pool=false -Dlicense.skip=true --batch-mode

jobs:
  dependency-check:
    runs-on: ubuntu-latest
    steps:
      - uses: actions/checkout@08c6903cd8c0fde910a37f88322edcfb5dd907a8 # v5.0.0
        with:
          fetch-depth: 2 # needed for checking for pom changes
      - name: Check for pom.xml changes
        id: pom_changes
        run: |
          if [[ "${{ github.event_name }}" == "schedule" ]]; then
            echo "Always running scheduled dash check"
            pomChanged="true"
          elif [[ "${{ github.event_name }}" == "workflow_dispatch" ]]; then
            echo "Always running manually triggered dash check"
            pomChanged="true"
          elif [[ "${{ github.event_name }}" == "pull_request" ]]; then
            pomChanged="false"
            # get the changed files: https://stackoverflow.com/a/74268200/7809538
            IFS=$'\n' read -r -d '' -a changedFiles < <( git diff --name-only HEAD^1 HEAD && printf '\0' )
            echo "Changed files:"
            for file in "${changedFiles[@]}"; do
              echo "  $file"
              if [[ $file =~ .*pom.xml ]]; then
                pomChanged="true"
              fi
            done
          else
            echo "Skipping dash check for branch (main, long-term branches, and tags)"
            pomChanged="false"
          fi
          echo "pom_changed=$pomChanged" >> "$GITHUB_OUTPUT"
      - uses: actions/setup-java@dded0888837ed1f317902acf8a20df0ad188d165 # v5.0.0
        if: steps.pom_changes.outputs.pom_changed == 'true'
        with:
<<<<<<< HEAD
          distribution: temurin
          java-version: "${{ env.JAVA_VERSION }}"
      - uses: actions/cache@0400d5f644dc74513175e3cd8d07132dd4860809 # v4.2.4
=======
          distribution: 'temurin'
          java-version: '11'
      - uses: actions/cache@0057852bfaa89a56745cba8c7296529d2fc39830 # v4.3.0
>>>>>>> 70cdd4ac
        if: steps.pom_changes.outputs.pom_changed == 'true'
        with:
          key: ${{ hashFiles('**/pom.xml') }}-dash-${{ inputs.scala-version }}
          path: ~/.m2/repository/
      - name: Set Scala version
        if: steps.pom_changes.outputs.pom_changed == 'true'
        run: ./build/scripts/change-scala-version.sh ${{ inputs.scala-version }}
      - name: Download artifacts
        if: steps.pom_changes.outputs.pom_changed == 'true'
        uses: actions/download-artifact@634f93cb2916e3fdff6788551b99b062d0335ce0 # v5.0.0
        with:
          name: classes-and-jars-${{ inputs.scala-version }}
      - name: Install artifacts
        if: steps.pom_changes.outputs.pom_changed == 'true'
        run: |
          tar -xf classes.tgz
          mkdir -p ~/.m2/repository/org/locationtech/geomesa
          mv m2-geomesa/* ~/.m2/repository/org/locationtech/geomesa/
      - name: License check
        if: steps.pom_changes.outputs.pom_changed == 'true'
        run: mvn org.eclipse.dash:license-tool-plugin:license-check $MAVEN_CLI_OPTS -Ddash.fail=true -Ddash.projectId=locationtech.geomesa -DexcludeGroupIds=org.locationtech.geomesa
      - name: Show license
        if: success() || failure()
        run: |
          if [[ -f target/dash/summary ]]; then
            cat target/dash/summary
          else
            echo "No pom changes detected - skipping license check"
          fi
      - name: Remove geomesa artifacts
        if: success() || failure()
        run: |
          if [[ -d ~/.m2/repository/org/locationtech/geomesa ]]; then
            rm -rf ~/.m2/repository/org/locationtech/geomesa
          fi<|MERGE_RESOLUTION|>--- conflicted
+++ resolved
@@ -50,15 +50,9 @@
       - uses: actions/setup-java@dded0888837ed1f317902acf8a20df0ad188d165 # v5.0.0
         if: steps.pom_changes.outputs.pom_changed == 'true'
         with:
-<<<<<<< HEAD
           distribution: temurin
           java-version: "${{ env.JAVA_VERSION }}"
-      - uses: actions/cache@0400d5f644dc74513175e3cd8d07132dd4860809 # v4.2.4
-=======
-          distribution: 'temurin'
-          java-version: '11'
       - uses: actions/cache@0057852bfaa89a56745cba8c7296529d2fc39830 # v4.3.0
->>>>>>> 70cdd4ac
         if: steps.pom_changes.outputs.pom_changed == 'true'
         with:
           key: ${{ hashFiles('**/pom.xml') }}-dash-${{ inputs.scala-version }}
