--- conflicted
+++ resolved
@@ -46,11 +46,7 @@
 
   "ArrowConversionProcess" should {
     "encode an empty feature collection" in {
-<<<<<<< HEAD
-      val bytes = process.execute(new ListFeatureCollection(sft), null, null, null, null, null, null, null, null, null).asScala.reduce(_ ++ _)
-=======
       val bytes = process.execute(new ListFeatureCollection(sft), null, null, null, null, null, null, null).asScala.reduce(_ ++ _)
->>>>>>> 58d14a25
       WithClose(SimpleFeatureArrowFileReader.streaming(() => new ByteArrayInputStream(bytes))) { reader =>
         reader.sft mustEqual sft
         SelfClosingIterator(reader.features()) must beEmpty
@@ -58,11 +54,7 @@
     }
 
     "encode a generic feature collection" in {
-<<<<<<< HEAD
-      val bytes = process.execute(collection, null, null, null, null, null, null, null, null, null).asScala.reduce(_ ++ _)
-=======
       val bytes = process.execute(collection, null, null, null, null, null, null, null).asScala.reduce(_ ++ _)
->>>>>>> 58d14a25
       WithClose(SimpleFeatureArrowFileReader.streaming(() => new ByteArrayInputStream(bytes))) { reader =>
         reader.sft mustEqual sft
         SelfClosingIterator(reader.features()).map(ScalaSimpleFeature.copy).toSeq must
@@ -72,20 +64,12 @@
 
     "encode a generic empty feature collection with dictionary values without leaking memory" in {
       // This returns an empty iterator.
-<<<<<<< HEAD
-      process.execute(new ListFeatureCollection(sft), null, null, null, Collections.singletonList("name"), null, null, null, null, null)
-=======
       process.execute(new ListFeatureCollection(sft), null, null, null, Collections.singletonList("name"), null, null, null)
->>>>>>> 58d14a25
       ArrowAllocator.getAllocatedMemory(sft.getTypeName) must equalTo(0)
     }
 
     "encode a generic feature collection with dictionary values" in {
-<<<<<<< HEAD
-      val bytes = process.execute(collection, null, null, null, Collections.singletonList("name"), null, null, null, null, null).asScala.reduce(_ ++ _)
-=======
       val bytes = process.execute(collection, null, null, null, Collections.singletonList("name"), null, null, null).asScala.reduce(_ ++ _)
->>>>>>> 58d14a25
       WithClose(SimpleFeatureArrowFileReader.streaming(() => new ByteArrayInputStream(bytes))) { reader =>
         reader.sft mustEqual sft
         SelfClosingIterator(reader.features()).map(ScalaSimpleFeature.copy).toSeq must
@@ -95,20 +79,12 @@
     }
 
     "encode a generic feature collection with sorting" in {
-<<<<<<< HEAD
-      val ascending = process.execute(collection, null, null, null, null, null, "dtg", null, null, null).asScala.reduce(_ ++ _)
-=======
       val ascending = process.execute(collection, null, null, null, null, "dtg", null, null).asScala.reduce(_ ++ _)
->>>>>>> 58d14a25
       WithClose(SimpleFeatureArrowFileReader.streaming(() => new ByteArrayInputStream(ascending))) { reader =>
         reader.sft mustEqual sft
         SelfClosingIterator(reader.features()).map(ScalaSimpleFeature.copy).toSeq mustEqual features
       }
-<<<<<<< HEAD
-      val descending = process.execute(collection, null, null, null, null, null, "dtg", true, null, null).asScala.reduce(_ ++ _)
-=======
       val descending = process.execute(collection, null, null, null, null, "dtg", true, null).asScala.reduce(_ ++ _)
->>>>>>> 58d14a25
       WithClose(SimpleFeatureArrowFileReader.streaming(() => new ByteArrayInputStream(descending))) { reader =>
         reader.sft mustEqual sft
         SelfClosingIterator(reader.features()).map(ScalaSimpleFeature.copy).toSeq mustEqual features.reverse
@@ -116,21 +92,13 @@
     }
 
     "encode a generic feature collection with sorting and dictionary values" in {
-<<<<<<< HEAD
-      val ascending = process.execute(collection, null, null, null, Collections.singletonList("name"), null, "dtg", null, null, null).asScala.reduce(_ ++ _)
-=======
       val ascending = process.execute(collection, null, null, null, Collections.singletonList("name"), "dtg", null, null).asScala.reduce(_ ++ _)
->>>>>>> 58d14a25
       WithClose(SimpleFeatureArrowFileReader.streaming(() => new ByteArrayInputStream(ascending))) { reader =>
         reader.sft mustEqual sft
         SelfClosingIterator(reader.features()).map(ScalaSimpleFeature.copy).toSeq mustEqual features
         reader.dictionaries.get("name") must beSome
       }
-<<<<<<< HEAD
-      val descending = process.execute(collection, null, null, null, Collections.singletonList("name"), null, "dtg", true, null, null).asScala.reduce(_ ++ _)
-=======
       val descending = process.execute(collection, null, null, null, Collections.singletonList("name"), "dtg", true, null).asScala.reduce(_ ++ _)
->>>>>>> 58d14a25
       WithClose(SimpleFeatureArrowFileReader.streaming(() => new ByteArrayInputStream(descending))) { reader =>
         reader.sft mustEqual sft
         SelfClosingIterator(reader.features()).map(ScalaSimpleFeature.copy).toSeq mustEqual features.reverse
