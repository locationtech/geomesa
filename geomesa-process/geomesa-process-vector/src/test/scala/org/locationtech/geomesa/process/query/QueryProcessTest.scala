--- conflicted
+++ resolved
@@ -54,11 +54,7 @@
       val filter = ECQL.toFilter("track = 't-1'")
       val transforms = Seq(Seq("track", "geom"), Seq("geom"))
       foreach(transforms) { transform =>
-<<<<<<< HEAD
-        val retype = DataUtilities.createSubType(sft, transform.toArray)
-=======
         val retype = DataUtilities.createSubType(sft, transform: _*)
->>>>>>> 58d14a25
         val result = SelfClosingIterator(process.execute(fc, filter, transform.asJava).features).toSeq
         result mustEqual SelfClosingIterator(new ReTypingFeatureCollection(fc.subCollection(filter), retype).features()).toSeq
       }
