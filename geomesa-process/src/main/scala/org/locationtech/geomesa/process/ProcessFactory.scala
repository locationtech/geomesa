--- conflicted
+++ resolved
@@ -23,16 +23,7 @@
 //    classOf[QueryProcess],
 //    classOf[UniqueProcess],
     classOf[HashAttributeProcess],
-<<<<<<< HEAD
-    classOf[HashAttributeColorProcess]
-  )
-=======
     classOf[HashAttributeColorProcess],
-    classOf[SamplingProcess],
-    classOf[JoinProcess],
-    classOf[RouteSearchProcess],
-    classOf[BinConversionProcess],
     classOf[ArrowConversionProcess]
   )
-}
->>>>>>> ed7022d9
+}