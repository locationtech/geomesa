/*
 * Copyright 2014 Commonwealth Computer Research, Inc.
 *
 * Licensed under the Apache License, Version 2.0 (the License);
 * you may not use this file except in compliance with the License.
 * You may obtain a copy of the License at
 *
 * http://www.apache.org/licenses/LICENSE-2.0
 *
 * Unless required by applicable law or agreed to in writing, software
 * distributed under the License is distributed on an AS IS BASIS,
 * WITHOUT WARRANTIES OR CONDITIONS OF ANY KIND, either express or implied.
 * See the License for the specific language governing permissions and
 * limitations under the License.
 */

package org.locationtech.geomesa.tools

import java.io.{File, FileOutputStream}

import com.typesafe.scalalogging.slf4j.Logging
import org.geotools.data.simple.SimpleFeatureCollection
import org.geotools.data.{DataStoreFinder, _}
import org.geotools.filter.text.cql2.CQL
import org.joda.time.DateTime
import org.locationtech.geomesa.core.data.{AccumuloDataStore, AccumuloFeatureStore}

import scala.collection.JavaConversions._
import scala.util.Try

class Export(config: ExportArguments, password: String) extends Logging with AccumuloProperties {

  val instance = config.instanceName.getOrElse(instanceName)
  val zookeepersString = config.zookeepers.getOrElse(zookeepers)

  val ds: AccumuloDataStore = Try({
    DataStoreFinder.getDataStore(Map(
      "instanceId"   -> instance,
      "zookeepers"   -> zookeepersString,
      "user"         -> config.username,
      "password"     -> password,
      "tableName"    -> config.catalog,
      "visibilities" -> config.visibilities.orNull,
      "auths"        -> config.auths.orNull)).asInstanceOf[AccumuloDataStore]
  }).getOrElse{
    logger.error("Cannot connect to Accumulo. Please check your configuration and try again.")
    sys.exit()
  }

  def exportFeatures() {
    var outputPath: File = null
    do {
      if (outputPath != null) { Thread.sleep(1) }
      outputPath = new File(s"${System.getProperty("user.dir")}/${config.catalog}_${config.featureName}_${DateTime.now()}.${config.format}")
    } while (outputPath.exists)
    config.format.toLowerCase match {
      case "csv" | "tsv" =>
        val sftCollection = getFeatureCollection()
        val loadAttributes = new LoadAttributes(config.featureName,
          config.catalog,
          config.attributes.orNull,
          config.idFields.orNull,
          config.latAttribute,
          config.lonAttribute,
          config.dtField,
          config.query.orNull,
          config.format,
          config.toStdOut,
          outputPath)
        val de = new SVExport(loadAttributes, Map(
          "instanceId"   -> instance,
          "zookeepers"   -> zookeepersString,
          "user"         -> config.username,
          "password"     -> password,
          "tableName"    -> config.catalog,
          "visibilities" -> config.visibilities.orNull,
          "auths"        -> config.auths.orNull))
        de.writeFeatures(sftCollection.features())
      case "shp" =>
        // When exporting to Shapefile, we must rename the Geometry Attribute Descriptor to "the_geom", per
        // the requirements of Geotools' ShapefileDataStore and ShapefileFeatureWriter. The easiest way to do this
        // is transform the attribute when retrieving the SimpleFeatureCollection.
        val attrDescriptors = config.attributes.getOrElse(
          ds.getSchema(config.featureName).getAttributeDescriptors.map(_.getLocalName).mkString(","))
        val geomDescriptor = ds.getSchema(config.featureName).getGeometryDescriptor.getLocalName
        val renamedGeomAttrs = if (attrDescriptors.contains(geomDescriptor)) {
          attrDescriptors.replace(geomDescriptor, s"the_geom=$geomDescriptor")
        } else {
          attrDescriptors.concat(s",the_geom=$geomDescriptor")
        }
        val shpCollection = getFeatureCollection(Some(renamedGeomAttrs))
        val shapeFileExporter = new ShapefileExport
        shapeFileExporter.write(outputPath, config.featureName, shpCollection, shpCollection.getSchema)
        logger.info(s"Successfully wrote features to '${outputPath.toString}'")
      case "geojson" =>
        val sftCollection = getFeatureCollection()
        val os = if (config.toStdOut) { System.out } else { new FileOutputStream(outputPath) }
        val geojsonExporter = new GeoJsonExport
        geojsonExporter.write(sftCollection, os)
        if (!config.toStdOut) { logger.info(s"Successfully wrote features to '${outputPath.toString}'") }
      case "gml" =>
        val sftCollection = getFeatureCollection()
        val os = if (config.toStdOut) { System.out } else { new FileOutputStream(outputPath) }
        val gmlExporter = new GmlExport
        gmlExporter.write(sftCollection, os)
        if (!config.toStdOut) { logger.info(s"Successfully wrote features to '${outputPath.toString}'") }
      case _ =>
        logger.error("Unsupported export format. Supported formats are shp, geojson, csv, and gml.")
    }
    Thread.sleep(1000)
  }

  def getFeatureCollection(overrideAttributes: Option[String] = None): SimpleFeatureCollection = {
    val filter = CQL.toFilter(config.query.getOrElse("include"))
    val q = new Query(config.featureName, filter)

    q.setMaxFeatures(config.maxFeatures.getOrElse(Query.DEFAULT_MAX))
<<<<<<< HEAD
    //Split attributes by "," meanwhile allowing to escape it by "\,".
    if (config.attributes.isDefined)
      q.setPropertyNames(config.attributes.get.split("""(?<!\\),""").map(_.trim.replace("\\,", ",")))
=======
    if (overrideAttributes.isDefined) { q.setPropertyNames(overrideAttributes.get.split(',')) }
    else if (config.attributes.isDefined) { q.setPropertyNames(config.attributes.get.split(',')) }
>>>>>>> 571fb72d

    // get the feature store used to query the GeoMesa data
    val fs = ds.getFeatureSource(config.featureName).asInstanceOf[AccumuloFeatureStore]

    // and execute the query
    Try(fs.getFeatures(q)).getOrElse{
      logger.error("Error: Could not create a SimpleFeatureCollection to export. Please ensure " +
        "that all arguments are correct in the previous command.")
      sys.exit()
    }
  }
}

object Export extends App with Logging with GetPassword {
  val parser = new scopt.OptionParser[ExportArguments]("geomesa-tools export") {
    implicit val optionStringRead: scopt.Read[Option[String]] = scopt.Read.reads(Option[String])
    implicit val optionIntRead: scopt.Read[Option[Int]] = scopt.Read.reads(i => Option(i.toInt))
    def catalogOpt = opt[String]('c', "catalog").action { (s, c) =>
      c.copy(catalog = s) } required() hidden() text "the name of the Accumulo table to use"
    def featureOpt = opt[String]('f', "feature-name").action { (s, c) =>
      c.copy(featureName = s) } required() text "the name of the feature to export"
    def userOpt = opt[String]('u', "username") action { (x, c) =>
      c.copy(username = x) } text "username for Accumulo" required()
    def passOpt = opt[Option[String]]('p', "password") action { (x, c) =>
      c.copy(password = x) } text "password for Accumulo. This can also be provided after entering a command." optional()
    def instanceNameOpt = opt[Option[String]]('i', "instance-name") action { (x, c) =>
      c.copy(instanceName = x) } text "Accumulo instance name" optional()
    def zookeepersOpt = opt[Option[String]]('z', "zookeepers") action { (x, c) =>
      c.copy(zookeepers = x) } text "Zookeepers comma-separated instances string" optional()
    def visibilitiesOpt = opt[Option[String]]('v', "visibilities") action { (x, c) =>
      c.copy(visibilities = x) } text "Accumulo visibilities string" optional()
    def authsOpt = opt[Option[String]]('a', "auths") action { (x, c) =>
      c.copy(auths = x) } text "Accumulo auths string" optional()

    head("GeoMesa Tools", "1.0")
    help("help").text("show help command")
    userOpt
    passOpt
    catalogOpt
    featureOpt
    opt[Unit]('s', "stdOut").action { (_, c) =>
      c.copy(toStdOut = true) } optional() text "add this flag to export to stdOut"
    opt[String]('o', "format").action { (s, c) =>
      c.copy(format = s) } required() text "the format to export to (csv, tsv, gml, geojson, shp)"
    opt[Option[String]]('a', "attributes").action { (s, c) =>
      c.copy(attributes = s) } optional() text "attributes to return in the export. default: ALL"
    opt[String]("idAttribute").action { (s, c) =>
      c.copy(latAttribute = Option(s)) } optional() hidden()
    opt[String]("latAttribute").action { (s, c) =>
      c.copy(latAttribute = Option(s)) } optional() hidden()
    opt[String]("lonAttribute").action { (s, c) =>
      c.copy(lonAttribute = Option(s)) } optional() hidden()
    opt[String]("dateAttribute").action { (s, c) =>
      c.copy(dtField = Option(s)) } optional() hidden()
    opt[Option[Int]]('m', "maxFeatures").action { (s, c) =>
      c.copy(maxFeatures = s) } optional() text "max number of features to return. default: 2147483647"
    opt[Option[String]]('q', "query").action { (s, c) =>
      c.copy(query = s )} optional() text "ECQL query to run on the features. default: INCLUDE"
    instanceNameOpt
    zookeepersOpt
    visibilitiesOpt
    authsOpt
  }

  parser.parse(args, ExportArguments()).map(config => {
    val pw = password(config.password)
    val export = new Export(config, pw)
    export.exportFeatures()
  }).getOrElse(
      logger.error("Error: command not recognized.")
    )
}<|MERGE_RESOLUTION|>--- conflicted
+++ resolved
@@ -115,14 +115,11 @@
     val q = new Query(config.featureName, filter)
 
     q.setMaxFeatures(config.maxFeatures.getOrElse(Query.DEFAULT_MAX))
-<<<<<<< HEAD
+    val attributesO = if (overrideAttributes.isDefined) overrideAttributes
+                      else if (config.attributes.isDefined) config.attributes
+                      else None
     //Split attributes by "," meanwhile allowing to escape it by "\,".
-    if (config.attributes.isDefined)
-      q.setPropertyNames(config.attributes.get.split("""(?<!\\),""").map(_.trim.replace("\\,", ",")))
-=======
-    if (overrideAttributes.isDefined) { q.setPropertyNames(overrideAttributes.get.split(',')) }
-    else if (config.attributes.isDefined) { q.setPropertyNames(config.attributes.get.split(',')) }
->>>>>>> 571fb72d
+    attributesO.foreach(attributes => q.setPropertyNames(attributes.split("""(?<!\\),""").map(_.trim.replace("\\,", ","))))
 
     // get the feature store used to query the GeoMesa data
     val fs = ds.getFeatureSource(config.featureName).asInstanceOf[AccumuloFeatureStore]
