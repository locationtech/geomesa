/*
 * Copyright 2014 Commonwealth Computer Research, Inc.
 *
 * Licensed under the Apache License, Version 2.0 (the "License");
 * you may not use this file except in compliance with the License.
 * You may obtain a copy of the License at
 *
 * http://www.apache.org/licenses/LICENSE-2.0
 *
 * Unless required by applicable law or agreed to in writing, software
 * distributed under the License is distributed on an "AS IS" BASIS,
 * WITHOUT WARRANTIES OR CONDITIONS OF ANY KIND, either express or implied.
 * See the License for the specific language governing permissions and
 * limitations under the License.
 */

package org.locationtech.geomesa.tools

import java.io.{BufferedReader, InputStreamReader}
import java.util.UUID

import com.typesafe.scalalogging.slf4j.Logging
import org.apache.accumulo.core.client.ZooKeeperInstance
import org.apache.hadoop.fs.Path

import scala.util.{Failure, Success, Try}
import scala.xml.XML

object Utils {

  object IngestParams {
    val ACCUMULO_INSTANCE   = "geomesa.tools.ingest.instance"
    val ZOOKEEPERS          = "geomesa.tools.ingest.zookeepers"
    val ACCUMULO_MOCK       = "geomesa.tools.ingest.useMock"
    val ACCUMULO_USER       = "geomesa.tools.ingest.user"
    val ACCUMULO_PASSWORD   = "geomesa.tools.ingest.password"
    val AUTHORIZATIONS      = "geomesa.tools.ingest.authorizations"
    val VISIBILITIES        = "geomesa.tools.ingest.visibilities"
    val SHARDS              = "geomesa.tools.ingest.shards"
    val INDEX_SCHEMA_FMT    = "geomesa.tools.ingest.indexSchemaFormat"
    val SKIP_HEADER         = "geomesa.tools.ingest.skipHeader"
    val DO_HASH             = "geomesa.tools.ingest.doHash"
    val DT_FORMAT           = "geomesa.tools.ingest.dtFormat"
    val ID_FIELDS           = "geomesa.tools.ingest.idFields"
    val DT_FIELD            = "geomesa.tools.ingest.dtField"
    val FILE_PATH           = "geomesa.tools.ingest.path"
    val FORMAT              = "geomesa.tools.ingest.delimiter"
    val LON_ATTRIBUTE       = "geomesa.tools.ingest.lonAttribute"
    val LAT_ATTRIBUTE       = "geomesa.tools.ingest.latAttribute"
    val FEATURE_NAME        = "geomesa.tools.feature.name"
    val CATALOG_TABLE       = "geomesa.tools.feature.tables.catalog"
    val SFT_SPEC            = "geomesa.tools.feature.sftspec"
    val COLS                = "geomesa.tools.ingest.cols"
    val IS_TEST_INGEST      = "geomesa.tools.ingest.runIngest"
  }

  object Formats {
    val CSV     = "csv"
    val TSV     = "tsv"
    val SHP     = "shp"
    val JSON    = "json"
    val GeoJson = "geojson"
    val GML     = "gml"

    def getFileExtension(name: String) =
      name match {
        case _ if name.toLowerCase.endsWith(CSV)  => CSV
        case _ if name.toLowerCase.endsWith(TSV)  => TSV
        case _ if name.toLowerCase.endsWith(SHP)  => SHP
        case _ if name.toLowerCase.endsWith(JSON) => JSON
        case _ if name.toLowerCase.endsWith(GML)  => GML
        case _                                    => "unknown"
      }

    val All = List(CSV, TSV, SHP, JSON, GeoJson, GML)
  }

  object Modes {
    val Local = "local"
    val Hdfs  = "hdfs"

    def getMode(filename: String) = if (filename.toLowerCase.trim.startsWith("hdfs://")) Hdfs else Local
    def getModeFlag(filename: String) = "--" + getMode(filename)
  }

<<<<<<< HEAD
case class IngestRasterArguments(username: String = null,
                                 password: Option[String] = None,
                                 instanceName: Option[String] = None,
                                 zookeepers: Option[String] = None,
                                 table: String = null,
                                 auths: Option[String] = None,
                                 visibilities: Option[String] = None,
                                 timeStr: Option[String] = None,
                                 file: String = null,
                                 rasterName: String = null,
                                 geoserverReg: Option[String] = None,
                                 maxShards: Option[Int] = None,
                                 writeMemory: Option[Long] = None,
                                 writeThreads: Option[Int] = None,
                                 queryThreads: Option[Int] = None)
=======
}
>>>>>>> 40d5d696

/* get password trait */
trait GetPassword {
  def getPassword(pass: String) = Option(pass).getOrElse({
    if (System.console() != null) {
      System.err.print("Password (mask enabled)> ")
      System.console().readPassword().mkString
    } else {
      System.err.print("Password (mask disabled when redirecting output)> ")
      val reader = new BufferedReader(new InputStreamReader(System.in))
      reader.readLine()
    }
  })
}

/**
 * Loads accumulo properties for instance and zookeepers from the accumulo installation found via
 * the system path in ACCUMULO_HOME in the case that command line parameters are not provided
 */
trait AccumuloProperties extends GetPassword with Logging {
  lazy val accumuloConf = XML.loadFile(s"${System.getenv("ACCUMULO_HOME")}/conf/accumulo-site.xml")

  lazy val zookeepersProp =
    (accumuloConf \\ "property")
    .filter { x => (x \ "name").text == "instance.zookeeper.host" }
    .map { y => (y \ "value").text }
    .head

  lazy val instanceDfsDir =
    Try(
      (accumuloConf \\ "property")
      .filter { x => (x \ "name").text == "instance.dfs.dir" }
      .map { y => (y \ "value").text }
      .head)
    .getOrElse("/accumulo")

  lazy val instanceIdStr =
    Try(ZooKeeperInstance.getInstanceIDFromHdfs(new Path(instanceDfsDir, "instance_id"))) match {
      case Success(value) => value
      case Failure(ex) =>
        throw new Exception("Error retrieving /accumulo/instance_id from HDFS. To resolve this, double check that " +
          "the HADOOP_CONF_DIR environment variable is set. If that does not work, specify your Accumulo Instance " +
          "Name as an argument with the --instance-name flag.", ex)
    }

  lazy val instanceName = new ZooKeeperInstance(UUID.fromString(instanceIdStr), zookeepersProp).getInstanceName
}<|MERGE_RESOLUTION|>--- conflicted
+++ resolved
@@ -29,47 +29,47 @@
 object Utils {
 
   object IngestParams {
-    val ACCUMULO_INSTANCE   = "geomesa.tools.ingest.instance"
-    val ZOOKEEPERS          = "geomesa.tools.ingest.zookeepers"
-    val ACCUMULO_MOCK       = "geomesa.tools.ingest.useMock"
-    val ACCUMULO_USER       = "geomesa.tools.ingest.user"
-    val ACCUMULO_PASSWORD   = "geomesa.tools.ingest.password"
-    val AUTHORIZATIONS      = "geomesa.tools.ingest.authorizations"
-    val VISIBILITIES        = "geomesa.tools.ingest.visibilities"
-    val SHARDS              = "geomesa.tools.ingest.shards"
-    val INDEX_SCHEMA_FMT    = "geomesa.tools.ingest.indexSchemaFormat"
-    val SKIP_HEADER         = "geomesa.tools.ingest.skipHeader"
-    val DO_HASH             = "geomesa.tools.ingest.doHash"
-    val DT_FORMAT           = "geomesa.tools.ingest.dtFormat"
-    val ID_FIELDS           = "geomesa.tools.ingest.idFields"
-    val DT_FIELD            = "geomesa.tools.ingest.dtField"
-    val FILE_PATH           = "geomesa.tools.ingest.path"
-    val FORMAT              = "geomesa.tools.ingest.delimiter"
-    val LON_ATTRIBUTE       = "geomesa.tools.ingest.lonAttribute"
-    val LAT_ATTRIBUTE       = "geomesa.tools.ingest.latAttribute"
-    val FEATURE_NAME        = "geomesa.tools.feature.name"
-    val CATALOG_TABLE       = "geomesa.tools.feature.tables.catalog"
-    val SFT_SPEC            = "geomesa.tools.feature.sftspec"
-    val COLS                = "geomesa.tools.ingest.cols"
-    val IS_TEST_INGEST      = "geomesa.tools.ingest.runIngest"
+    val ACCUMULO_INSTANCE = "geomesa.tools.ingest.instance"
+    val ZOOKEEPERS = "geomesa.tools.ingest.zookeepers"
+    val ACCUMULO_MOCK = "geomesa.tools.ingest.useMock"
+    val ACCUMULO_USER = "geomesa.tools.ingest.user"
+    val ACCUMULO_PASSWORD = "geomesa.tools.ingest.password"
+    val AUTHORIZATIONS = "geomesa.tools.ingest.authorizations"
+    val VISIBILITIES = "geomesa.tools.ingest.visibilities"
+    val SHARDS = "geomesa.tools.ingest.shards"
+    val INDEX_SCHEMA_FMT = "geomesa.tools.ingest.indexSchemaFormat"
+    val SKIP_HEADER = "geomesa.tools.ingest.skipHeader"
+    val DO_HASH = "geomesa.tools.ingest.doHash"
+    val DT_FORMAT = "geomesa.tools.ingest.dtFormat"
+    val ID_FIELDS = "geomesa.tools.ingest.idFields"
+    val DT_FIELD = "geomesa.tools.ingest.dtField"
+    val FILE_PATH = "geomesa.tools.ingest.path"
+    val FORMAT = "geomesa.tools.ingest.delimiter"
+    val LON_ATTRIBUTE = "geomesa.tools.ingest.lonAttribute"
+    val LAT_ATTRIBUTE = "geomesa.tools.ingest.latAttribute"
+    val FEATURE_NAME = "geomesa.tools.feature.name"
+    val CATALOG_TABLE = "geomesa.tools.feature.tables.catalog"
+    val SFT_SPEC = "geomesa.tools.feature.sftspec"
+    val COLS = "geomesa.tools.ingest.cols"
+    val IS_TEST_INGEST = "geomesa.tools.ingest.runIngest"
   }
 
   object Formats {
-    val CSV     = "csv"
-    val TSV     = "tsv"
-    val SHP     = "shp"
-    val JSON    = "json"
+    val CSV = "csv"
+    val TSV = "tsv"
+    val SHP = "shp"
+    val JSON = "json"
     val GeoJson = "geojson"
-    val GML     = "gml"
+    val GML = "gml"
 
     def getFileExtension(name: String) =
       name match {
-        case _ if name.toLowerCase.endsWith(CSV)  => CSV
-        case _ if name.toLowerCase.endsWith(TSV)  => TSV
-        case _ if name.toLowerCase.endsWith(SHP)  => SHP
+        case _ if name.toLowerCase.endsWith(CSV) => CSV
+        case _ if name.toLowerCase.endsWith(TSV) => TSV
+        case _ if name.toLowerCase.endsWith(SHP) => SHP
         case _ if name.toLowerCase.endsWith(JSON) => JSON
-        case _ if name.toLowerCase.endsWith(GML)  => GML
-        case _                                    => "unknown"
+        case _ if name.toLowerCase.endsWith(GML) => GML
+        case _ => "unknown"
       }
 
     val All = List(CSV, TSV, SHP, JSON, GeoJson, GML)
@@ -77,32 +77,14 @@
 
   object Modes {
     val Local = "local"
-    val Hdfs  = "hdfs"
+    val Hdfs = "hdfs"
 
     def getMode(filename: String) = if (filename.toLowerCase.trim.startsWith("hdfs://")) Hdfs else Local
+
     def getModeFlag(filename: String) = "--" + getMode(filename)
   }
 
-<<<<<<< HEAD
-case class IngestRasterArguments(username: String = null,
-                                 password: Option[String] = None,
-                                 instanceName: Option[String] = None,
-                                 zookeepers: Option[String] = None,
-                                 table: String = null,
-                                 auths: Option[String] = None,
-                                 visibilities: Option[String] = None,
-                                 timeStr: Option[String] = None,
-                                 file: String = null,
-                                 rasterName: String = null,
-                                 geoserverReg: Option[String] = None,
-                                 maxShards: Option[Int] = None,
-                                 writeMemory: Option[Long] = None,
-                                 writeThreads: Option[Int] = None,
-                                 queryThreads: Option[Int] = None)
-=======
 }
->>>>>>> 40d5d696
-
 /* get password trait */
 trait GetPassword {
   def getPassword(pass: String) = Option(pass).getOrElse({
