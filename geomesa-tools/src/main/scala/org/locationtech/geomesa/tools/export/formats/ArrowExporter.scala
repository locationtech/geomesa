--- conflicted
+++ resolved
@@ -21,10 +21,6 @@
 import org.opengis.feature.simple.{SimpleFeature, SimpleFeatureType}
 
 import java.io._
-<<<<<<< HEAD
-import scala.reflect.ClassTag
-=======
->>>>>>> 58d14a25
 
 class ArrowExporter(stream: ExportStream, hints: Hints) extends ByteCounterExporter(stream) {
 
@@ -63,32 +59,6 @@
 
 object ArrowExporter {
 
-<<<<<<< HEAD
-  def queryDictionaries(ds: DataStore, query: Query): Map[String, Array[AnyRef]] = {
-    import org.locationtech.geomesa.index.conf.QueryHints.RichHints
-
-    import scala.collection.JavaConverters._
-
-    val hints = query.getHints
-    val dictionaryFields = {
-      val provided = hints.getArrowDictionaryEncodedValues(ds.getSchema(query.getTypeName))
-      hints.getArrowDictionaryFields.filterNot(provided.contains)
-    }
-
-    if (dictionaryFields.isEmpty) { Map.empty } else {
-      // if we're hitting this, we can't do a stats query as we're not dealing with a geomesa store
-      val dictionaryQuery = new Query(query.getTypeName, query.getFilter)
-      dictionaryQuery.setPropertyNames(dictionaryFields.asJava)
-      val map = dictionaryFields.map(f => f -> scala.collection.mutable.HashSet.empty[AnyRef]).toMap
-      SelfClosingIterator(ds.getFeatureReader(dictionaryQuery, Transaction.AUTO_COMMIT)).foreach { sf =>
-        map.foreach { case (k, values) => Option(sf.getAttribute(k)).foreach(values.add) }
-      }
-      map.map { case (k, values) => (k, values.toArray) }
-    }
-  }
-
-=======
->>>>>>> 58d14a25
   private class EncodedDelegate(os: OutputStream) extends FeatureExporter {
     override def start(sft: SimpleFeatureType): Unit = {}
     override def export(features: Iterator[SimpleFeature]): Option[Long] = {
