/***********************************************************************
* Copyright (c) 2013-2016 Commonwealth Computer Research, Inc.
* All rights reserved. This program and the accompanying materials
* are made available under the terms of the Apache License, Version 2.0
* which accompanies this distribution and is available at
* http://www.opensource.org/licenses/apache2.0.php.
*************************************************************************/

package org.locationtech.geomesa.tools.status

import org.locationtech.geomesa.index.geotools.GeoMesaDataStore
import org.locationtech.geomesa.tools._
import org.locationtech.geomesa.utils.conf.GeoMesaProperties._

trait VersionRemoteCommand[DS <: GeoMesaDataStore[_, _, _]] extends DataStoreCommand[DS] {

  override val name: String = "version-remote"

  override def execute(): Unit = {
<<<<<<< HEAD
    Command.output.info(s"Local GeoMesa tools version: $ProjectVersion")
    Command.output.info(s"Local Commit ID: $GitCommit")
    Command.output.info(s"Local Branch: $GitBranch")
    Command.output.info(s"Local Build date: $BuildDate")
    Command.output.info(s"Remote distributed runtime version: ${withDataStore(_.getVersion._2)}")
=======
    Command.output.info(s"GeoMesa tools version: $ProjectVersion")
    Command.output.info(s"Commit ID: $GitCommit")
    Command.output.info(s"Branch: $GitBranch")
    Command.output.info(s"Build date: $BuildDate")
    try {
      val iterVersion = withDataStore(_.getVersion._2)
      Command.output.info(s"Distributed runtime version: $iterVersion")
    } catch {
      case NonFatal(e) => Command.user.error("Could not get distributed version:", e)
    }
>>>>>>> 09b04fe9
  }
}<|MERGE_RESOLUTION|>--- conflicted
+++ resolved
@@ -12,28 +12,22 @@
 import org.locationtech.geomesa.tools._
 import org.locationtech.geomesa.utils.conf.GeoMesaProperties._
 
+import scala.util.control.NonFatal
+
 trait VersionRemoteCommand[DS <: GeoMesaDataStore[_, _, _]] extends DataStoreCommand[DS] {
 
   override val name: String = "version-remote"
 
   override def execute(): Unit = {
-<<<<<<< HEAD
     Command.output.info(s"Local GeoMesa tools version: $ProjectVersion")
     Command.output.info(s"Local Commit ID: $GitCommit")
     Command.output.info(s"Local Branch: $GitBranch")
     Command.output.info(s"Local Build date: $BuildDate")
-    Command.output.info(s"Remote distributed runtime version: ${withDataStore(_.getVersion._2)}")
-=======
-    Command.output.info(s"GeoMesa tools version: $ProjectVersion")
-    Command.output.info(s"Commit ID: $GitCommit")
-    Command.output.info(s"Branch: $GitBranch")
-    Command.output.info(s"Build date: $BuildDate")
     try {
       val iterVersion = withDataStore(_.getVersion._2)
       Command.output.info(s"Distributed runtime version: $iterVersion")
     } catch {
       case NonFatal(e) => Command.user.error("Could not get distributed version:", e)
     }
->>>>>>> 09b04fe9
   }
 }