--- conflicted
+++ resolved
@@ -392,11 +392,7 @@
     private lazy val fids = !Option(hints.get(QueryHints.ARROW_INCLUDE_FID)).contains(java.lang.Boolean.FALSE)
 
     private val exporter = options.format match {
-<<<<<<< HEAD
-      case ExportFormat.Arrow      => new ArrowExporter(stream, hints, dictionaries)
-=======
       case ExportFormat.Arrow      => new ArrowExporter(stream, hints)
->>>>>>> 58d14a25
       case ExportFormat.Avro       => new AvroExporter(stream, options.gzip)
       case ExportFormat.AvroNative => new AvroExporter(stream, options.gzip, Set(SerializationOption.NativeCollections))
       case ExportFormat.Bin        => new BinExporter(stream, hints)
