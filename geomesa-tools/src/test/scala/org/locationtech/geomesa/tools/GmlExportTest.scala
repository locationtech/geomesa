--- conflicted
+++ resolved
@@ -51,11 +51,7 @@
       gml.close()
 
       val xml = XML.loadString(new String(out.toByteArray))
-<<<<<<< HEAD
-      xml.toString() must not(contain("null:GmlExportTest"))
-=======
       xml.toString must not(contain("null:GmlExportTest"))
->>>>>>> 38bdb733
       val feat = xml \ "featureMember" \ "GmlExportTest"
       feat must not beNull
       val xmlFid = feat \ "@fid"
