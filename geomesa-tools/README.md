# GeoMesa Tools

The command line tools project for GeoMesa.

## General Usage

## export
To export features, use the ```export``` command.  
###Required flags:
Specify the catalog table to use with ```--catalog```.  
Specify the feature to export with ```--typeName```.  
Specify the export format with ```--format```. The supported export formats are csv, gml, geojson, and shp.
###Optional flags:
To retrieve specific attributes from each feature, use ```--attributes``` followed by a String of comma-separated attribute names.  
To set a maximum number of features to return, use ```--maxFeatures``` followed by the maximum number of features.  
To run an ECQL query, use ```--query``` followed by the query filter string.  
###Example commands:
```export --catalog geomesa_catalog --typeName twittersmall --attributes "geom,text,user_name" --format csv --query "include" --maxFeatures 1000```  
```export --catalog geomesa_catalog --typeName twittersmall --attributes "geom,text,user_name" --format gml --query "user_name='JohnSmith'"```
        
## list
To list the features on a specified catalog table, use the ```list``` command.  
###Required flags: 
Specify the catalog table to use with ```--catalog```
###Example command:
```list --catalog geomesa_catalog```

## create
To create a new feature on a specified catalog table, use the ```create``` command.  
###Required flags: 
Specify the catalog table to use with ```--catalog```. This can be a previously created catalog table, or a new catalog table.  
Specify the feature to create with the ```--typeName```.  
Specify the SimpleFeatureType schema with ```--sft```.  
###Example command:
```create --catalog test_create --typeName testing --sft id:String:indexed=true,dtg:Date,geom:Point:srid=4326```
        
## delete
To delete a feature on a specified catalog table, use the ```delete``` command.  
###Required flags: 
Specify the catalog table to use with ```--catalog```. NOTE: Catalog tables will not be deleted when using the ```delete``` command, only the tables related to the given feature.  
Specify the feature to delete with ```--typeName```.  
###Example command:
```delete --catalog test_delete --typeName testing```
  
## ingest

Ingests TSV and CSV files containing WKT geometries with the following caveat:CSV files must surround values with double quotation marks, e.g.: `"37266103","2013-07-17","POINT(0.0 0.0)"` the first and last quotation marks are optional however. Also the WKT Geometry is assumed to be the last column of the CSV/TSV file.
####Usage
   
```ingest --file <> --format <> --table <> --typeName <> --spec <> --datetime <> --dtformat <>```

note: *the `<>` marks are where user values would go*

with the following parameters:
     
`--file` The file path to the csv file or tsv file being ingested.

`--format` The format of that file, either CSV or TSV.

`--table` The accumulo table name, the table will be created if not already extant.

`--typeName` The name of the SimpleFeatureType to be used.

`--spec` The SimpleFeatureType of the CSV or TSV file, must match the layout of columns in the CSV/TSV file

`--datetime` The name of the field in the SFT spec above that corresponds to the the *time* column in the data being ingested.

<<<<<<< HEAD
`--dtformat` The Joda DateTimeFormat string for the date-time field, e.g.: "MM/dd/yyyy HH:mm:ss"
=======
`--method` The method of choice to perform the ingest, currently only `naive` is supported

## explain
To plan and explain a query, use the ```explain``` command.
###Required flags: 
Specify the catalog table to use with ```--catalog```. This can be a previously created catalog table, or a new catalog table.  
Specify the feature to create with the ```--typeName```.  
Specify the filter string with ```--filter```.
###Example command:
```explain --catalog geomesa_catalog --typeName twittersmall --filter "INTERSECTS(geom, POLYGON ((41 28, 42 28, 42 29, 41 29, 41 28)))"```
     
>>>>>>> 96ff5995
<|MERGE_RESOLUTION|>--- conflicted
+++ resolved
@@ -65,10 +65,8 @@
 
 `--datetime` The name of the field in the SFT spec above that corresponds to the the *time* column in the data being ingested.
 
-<<<<<<< HEAD
 `--dtformat` The Joda DateTimeFormat string for the date-time field, e.g.: "MM/dd/yyyy HH:mm:ss"
-=======
-`--method` The method of choice to perform the ingest, currently only `naive` is supported
+
 
 ## explain
 To plan and explain a query, use the ```explain``` command.
@@ -77,6 +75,4 @@
 Specify the feature to create with the ```--typeName```.  
 Specify the filter string with ```--filter```.
 ###Example command:
-```explain --catalog geomesa_catalog --typeName twittersmall --filter "INTERSECTS(geom, POLYGON ((41 28, 42 28, 42 29, 41 29, 41 28)))"```
-     
->>>>>>> 96ff5995
+```explain --catalog geomesa_catalog --typeName twittersmall --filter "INTERSECTS(geom, POLYGON ((41 28, 42 28, 42 29, 41 29, 41 28)))"```