--- conflicted
+++ resolved
@@ -121,17 +121,10 @@
 function list can be found at [here]([http://docs.geoserver.org/latest/en/user/filter/function_reference.html#filter-function-reference]).
 Any comma (,) in a `filter_function_expression` has to be escaped by `\,`.
 #### Example commands:
-<<<<<<< HEAD
-    geomesa export -u username -p password -c geomesa_catalog -f twittersmall -a "geom,text,user_name" -o csv -q "include" -m 100  
-    geomesa export -u username -p password -c geomesa_catalog -f twittersmall -a "geom,text,user_name" -o gml -q "user_name='JohnSmith'"
-    geomesa export -u username -p password -c geomesa_catalog -f twittersmall -a "user_name,buf=buffer(geom\, 2)"
+    geomesa export -u username -p password -c test_catalog -f test_feature -a "geom,text,user_name" -o csv -q "include" -m 100
+    geomesa export -u username -p password -c test_catalog -f test_feature -a "geom,text,user_name" -o gml -q "user_name='JohnSmith'"
+    geomesa export -u username -p password -c test_catalog -f test_featurel -a "user_name,buf=buffer(geom\, 2)"
     -o csv -q "[[ user_name like `John%' ] AND [ bbox(geom, 22.1371589, 44.386463, 40.228581, 52.379581, 'EPSG:4326') ]]"
-
-=======
-    geomesa export -u username -p password -c test_catalog -f test_feature -a "geom,text,user_name" -o csv -q "include" -m 100  
-    geomesa export -u username -p password -c test_catalog -f test_feature -a "geom,text,user_name" -o gml -q "user_name='JohnSmith'"
-           
->>>>>>> 9c58b60f
 ### ingest
 Ingests CSV, TSV, and SHP files from the local file system and HDFS. CSV and TSV files can be ingested either with explicit latitude and longitude columns or with a column of WKT geometries.
 For lat/lon column ingest, the sft spec must include an additional geometry attribute in the sft beyond the number of columns in the file such as: `*geom:Point`.
@@ -211,4 +204,3 @@
     geomesa tableconf list -u username -p password -c test_catalog -f test_feature -s st_idx
     geomesa tableconf describe -u username -p password -c test_catalog -f test_feature --param table.bloom.enabled -s attr_idx
     geomesa tableconf update -u username -p password -c test_catalog -f test_feature --table.bloom.enabled -n true -s records
-    